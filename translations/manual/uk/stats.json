--- conflicted
+++ resolved
@@ -1,5 +1 @@
-<<<<<<< HEAD
-{"untranslated": 0, "translated": 2864}
-=======
-{"translated": 2864, "untranslated": 0}
->>>>>>> db624a56
+{"translated": 2864, "untranslated": 0}