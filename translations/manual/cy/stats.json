--- conflicted
+++ resolved
@@ -1,5 +1 @@
-<<<<<<< HEAD
-{"translated": 9, "untranslated": 2856}
-=======
-{"translated": 9, "untranslated": 2866}
->>>>>>> 4f4430cd
+{"translated": 9, "untranslated": 2866}