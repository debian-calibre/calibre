--- conflicted
+++ resolved
@@ -11,13 +11,8 @@
 msgstr ""
 "Project-Id-Version: calibre\n"
 "Report-Msgid-Bugs-To: \n"
-<<<<<<< HEAD
-"POT-Creation-Date: 2018-03-23 09:59+0530\n"
-"PO-Revision-Date: 2018-03-23 04:29+0000\n"
-=======
 "POT-Creation-Date: 2018-04-06 07:39+0530\n"
 "PO-Revision-Date: 2018-04-14 15:14+0000\n"
->>>>>>> db624a56
 "Last-Translator: Jonatan Nyberg\n"
 "Language-Team: Swedish (http://www.transifex.com/calibre/calibre/language/sv/)\n"
 "MIME-Version: 1.0\n"
@@ -271,11 +266,7 @@
 "In this section you can also tell calibre to embed any referenced fonts into"
 " the book. This will allow the fonts to work on reader devices even if they "
 "are not available on the device."
-<<<<<<< HEAD
-msgstr ""
-=======
 msgstr "I det här avsnittet kan du också berätta för calibre att bädda in några refererade typsnitt i boken. Detta gör det möjligt för typsnitten att fungera på läsarenheter, även om de inte är tillgängliga på enheten."
->>>>>>> db624a56
 
 #: ../../home/kovid/work/calibre/manual/conversion.rst:165
 msgid "Text"
@@ -288,11 +279,7 @@
 "others do not. Normally, calibre will preserve the justification in the "
 "original document. If you want to override it you can use the "
 ":guilabel:`Text justification` option in this section."
-<<<<<<< HEAD
-msgstr ""
-=======
 msgstr "Text kan antingen justeras eller inte. Justerad text har extra mellanslag mellan ord för att ge en jämn högermarginal. Vissa människor föredrar justerad text, andra gör det inte. Normalt kommer calibre bevara justeringen i originaldokuemtet. Om du vill åsidosätta det kan du använda alternativet guilabel:`Textjustering` i det här avsnittet."
->>>>>>> db624a56
 
 #: ../../home/kovid/work/calibre/manual/conversion.rst:173
 msgid ""
@@ -314,19 +301,11 @@
 "common encoding for documents produced using Windows software. You should "
 "also read :ref:`char-encoding-faq` for more on encoding issues."
 msgstr ""
-<<<<<<< HEAD
 
 #: ../../home/kovid/work/calibre/manual/conversion.rst:188
 msgid "Layout"
 msgstr "Layout"
 
-=======
-
-#: ../../home/kovid/work/calibre/manual/conversion.rst:188
-msgid "Layout"
-msgstr "Layout"
-
->>>>>>> db624a56
 #: ../../home/kovid/work/calibre/manual/conversion.rst:190
 msgid ""
 "Normally, paragraphs in XHTML are rendered with a blank line between them "
@@ -400,16 +379,11 @@
 "A simpler option is to use :guilabel:`Filter style information`. This allows"
 " you to remove all CSS properties of the specified types from the document. "
 "For example, you can use it to remove all colors or fonts."
-<<<<<<< HEAD
-msgstr ""
-=======
 msgstr "Ett enklare alternativ är att använda :guilabel:`Filtrera stilinformation`. Det här låter dig ta bort alla CSS-egenskaper för de angivna typerna från dokumentet. Du kan till exempel använda den för att ta bort alla färger eller typsnitt."
->>>>>>> db624a56
 
 #: ../../home/kovid/work/calibre/manual/conversion.rst:246
 msgid "Transform styles"
 msgstr "Konvertera stilar"
-<<<<<<< HEAD
 
 #: ../../home/kovid/work/calibre/manual/conversion.rst:248
 msgid ""
@@ -419,17 +393,6 @@
 "the text or color all headings a certain color, etc."
 msgstr ""
 
-=======
-
-#: ../../home/kovid/work/calibre/manual/conversion.rst:248
-msgid ""
-"This is the most powerful styling related facility. You can use it to define"
-" rules that change styles based on various conditions. For example you can "
-"use it to change all green colors to blue, or remove all bold styling from "
-"the text or color all headings a certain color, etc."
-msgstr ""
-
->>>>>>> db624a56
 #: ../../home/kovid/work/calibre/manual/conversion.rst:257
 msgid "Page setup"
 msgstr "Sidinställning"
