<<<<<<< HEAD
{"untranslated": 2864, "translated": 0}
=======
{"translated": 0, "untranslated": 2864}
>>>>>>> db624a56
<|MERGE_RESOLUTION|>--- conflicted
+++ resolved
@@ -1,5 +1 @@
-<<<<<<< HEAD
-{"untranslated": 2864, "translated": 0}
-=======
-{"translated": 0, "untranslated": 2864}
->>>>>>> db624a56
+{"translated": 0, "untranslated": 2864}