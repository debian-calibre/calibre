# vim:fileencoding=utf-8:ts=2:sw=2:sta:et:sts=2:ai
# Each release can have new features and bug fixes. Each of which
# must have a title and can optionally have linked tickets and a description.
# In addition they can have a type field which defaults to minor, but should be major
# for important features/bug fixes.
# Also, each release can have new and improved recipes.

# - version: 3.?.?
#   date: 2018-??-??
#
#   new features:
#     - title:
#
#   bug fixes:
#     - title:
#
#   improved recipes:
#     -
#
#   new recipes:
#     - title:

<<<<<<< HEAD
- version: 3.26.0
=======
- version: 3.26.1
>>>>>>> 9cbded46
  date: 2018-06-15

  new features:
    - title: "Book list: Allow drag and drop of books onto other books to merge the book records."
      tickets: [1775123]

    - title: "Check Book: External link checker: Also check HTML anchors (the part after the # in the link). Can be turned off via a checkbox at the bottom of the link checker window."

    - title: "Edit Book: Preview panel: Show previews when editing SVG files"

    - title: "Edit book: When downloading external resources, also convert data URLs into files."
      tickets: [1774945]

    - title: "E-book viewer: When the controls are hidden show the progress in the window title."
      tickets: [1776710]

    - title: "Library Quick switch menu: Highlight the previously switched from library in bold."
      tickets: [1775888]

  bug fixes:
    - title: "PDF Input: Fix a regression in 3.24 that caused conversion of PDF to be significantly worse."
      tickets: [1775984]

    - title: "E-book viewer: Fix very slow loading for HTML files with very many images on Linux."
      tickets: [1774884]

    - title: "Content server: Fix a regression in 3.14 that removed the separator between books in the detailed list view mode."
      tickets: [1776294]

    - title: "Edit book: Fix SVG files not being beautified by the Beautify all files tool"

    - title: "Edit book: Fix searching in selected files not searching SVG files"

    - title: "Fix Tweaks help string not being displayed translated"

    - title: "Edit metadata dialog: Fix distorted rendering of some labels in the custom metadata tab in rare circumstances."
      tickets: [1766762]

<<<<<<< HEAD
=======
    - title: "version 3.26.1 prevents dropping of a book onto itself from triggering the merge dialog, which should reduce accidental triggers"
      tickets: [1777054]

>>>>>>> 9cbded46
  improved recipes:
    - Slate
    - New York Times Book Review
    - The Independent UK
    - NYTimes Tech Beat
    - New York Times
    - Cracked.com

  new recipes:
    - title: El Cronista
      author: Darko Miletic

- version: 3.25.0
  date: 2018-06-01

  new features:
    - title: "Kobo driver: Support the new Clara HD"

    - title: "PDF Output: Add an option to use page margins from the input document, specified via @page CSS rules."
      description: "Allows individual HTML files in the input document to have different page margins in the output PDF."
      tickets: [1773319]

  bug fixes:
    - title: 'Fix option to "show text under buttons only if there is enough space" not working well with the option to use "two lines for the text under the buttons".'
      tickets: [1773426]

    - title: "Update notification: When both calibre and plugin updates are available and the user updates only the plugins, fix the restart calibre button not working."
      tickets: [1774059]

    - title: "E-book viewer: Fix printing of comics (cbz/cbr files) not working."
      tickets: [1774163]

    - title: "EPUB3 Input: Fix Table of Contents not being recognized for some EPUB 3 books that placed their nav document in-side a sub-folder."
      tickets: [1773627]

  improved recipes:
    - Associated Press


- version: 3.24.2
  date: 2018-05-25

  new features:
    - title: "Conversion: EPUB Output: Add an option to output EPUB 3 files."
      type: major

    - title: "PDF Output: Add an option to break long words at the ends of lines."
      tickets: [1773111]

    - title: "PDF Output: Allow using images in the header/footer templates"

    - title: "Add an option to use two lines for the text under the toolbar button in Preferences->Look & feel"

    - title: "Edit book: Spell check: Update the number of misspelled words/total words displayed when correcting/ignoring words."
      tickets: [1772276]

    - title: "Edit book: Fix HTML: Automatically resolve private entities"
      tickets: [1772157]

    - title: "Improve formatting of help in Preferences->Tweaks"

    - title: "ToC Editor: Allow undo for renaming single items as well."
      tickets: [1769442]

  bug fixes:
    - title: "Version 3.24.2 fixes a bug in the new EPUB 3 output functionality that prevented conversion of non-EPUB 3 books to EPUB 3"

    - title: "Version 3.24.1 fixes a regression in the 3.24 in the editor that caused syncing between the editor and the Preview panel/Live CSS panel to not work correctly"

    - title: "PDF Output: Strip zero-width space characters from the text as their presence prevents searching from working"

    - title: "DOCX Output: Fix <pre> tags not being converted correctly."
      tickets: [1772219]

    - title: "DOCX Input: Fix incorrect conversion of a framed block that contains a list."
      tickets: [1771279]

    - title: "Conversion: Fix private entities that use the same name as an HTML entity not being handled correctly"
      tickets: [1772157]

    - title: "Viewer: Fix HTML files with private entities displaying an artifact at the top"
      tickets: [1772157]

    - title: "Edit book: Check book: Show an error for HTML files with private entities"
      tickets: [1772157]

    - title: "EPUB3 Input: Fix titlepage being referred to in the nav causing two titlepage entries in the final book."

    - title: "Fix throbber buttons not being perfectly aligned inside toolbars"

    - title: "Quickview: Fix sizes not being displayed."
      tickets: [1772151]

    - title: "Edit book: Compress images tool: Do not mark the book as changed if no images could be further compressed."

    - title: "Book list split-view: Fix horizontal scroll position of split view can change when changing the current column in one view."

    - title: "Fix Bookeen Saga not being recognized on macOS/Linux."
      tickets: [1769681]

    - title: "Edit metadata dialog: Fix undo last trim not working for automatic trims."
      tickets: [1769606]

    - title: "Content server: Fix series field blank in Italian translation"

    - title: "BeautifulSoup: Port fix from upstream for outputting bare ampersands in strings."
      tickets: [1769481]

    - title: "calibredb add: Run the input plugins before reading metadata instead of after."

  improved recipes:
    - The New York Times Book Review
    - New York Times
    - Le Devoir

  new recipes:
    - title: The Federalist
      author: Kovid Goyal

- version: 3.23.0
  date: 2018-05-04

  new features:
    - title: "Kobo driver: Add support for new firmware"
      tickets: [1767589]

    - title: "Book polishing: Add an option to upgrade EPUB 2 to EPUB 3"

    - title: "DOCX Input: Convert text written with dingbat fonts such as Wingding or Symbol correctly."

    - title: "When choosing the page to use as a cover from a PDF file, add a button to render more pages, if needed"

    - title: "TXT Input: Add support for embedded images that use relative URLs when converting markdown or textile. Note that this will only work if you are converting using the ebook-convert command line tool as the main calibre program moves files around, so relative references will not be valid."

    - title: "Edit book: Insert special character: Add an option to select if searching should match all words or any of the words"

    - title: 'Edit book: Insert special character: When searching by name match prefixes in addition to whole words. So you can now type "horiz" to match "horizontal".'

    - title: "Linux installer: Simplify the command used to install calibre and add support for Ubuntu 18.04 which is missing a default python executable"

    - title: "When upgrading EPUB 2 to EPUB 3 add the 'epub' namespace to all HTML files, for convenience."
      tickets: [1765944]

    - title: "Kobo driver: Add an option to not maintain bookmarks/read status/etc. when resending a book already on the device."

  bug fixes:
    - title: "Edit Book: Fix an error caused by a landmark entry in EPUB 3 files that has an <a> tag without an href attribute."

    - title: "Edit Book: Fix names for some control characters not being displayed in the status bar"

    - title: "Searching: Fix A (B) not being treated as A AND (B)"

    - title: "DOCX Input: Ignore complex script font styles. Fixes conversion of documents that specify only complex script styles and no simple script styles."
      tickets: [1766650]

    - title: "When updating EPUB 2 to EPUB 3 ensure only a single dc:date element is present in the OPF"


- version: 3.22.1
  date: 2018-04-19

  new features:
    - title: "Edit book: Add a tool to upgrade books from EPUB 2 to EPUB 3 (Tools->Upgrade book internals)"
      description: "Automatically upgrades metadata, converts the NCX table of contents and adds required manifest annotations"
      type: major

    - title: "Add support for the FBZ format (zipped FB2)"
      tickets: [1762634]

    - title: "Kindle driver: Change the height of generated thumbnails to 500px, needed for the Oasis 2017"

    - title: "Edit book: When bulk renaming files add an option to rename by the order in which the files appear in the book."

    - title: "Polishing: Recognize titlepages that are marked as covers in the EPUB 3 landmarks section"

    - title: "Edit Book: Automatically updated the modified timestamp in the OPF when saving EPUB 3 books."

    - title: "Remove the ISBNDB metadata plugin as ISBNDB no longer allows free lookups."
      tickets: [1761906]

  bug fixes:
    - title: "EPUB 3 metadata: If the book defines more than one author sort value for an author use the first instead of the last"

    - title: "Check Book: Dont warn for nav document not in spine in EPUB 3 books"

    - title: "Linux installer: Fix umask question not working with the recommended install command because stdin is a pipe"

    - title: "Browser viewer: Show an error message when trying to use the Sync function without being logged in"

    - title: "When setting cover from a PDF file and the user clicks cancel, do not delete the existing cover"

  improved recipes:
    - Globe & Mail
    - National Geographic
    - Slate
    - GoComics
    - Oregonian

  new recipes:
    - title: "Le Monde: subscriber paper edition"
      author: Remi Vanicat

- version: 3.21.0
  date: 2018-04-06

  new features:
    - title: "Browser viewer: Allow showing the time left in the current chapter/book in the header and footer areas of the book."
      description: "To use go to the preferences of the browser viewer and customize the headers and footers to display the time left. Note that time left in chapter only works correctly if chapters are in separate HTML files in the book."

    - title: "Manage tags dialog: Searching now shows all matching tags and there is an undo button to undo changes."
      tickets: [1743896]

    - title: "Add an output profile for the Kindle Oasis 2017"
      tickets: [1759434]

  bug fixes:
    - title: "Content server: Fix adding/deleting books and editing metadata not updating the main calibre book list automatically."
      tickets: [1761017]

    - title: "Viewer: When doing a dictionary lookup, remove soft hyphens from the word, if any are present."
      tickets: [1760292]

    - title: "Edit metadata dialog: Fix tab order for buttons to the left of the title and author"

    - title: "Trim cover dialog: Remove the redundant Trim & OK button, instead have the OK button trim automatically if there is a selection."
      tickets: [1759671]

    - title: "Update Amazon metadata plugin for a website change"

    - title: "Content server: Fix translations not being updated without clearing the browser cache"

    - title: "Content server: Fix switching from translations to no translations not working"

    - title: "Content server: When updating interface data do not transmit translations if they have not been changed. Saves ~30-60KB bandwidth when using non-English interface language."

  improved recipes:
    - The Atlantic
    - Fortune Magazine
    - Telegraph UK
    - Hot Air
    - Reader's Digest
    - The Economist


- version: 3.20.0
  date: 2018-03-23

  new features:
    - title: "Content server: Allow editing the metadata of books from the book details page"
      type: major
      description: "On the book details page, you can now edit any metadata and change covers by clicking the edit metadata icon in the right area of the top bar. Note that only users that have write permissions for the library can edit metadata."

    - title: "Kobo driver: Recognize Kobo Aura 2 with new firmware (4.6.10188)"

  bug fixes:
    - title: 'When reading metadata from HTML also recognize <meta name="dc.description"> as being comments'

  improved recipes:
    - Danas
    - Al monitor
    - Folha de Sao Paolo
    - New York Times
    - Wirtschaft's Woche


- version: 3.19.0
  date: 2018-03-09

  new features:
    - title: "Driver for the new PocketBook 740"

    - title: "Allow using relative URLs in comments type metadata. The relative URLs are interpreted relative to the book folder in the calibre library"

    - title: "Edit book: Reports: Do not show characters from the HTML markup in the characters report."
      tickets: [1753788]

    - title: "Allow adding the Virtual library button to any toolbar/menu via Preferences->Toolbars & menus"

  bug fixes:
    - title: "Server: Fix server becoming unresponsive if a client sends invalid SSL data at exactly the right moment"

    - title: "Conversion heuristics: Make unwrapping recognize Georgian letters as well."
      tickets: [1753533]

    - title: "Make de-serialization of stored conversion options safe against maliciously crafted input"
      tickets: [1753870]

    - title: "E-book viewer: Change the file format used to import/export bookmarks to use JSON. This prevents malicious bookmarks files from causing code execution."
      tickets: [1753870]

    - title: "Make the history completion for the search and replace edit box case-sensitive."
      tickets: [1752447]

    - title: "PDF Output: When the input document contains multiple anchors with the same value, use the first anchor rather than the last. This follows browser behavior."
      tickets: [1752825]

    - title: "FB2 Input: Add <div> to <blockquote> content to silence the useless epubcheck"
      tickets: [1752141]

  improved recipes:
    - WirtschaftsWoche Online
    - Spektrum der Wissenschaft

  new recipes:
    - title: Granta
      author: Gary Arnold

- version: 3.18.0
  date: 2018-02-23

  new features:
    - title: "Browser viewer: Allow long tapping a word to look it up in a dictionary or search the internet for it."
      tickets: [1738995]

  bug fixes:
    - title: "Conversion: Handle the deprecated type attribute on <ol> tags."
      tickets: [1751148]

    - title: "Fix metadata download from amazon stopped working because of a website change"

    - title: "Fix re-ordering of columns causing split book splitter state not being restored on restart"

    - title: "Fix errors when using strftime with unicode strings on non-utf-8 windows systems."
      tickets: [1749219]

    - title: "Split book view: Fix vertical scroll position of the two views getting out of sync after doing some searches."
      tickets: [1748739]

    - title: "Fix some edit widget appearing in the wrong place when editing in the right hand panel of the new split book list."
      tickets: [1748713]

    - title: "Portable build: Fix cache directory not always being auto-created"
      tickets: [1747887]

    - title: "Workaround for Qt 5.10 on Linux resetting the global font, preventing custom interface font settings from working"

  improved recipes:
    - New York Times
    - The Economist
    - Gosc
    - Various Uruguayan recipes


- version: 3.17.0
  date: 2018-02-09

  new features:
    - title: "Allow splitting the book list, by right clicking on the column headers and choosing 'Split the book list'"
      type: major
      description: "This is useful to 'lock' one or more columns in place so that they are always visible even when scrolling through other columns. Also, the split list has a separate right click menu which you can configure via Preferences->Toolbars and menus"

    - title: "Store temporary files used by the editor and viewer in the cache directory to try to prevent errors caused by 'file cleaner' programs deleting temporary files still in use"

  bug fixes:
    - title: "EPUB3 Input: Fix HTML covers and titlepages that are marked using the deprecated <guide> element not being recognized."
      tickets: [1746794]

    - title: "Bulk metadata edit: Fix regression in 3.13 that made it impossible to use the Force numbering checkbox for custom series"

    - title: "Conversion: Fix the valign attribute on <td> tags not being honored"

    - title: "E-book viewer: Fix the 'Copy' keyboard shortcut/context menu action not working on some Windows systems"
      tickets: [1477696]

    - title: "E-book viewer: Make the semi-transparent background for viewing metadata a little more opaque."
      tickets: [1745812]

  improved recipes:
    - New York Times
    - Le Devoir
    - New Statesman
    - London Review of Books
    - New York Post
    - LWN Weekly
    - Associated Press

  new recipes:
    - title: Computing
      author: Darko Miletic

- version: 3.16.0
  date: 2018-01-26

  new features:
    - title: "Content server: Allow adding and deleting of books using the web interface"
      type: major
      description: "Use the + icon in the top bar of the book list to add new books and the trash icon in the top bar of the book details page to a delete a book. Note that only authenticated users are allowed to perform these actions, so you have to setup user accounts for the server to use these features."

    - title: "Allow removing the close button from tabs in the Virtual library tab bar. Right click the tab bar and choose 'Lock tabs' to do that."

    - title: "calibredb export: Add --progress option"

    - title: "Bulk metadata editing: Show progress bars to track progress of the operation"

    - title: "Content server: When downloading books from the server send both the ASCII and full Unicode file names. Browsers that support RFC 6266 can make use of the unicode file name."

    - title: "Content server: Show a warning popup on Apple devices when the user tries to search with an expression containing smart quotes, since Apple devices now automatically replace quotes with smart quotes when typing."

  bug fixes:
    - title: "DOCX Output: Fix links without anchors in the input document not being converted correctly."
      tickets: [1741098]

    - title: "calibredb: Fix a regression that broke reading of passwords from stdin"

    - title: "Edit book: Fix an error when saving files with filenames that cannot be encoded using the system codepage on Windows"

    - title: "Pasting metadata: Fix excluding title and authors not working"

  improved recipes:
    - The Galaxy's Edge
    - Orange County Register
    - Danas

  new recipes:
    - title: Revista Veintitres
      author: Darko Miletic

    - title: Cronica
      author: Darko Miletic

- version: 3.15.0
  date: 2018-01-05

  new features:
    - title: "Browser viewer: Allow customizing what information is displayed in the header and footer areas. Access Preferences from the viewer controls to change."

    - title: "Add support for MTP devices on FreeBSD"

    - title: "ToC editor: Add more case changing operations to the right click menu"

    - title: "Content server: Redirect pre 2.x book URLs to new 3.x URLs via a JavaScript redirect"

    - title: "Content server: Allow opening entries in the book list in a new tab via middle click/right click"

    - title: "Add a tweak in Preferences->Tweaks to exclude some fields when using the Edit metadata->Copy/paste actions"

    - title: "Linux: Allow using calibre-tray.png in the calibre resources folder to override the system tray icon."
      tickets: [1738518]

  bug fixes:
    - title: "Browser viewer: Fix goto next/previous section actions not working when the sections are in different individual HTML files."
      tickets: [1740333]

    - title: "Edit book/Book polishing: When compressing images and the compressed image is larger thant he original, use the original image."
      tickets: [1741063]

    - title: "PDF input: Fix conversion of multi-level PDF Outline causing duplicate entries in the Table of Contents."
      tickets: [1738385]

    - title: "Edit book: Fix incorrect EPUB 3 declarations being added to the OPF file when adding covers to an EPUB 2 book"

    - title: "Edit book: Fix backspace key un-indenting instead of deleting even when text is selected if the cursor is at the start of the line"

    - title: "Tag browser: Fix position not being preserved when deleting books."
      tickets: [1740387]

    - title: "Edit Book: Use the cache directory rather than the temp directory to store working files. Hopefully prevents temp file cleaners from destroying books."
      tickets: [1740460]

    - title: "EPUB input: Handle books that erroneously set the mimetype for font files to text/plain"

    - title: "AZW3 input: Do not fail to process files with invalid internal flow references."
      tickets: [1740140]

    - title: "When updating plugins, do not show the dialog asking which toolbar to put the plugin, even if the user has removed the plugin for all toolbars."

    - title: "Content server: Fix using the Clear logs button preventing the server from restarting until calibre itself is restarted."
      tickets: [1738433]

  improved recipes:
    - LA Times
    - Popular Science
    - Nikkei News


- version: 3.14.0
  date: 2017-12-15

  new features:
    - title: "User manual: A new quick reference primer for regular expression syntax https://manual.calibre-ebook.com/regexp_quick_reference.html"

    - title: "Content server: Allow viewing the book metadata while reading a book. In the viewer controls, tap Goto and then Metadata to see the metadata."
      tickets: [1736312]

    - title: "Kobo driver: Add support for new firmware"

    - title: "Bulk metadata edit: Allow choosing the algorithm used for changing the case of titles"

    - title: "Get books: The koobe.pl store plugin has now become the Swiat Ebookow store plugin"

    - title: "Allow Copy/paste of book metadata from the main book list. Right click the Edit metadata button to access these actions."

    - title: "Allow disabling the confirmation popup when opening the containing folder of many books at once."
      tickets: [1735862]

  bug fixes:
    - title: "Nook driver: Fix books sent via calibre not appearing under My Files on the Glowlight 3 Plus"

    - title: "Get Books: Update Mills & Boon, publio, empik, legimi, woblink and beam-ebooks.de plugins for website changes"

    - title: "Book polishing: Do not scan book for font usage when subsetting if no embedded fonts are available."
      tickets: [1737400]

    - title: "Content server: Open links in the comments section from the book details page in new windows."
      tickets: [1737644]

    - title: "Choose English as the User interface language when a locale related environment variable is set to the C locale"

    - title: "Linux installer: A nicer error message if the user tries to run the installer on an ARM machine"

  improved recipes:
    - Boston Globe
    - The Times
    - Economist

  new recipes:
    - title: El Cohete a la luna
      author: Darko Miletic

- version: 3.13.0
  date: 2017-12-01

  new features:
    - title: "Driver for the new Bq Cervantes 4"

    - title: "Edit book: Auto-generate links to existing stylesheets when adding a new HTML file."
      tickets: [1733845]

    - title: "Add a button to easily clear server logs in Preferences->Sharing over the net->Show server logs."
      tickets: [1730046]

    - title: "Catalog generation: Store the list of fields to be used in generating CSV/XML catalogs per library."
      tickets: [1730500]

    - title: "Bulk metadata edit: Make the custom series controls similar to the builtin series ones, with the same set of features"

    - title: "Edit book: Pre-select existing cover image (if any) in add cover dialog"

    - title: "Make the Manage saved searches dialog a little easier for new users."
      tickets: [1733163]

    - title: "Add a tweak to control behavior of Enter on the book list"

    - title: "Content server: Fix random book button on book details page multiplying."
      tickets: [1732493]

    - title: "Edit Book: Bulk file rename dialog: Remember last used prefix for renaming files"

  bug fixes:
    - title: "Tag browser: Fix use of the tweak to control order of items in the Tag browser causing unexpected expansion of items after editing metadata."
      tickets: [1730245]

    - title: "Content server: Improve rendering of tags/categories with long words on small screens."
      tickets: [1734119]

    - title: "Fix first added saved search not appearing in Tag browser until calibre restart."
      tickets: [1733151]

    - title: "When checking added books for duplicates, also check on the language field. So books with the same title/authors but different languages are not considered duplicates."

    - title: "Edit Book: Spell check should not fail if there are non-HTML files in the spine"

    - title: "Conversion: Fix an error when using the embed_all_fonts option with certain books"

    - title: "Save to disk: Dont error out if the user deletes all formats to be saved."

    - title: "Linux binary: Fix calibre not starting on systems where QT_QPA_PLATFORM is set to use wayland"

  improved recipes:
    - The Economist
    - The Walrun Magazine
    - China Daily
    - Telepolis

  new recipes:
    - title: Various Russian news source
      author: bugmen00t


- version: 3.12.0
  date: 2017-11-09

  new features:
    - title: "Driver for the new Nook Glowlight 3"
      tickets: [1731024]

    - title: "Allow configuring the metadata fields displayed in the pop-up Book details window. To configure, simply click the 'Configure' link at the bottom of the window."

    - title: "Wireless driver: Allow specifying extra file formats (unknown to calibre) to send"

  bug fixes:
    - title: "Fix a regression that caused clicking the clear button in the main search bar to not unapply the current search until enter is pressed."

    - title: "Linux: Fix a regression causing calibre to fail to start on systems with no DBUS session bus"

    - title: "Browser viewer: Fix body font being forced to sans-serif, overriding in book and user stylesheet settings"

    - title: "Fix sending email failing of the computer's FQDN is set to a single period."
      tickets: [1730166]

  improved recipes:
    - New Yorker
    - Geopolityka


- version: 3.11.1
  date: 2017-11-02

  new features:
    - title: "Kindle driver: Add support for the new Kindle Oasis"

    - title: "Browser viewer: Allow the user to specify a CSS style sheet to control the look and feel of the text"

    - title: "Edit book spell check: In the list of suggestions show the original word in italics."
      tickets: [1727827]

    - title: "Edit Book: When adding a new HTML file, add it after the file being currently edited instead of at the end."
      tickets: [1728601]

    - title: "Column coloring: Add a contains rule type."
      tickets: [1728464]

    - title: "Book details panel: Allow saving the displayed cover to disk via the right click context menu."
      tickets: [1728251]

  bug fixes:
    - title: "Browser viewer: Fix font size and color scheme settings not being respected in the footnote popup"

    - title: "DOCX Output: Fix comments/XML processing instructions in the middle of text causing text to be skipped."
      tickets: [1727599]

    - title: "Book details panel: Fix metadata field titles not being top aligned"

    - title: "Linux: Fix long startup delay on systems that do not have a desktop notification service running"

    - title: "3.11.1 fixes a couple of regression in 3.11.0 that broke configuring Get books and creating catalogs"

  improved recipes:
    - Financial Times
    - computerworld.pl
    - Tulsa World
    - Science Daily
    - El Mundo

- version: 3.10.0
  date: 2017-10-20

  new features:
    - title: "Browser viewer: Show footnotes in a popup window. Similar to the popup footnote functionality in the calibre viewer."
      type: major

    - title: "Content server: Add an option to control the timeout for making AJAX queries to the server."
      tickets: [1722016]

  bug fixes:
    - title: "Fix regression that broke Preferences->Conversion->Common options in version 3.9"

    - title: "Server: Fix adding expressions to the search always using AND instead of respecting the setting to use OR or AND."
      tickets: [1724405]

    - title: "Browser viewer: Fix a regression that caused loading more than one book in the same session or using the back/forward browser buttons to require refreshing the browser."

    - title: "Jobs list: Fix killing of job killing the wrong job if other jobs are completed while waiting for kill confirmation."

    - title: "DOCX Output: Fix preserve cover aspect ratio option still distorting the aspect ratio slightly."
      tickets: [1721864]

  improved recipes:
    - Lomza
    - Go Comics
    - Various Polish news sources

- version: 3.9.0
  date: 2017-10-06

  new features:
    - title: "Remove the Connect to iTunes function since Apple has removed that functionality from iTunes"
      description: "Now you have to use one of the wireless connection methods to connect to an iPad/iPhone, as described at: https://manual.calibre-ebook.com/faq.html#how-do-i-use-calibre-with-my-ipad-iphone-ipod-touch"

    - title: "Kobo driver: Support for new firmware"

    - title: "Allow changing the icons in yes/no columns via column icon rules."
      tickets: [1721374]

    - title: 'Quickview panel: Add a context menu with a "View" action to the book table.'

    - title: "Make the elapsed time display in the jobs dialog more human friendly."
      tickets: [1719059]

  bug fixes:
    - title: "EPUB Input: Fix styles in existing titlepage not being flattened when the titlepage is preserved during conversion."
      tickets: [1720715]

    - title: "Fix conversion of grayscale JPEG-XR images not working"
      tickets: [1720638]

    - title: "Update the douban metadata download plugin to match changes to the website"

    - title: "DOCX Output: Fix the preserve cover aspect ratio option not visible"
      tickets: [1719026]

  improved recipes:
    - Respekt Magazine
    - Associated Press
    - Heraldo de Aragon
    - El Correo
    - El Periodico de Aragon
    - A List Apart

- version: 3.8.0
  date: 2017-09-22

  new features:
    - title: "Bulk metadata edit dialog: Add an action to set metadata from e-book files."
      tickets: [1717755]

    - title: "Server: Add an option to control the number of books displayed per page in the browser (Preferences->Sharing over the net->Advanced)."
      tickets: [1715283]

    - title: "DOCX Output: Add an option to preserve the cover aspect ratio in the output document."
      tickets: [1715800]

    - title: "Book details panel: An option to control the layout of the panel in 'Narrow' mode (Preferences->Look & feel->Book details)"
      tickets: [1714613]

    - title: "If the --start-in-tray option is specified, create a tray icon even if the configuration option to enable tray icons is off."

  bug fixes:
    - title: "Possible fix for issue with pinning calibre to taskbar on windows. Note that as an unfortunate side-effect, you will have to unpin and re-pin calibre to the taskbar after updating."

    - title: "DOCX Output: Fix text immediately after a hidden tag not being included."
      tickets: [1717403]

    - title: "Fix a regression that broke fetching of metadata from Douban"

    - title: "Cover grid: Fix Shift+arrow keys to manipulate selection not working."
      tickets: [1717828]

    - title: "Editor snippets: Dont lose the last selected word when the user triggers a non-existent snippet."
      tickets: [1713244]

    - title: "Book details popup window: Show the cover size in the bottom right corner if the option to show cover size in the Book details panel is set."
      tickets: [1716520]

    - title: "Linux: Fix regression that broke using calibre on some older VNC servers"

    - title: "Browser viewer: Do not fail if the book contains javascript that has errors."
      tickets: [1715781]

    - title: "Linux: Fix file open dialog on older KDE desktops not working correctly."
      tickets: [1715648]

    - title: "Update Ozon.ru metadata plugin for website changes."
      tickets: [1715347]

    - title: "LIT Input: Fix a buffer overflow caused by malformed LIT files."
      tickets: [1713716]

    - title: "Conversion: Expand -epub-writing-mode to -webkit-writing-mode and writing-mode properties for maximum compatibility."
      tickets: [1713509]

    - title: "Linux: Fix SONY PRS-650 not being detected"

  improved recipes:
    - The Hindu
    - Le Monde
    - Wired Monthly
    - Cracked.com
    - Carta
    - FAZ.NET
    - Newsweek
    - Financial Times

  new recipes:
    - title: Dunya Halleri
      author: Sukru Alatas

- version: 3.7.0
  date: 2017-08-25

  new features:
    - title: "Allow searching for books in a virtual library using a new 'vl:' prefix"

    - title: "Server: Show file sizes in the tooltips for the download buttons."
      tickets: [1708762]

    - title: "Server: Reduce the grid view minimum cover thumbnail size from 150px to 105px"

    - title: "Narrow layout: Fix wasted space to the left of the comments in the Book details panel"

  bug fixes:
    - title: "Server: Fix downloading files via the list of formats not working when launching calibre from the home screen on iOS"

    - title: "Browser viewer: Fix controls help overlay not being displayed the first time the viewer is used"

    - title: "MOBI Output: Fix a regression causing a crash for some input documents that specify text-transform or font-variant CSS properties."
      tickets: [1711776]

    - title: "DOCX Input: Fix framed lists being rendered with the frame inside the bullets instead of outside it."
      tickets: [1709569]

    - title: "Fix a regression that could cause conversion to crash when using the first-letter CSS pseudo selector and outputting to MOBI or DOCX."
      tickets: [1711224]

    - title: "Conversion: Fix remove first image option not working for comic input with the disable comic processing option."
      tickets: [1709150]

    - title: "Server: Fix tooltip not working in the cover grid view."
      tickets: [1708760]

    - title: "Workaround for Qt bug that prevented using the shift and ctrl keys with the touchscreen"

    - title: "Linux: fix native KDE file dialog not working on older systems"

    - title: "Linux: Fix KDE dialogs not supporting multiple file name filter groups"

    - title: "Fix libraries being sorted alphabetically by full path rather than just library name"

    - title: "Server: Allow hyphens in user names"

    - title: "calibredb.exe: Fix misleading error message when connecting to a server with incorrect username or password"

  improved recipes:
    - Asian review of Books
    - Financial Times
    - National Post
    - Go Comics

  new recipes:
    - title: Paris Review and Public Domain Review by fenuks
      author: fenuks

    - title: IDPixel and The Insider
      author: bugmen00t

- version: 3.6.0
  date: 2017-08-04

  new features:
    - title: "Linux: Use native file dialogs via zenity or kdialog, if available"

    - title: "Copy to library: Add an action to show a dialog that allows for easy selection of libraries for copy/move. Useful when there are a large number of libraries to choose from."
      tickets: [1706198]

    - title: 'Server: Allow deleting a downloaded book from the "Browse all downloaded books" screen'

  bug fixes:
    - title: "Hopefully fix an issue with the book list jumping around when using the mouse on some computers"

    - title: "E-book viewer: Change the default fonts on windows to the Liberation font family. This matches the other platforms and avoids rendering issues with Times New Roman."
      tickets: [1706491]

    - title: "DOCX Output: Convert images placed by themselves inside block tags as block images rather than inline images."
      tickets: [1707430]

    - title: "Fix a typo that broke the download of a few news sources"

    - title: "ebook-viewer.exe: Fix --continue-reading not working"

    - title: "Fix non XML safe characters in feed descriptions causing news download to fail."
      tickets: [1707545]

    - title: "Browser viewer: Fix books that contain broken links with unicode characters in their paths not working."
      tickets: [1704498]

    - title: "Quickview: Fix regression in previous release that broke the 'Lock quickview' control"

  improved recipes:
    - Navy Times

  new recipes:
    - title: Various Sardinian news
      author: tzium

- version: 3.5.0
  date: 2017-07-28

  new features:
    - title: "Server: Add a new 'custom' mode for the book list, where you can specify exactly what metadata fields are displayed, via a template (see Preferences->Sharing over the net->Book list template)"

    - title: "Speed up HTML parsing by an order of magnitude, by switching from html5lib to html5-parser"

    - title: "Add support for touch screens to the main calibre book list. You can now flick to scroll, tap to select and double-tap to view books."

    - title: "Server: Add an option to ban IP addresses if there are too many failed login attempts"

    - title: "calibre-debug: Change the --explode-book action to only create the exploded directory and not rebuild the file. Add a new --implode-book action to rebuild the file, separately."

    - title: "Book details panel: Add Manage authors/series/tags/etc. to the menu when right clicking on the item"

    - title: "Kobo driver: Update for new firmware"

  bug fixes:
    - title: "PDF Output: Fix a regression in 2.82 that caused conversion of comics to PDF files to have successive images become smaller and smaller in some circumstances."
      tickets: [1706814]

    - title: "PDF Output: Fix a regression in 2.83 that caused occasional blank pages at the end of chapters when using headers/footers."
      tickets: [1706484]

    - title: "Get books: Update store plugins for ebook.nl and the various amazon websites"

    - title: "Edit book: Hide editor toolbars if they are empty."
      tickets: [1706343]

    - title: "Server: Fix failed login attempts using digest auth not being logged to the main log"

    - title: "Quickview: for non-text fields, sort on native values instead of text."

    - title: "Fix hidden search bar state not being restored on calibre restart."
      tickets: [1705916]

    - title: "Fix option to not save cover separately when using Save to disk not working."
      tickets: [1704925]

    - title: "Server: Fix an error on browsers that do not support blob storage in IndexedDB."
      tickets: [1704912]

    - title: "Comic input: Fix a bug in the normalize image filter that caused a crash when converting comics that contain a page with only a single color."
      tickets: [1704778]

    - title: "Edit Book: Handle non-normalized unicode characters in file names better"
      tickets: [1704225]

  improved recipes:
    - Mediapart
    - New Yorker
    - Boston Globe
    - Private Eye

- version: 3.4.0
  date: 2017-07-14

  new features:
    - title: "Edit book: Allow exporting all selected files to the computer from the 'File browser' by right clicking and choosing 'Export selected files'"

    - title: "Server: When returning to the search page, remember the last used state of the Tag browser"

    - title: "Template language: Allow the in_list() functions to return different values depending on what is found"

    - title: "Add a configurable shortcut to move the focus from Quickview to the book list"

  bug fixes:
    - title: "Conversion: When inserting the publication year in the metadata jacket, do so in the local time zone, so it matches what is displayed in the main calibre program."
      tickets: [1703439]

    - title: "Server OPDS feeds: Fix incorrect counts in letter categories when there are lowercase names."
      tickets: [1703251]

    - title: "Edit book: Fix 'Show details' button not visible when doing 'Replace all' rather than 'Count all'"

    - title: "Nook driver: Remove the % character from filenames sent to the Nook."
      tickets: [1703284]

    - title: "Fix calibre startup crash caused by Quickview when the applied virtual library is empty (has no books)."

  improved recipes:
    - FOX News
    - Private Eye


- version: 3.3.0
  date: 2017-07-07

  new features:
    - title: "Quickview panel: Allow opening and closing the panel via the Layout button in the bottom right corner."
      details: "Also make various improvements to the panel's operation, see https://manual.calibre-ebook.com/gui.html#quickview"
      tickets: [1701833]

    - title: "Book details panel: Allow right clicking on author names to search for books by the author on Amazon."
      tickets: [1702446]

    - title: "Edit book: When doing a Replace/Count all with multiple searches add a 'Show details' button on the result dialog that shows the individual counts for each search."

    - title: "Comments editor: Add a button to easily insert separators (i.e. <hr> tags) when editing comments"

  bug fixes:
    - title: "Browser viewer: Fix back/forward buttons not working correctly when clicking on links that lead to different internal files in the book."
      tickets: [1700004]

    - title: "Server: Fix using 'Show more books' button and then changing list mode setting causing resulting book list to be incomplete"

    - title: "Server: Fix changing sort/search in the /mobile view only working with the default library."
      tickets: [1701704]

    - title: "DOCX Input: Fix alt and title attributes for some images not being preserved"

    - title: "Amazon metadata download: Change the default source from Bing to Google as the Bing cache seems to be having trouble at the moment"

    - title: "ISBNDB metadata download: Ignore SSL errors when contacting isbndb.com as they seem to have no intention of fixing their broken SSL certificate"

    - title: "Conversion: Fix heuristics processing incorrectly removing some <br> tags."
      tickets: [1205637]

    - title: "Handle non-ASCII binary strings in the author_name_prefix/suffix tweaks."
      tickets: [1701138]

  improved recipes:
    - Politico
    - The Times
    - The Sunday Times Magazine

- version: 3.2.1
  date: 2017-06-29

  new features:
    - title: "Server: Allow logged in users to change their passwords by clicking the user icon in the top right corner of the home screen."
      tickets: [1700631]

    - title: "macOS: Add headless support: calibre command-line utilities can now run on macOS machines without a screen"

  bug fixes:
    - title: "3.2.1 has a fix for an issue that broke mouse wheel scrolling in the cover grid view"

    - title: "Viewer: Fix incorrect display of pages in paged mode for books that override the box-sizing CSS property on the <body> element."
      tickets: [1700109]

    - title: "Server: Fix timeout errors when using SSL (particularly common when running the server on windows)"

    - title: "Linux: Fix slow mouse wheel scrolling in Cover grid because of Qt bug"

    - title: "Blacklist the iOS Reader applications and Marvin XD plugins as they were preventing calibre from starting up and they have not worked in a long time anyway, since Apple restricted USB access to their iOS devices"

    - title: "Fix for in-program restart not working on some Windows 10 Home machines"

    - title: "EPUB3 metadata: Fix handling of <dc:creator> elements with multiple roles."
      tickets: [1699918]

    - title: "Server: Disallow client initiated SSL renegotiation"

    - title: "Windows: Try to prevent windows from showing the annoying 'no disk in drive' error messages at calibre startup if one of the calibre libraries is on a removable disk that is missing from the system"
      tickets: [1701399]

  improved recipes:
    - The Australian
    - Wired Daily

  new recipes:
    - title: Kitekinto
      author: pofa

- version: 3.1.0
  date: 2017-06-23

  new features:
    - title: "Edit metadata dialog: Allow right clicking the Paste ISBN button to instead paste an identifier with a different prefix."
      tickets: [1698543]

    - title: "Tag browser: Add an option to control the spacing between items"

    - title: "Add an option in Preferences->Look & feel to show individual layout buttons in the status bar, as was the case in calibre 2.x"

    - title: "Edit metadata dialog: Add buttons to easily set/clear Yes/no columns"
      tickets: [1698331]

    - title: "Support for RAR 5.0 format RAR and CBR files"

  bug fixes:
    - title: "Version 3.1.1 fixes a regression in 3.1.0 that prevented the standalone calibre-server.exe from working on Windows and macOS"

    - title: "Content server: Fix various bugs in the SSL implementation causing aborted transfers when enabling SSL in the server"

    - title: "Content server: Fix connections not being closed after errors/timeouts on the server side"

    - title: "Fix an error during startup on Windows systems where the home directory is in a character encoding different from the system encoding"
      tickets: [1699435]

    - title: "Edit book: Fix escaping of text for regular expression searches unnecessarily escaping spaces"

    - title: "Get Books: Search the entire catalog, including restricted books"
      tickets: [1698943]

    - title: "Fix regression in previous release that caused the Tag browser view to jump around when renaming items"

    - title: "Splash screen: Fix text vertical overlap for some systems/font sizes"

    - title: "Server: --daemonize option should not be present on Windows and macOS as it does not work on those platforms"

    - title: "macOS: Fix some keyboard shortcuts not working in calibre 3.0"
      tickets: [1698545]

    - title: "Server interface: Fix error in the Browse all downloaded page when the book list mode is set to detailed list"

    - title: "Get books: Update amazon.fr and ebooks.com plugins for website changes"

    - title: "Content server: Fix for home screen being empty if the path to the calibre library has a trailing slash."
      tickets: [1698489]

    - title: "Content server: Fix the new server interface not working with the --url-prefix option when the trailing slash is omitted on the URL used in the browser."
      tickets: [1698406]

    - title: "Google images metadata download plugin: Fix for change in website causing no covers to be downloaded"

  improved recipes:
    - The Times
    - Wall Street Journal
    - New Yorker
    - BBC News

- version: 3.0.0
  date: 2017-06-16

  new features:
    - title: "For details on the major changes in calibre between 2.0 and 3.0, see https://calibre-ebook.com/new-in/twelve"
      type: major

    - title: "A completely re-written Content server with support for reading books in-browser on your phone/tablet. Also works in offline mode."
      type: major

    - title: "Support for high resolution (Retina screens)"
      type: major

    - title: "A new splash screen to celebrate the release of calibre 3"

    - title: "Minor tweaking of the main user interface to emphasize the core features"

  bug fixes:
    - title: "Kobo driver: Fix for detection of some devices, with SD card not working on macOS"

    - title: "Tag browser: Fix preservation of state when recounting and the visible categories have changed."
      tickets: [1696596]

    - title: "CHM Input: Handle CHM files that have missing or empty root files."
      tickets: [1697764]

    - title: "Fix Page flips options box in viewer preferences bot being laid out properly"

    - title: "Fix initial down arrow in search box jumping two places"

    - title: "Fix editing the authors via the book list not respecting the tweak to control author name splitting"

    - title: "E-book viewer: Fix external links not working in the footnote popup panel"

    - title: "Fix a regression that broke command line completion in bash"

  improved recipes:
    - Economist
    - New York Times
    - Private Eye
    - The Hindu
    - Harper's Magazine
    - Lifehacker
    - The Daily Mail

  new recipes:
    - title: RussiaFeed
      author: Darko Miletic

- version: 2.85.1
  date: 2017-05-12

  new features:
    - title: "Book details panel: Allow right click to search the internet for the current book"

    - title: "Book details panel: Allow right clicking on an author name to search the internet for works by that author"

    - title: "Book details panel: Clicking an author name now searches Goodreads by default instead of Wikipedia. Can be changed in Preferences->Interface->Look & feel->Book details"

    - title: "Kobo driver: Add support for the Kobo Aura H2O Edition 2"

  bug fixes:
    - title: "PDF output: Fix a regression in the previous release that broke conversion to PDF for some files"
      tickets: [1689192]

    - title: "DOCX output: Fix lengths specified in percentage of page size not being converted correctly"
      tickets: [1688690]

    - title: "DOCX output: Fix some hyperlinks not working in word because the bookmark name is longer than forty characters"
      tickets: [1688690]

    - title: "DOCX output: Prevent images from being larger than the page size"
      tickets: [1688690]

    - title: "Comic input: Fix the number of colors control not allowing values less than 8"

    - title: "Kobo driver: Fix main memory and Card A being swapped on some systems"

    - title: "Kobo driver: Fix the ignore collections option being accidentally case-insensitive"

    - title: "Preferences->Toolbars: Show an error message when the user tries to remove either the Preferences or Location Manager buttons instead of just silently adding them back"
      tickets: [1689022]

    - title: "version 2.85.1 contains a fix for a regression that cause the Open with action to go missing from the right click menu of the Book details panel"

  improved recipes:
    - Private Eye

  new recipes:
    - title: Balkanist
      author: Darko Miletic

- version: 2.84.0
  date: 2017-05-05

  new features:
    - title: "Kindle driver: Also delete book thumbnails from the system directory when deleting books"

    - title: "Conversion: Use the same regular expression engine as is used by the Edit book tool. The new engine has much better support for Unicode characters/character classes"

    - title: "Edit book: Add keyboard shortcuts to jump to opening and closing tags (Ctrl+{ and Ctrl+})"

    - title: "Add API to pre-process image data in recipes easily"

    - title: "fetch-ebook-metadata.exe: add option to use only a single metadata plugin"

  bug fixes:
    - title: "E-book viewer: Fix a regression in the previous release that broke printing from inside the viewer"

    - title: "DOCX output: When the input document contains paragraphs inside a block with a background color preserve the background color in the resulting paragraphs in the DOCX document"
      tickets: [1683188]

    - title: "DOCX output: Fix links to empty inline tags not working"
      tickets: [1683188]

    - title: "DOCX input: Fix links that point to anchors placed in empty paragraphs not working"
      tickets: [1683017]

    - title: "PDF output: Do not crash when unable to find page for link destination, instead use previous page"
      tickets: [1687914]

    - title: "Edit book: Fix sorting by language in Report->Words not working"

    - title: "Edit book: Fix drag and drop of multiple items in the File Browser causing item order to be reversed"

    - title: "Get books: Update Baen store plugin for website changes"

    - title: "Linux: When adding books from directories ignore files that have undecodable names"
      tickets: [1685819]

    - title: "AZW3: Preserve the primary-writing-mode EXTH header field when round-tripping AZW3 files. Should fix editing/conversion of RTL AZW3 files causing page turning to become left-to-right on the Kindle"

    - title: "AZW3 output: Set the primary-writing-mode EXTH header when the input document has page-progression-direction set to RTL as this is apparently required on newer Kindle firmware for right-to-left page turning"

    - title: "Fix a misbehaving wireless device connection can cause calibre to hang when opening the Connect/share menu"
      tickets: [1676522]

  improved recipes:
    - Private Eye
    - Die Zeit
    - NYTimes Tech Beat

  new recipes:
    - title: First Things
      author: John Hutson

- version: 2.83.0
  date: 2017-04-15

  new features:
    - title: "PDF output: Default to generating PDFs with a page size of letter instead of taking the page size from the output profile"
      description: 'This avoids user confusion/bug reports about PDF output having "too large fonts". There is a new option "Use profile size" to have the conversion use the output profile page size instead'

    - title: "PDF/DOCX output: Add separate, PDF/DOCX specific, page margin settings that override the common settings"
      description: "Useful because page margin settings for page oriented formats, such as PDF and DOCX are usually different than those for reflowable formats such as EPUB"

    - title: "Table of Contents tool: Add an undo button"

    - title: "Metadata jacket: Show custom rating columns using stars"

    - title: "Metadata jacket: Change formatting of series to match that used by the book details panel. Also allow access to the raw series name and number when customizing the jacket template"

    - title: "calibredb check_library: Vacuum database when running the check"

    - title: "Check Book: Add a check for empty identifier elements"

  bug fixes:
    - title: "Edit book/Book polishing: When adding a cover to an EPUB 3.0 file set the SVG property if a SVG cover wrapper is used"

    - title: "Refresh the book list when a User category is added/edited"
      tickets: [1675535]

    - title: "EPUB metadata: Fix deleting ISBN from EPUB file could result in an EPUB file without a package identifier if the ISBN was used as the package identifier"
      tickets: [1677383]

    - title: "Amazon metadata download: Fix title and author names being bold in the downloaded comments when using bing to get Amazon metadata"
      tickets: [1674088]

    - title: "PDF output: Fix a regression that broke PDF output for documents containing mathematics"
      tickets: [1673983]

    - title: 'E-book viewer: Fix a regression that broke the "Clear recently read books" action in the viewer'

  improved recipes:
    - Go Comics
    - Die Zeit (subscription)
    - Pagina12
    - New York Magazine

  new recipes:
    - title: Jacobin magazine
      author: Darko Miletic


- version: 2.82.0
  date: 2017-03-18

  new features:
    - title: "Edit book: Saved searches: Add keyboard shortcut (Alt+Up/Down Arrow) to move selected searches"

  bug fixes:
    - title: "Fix a typo in the previous release that caused dynamically updated metadata source plugins to stop working"
      tickets: [1673884]

    - title: "Catalog generation: Ignore tags with commas in them when generating genres"

    - title: "News download: Do not use Microsoft user agents as more and more websites are serving JPEG XR images to these browsers"

    - title: "Amazon metadata download: Fix spurious results when searching for books that are not present on Amazon using a search engine"

    - title: "Get books: Fix free samples being detected as independent books when searching OPDS based stores such as Feedbooks"
      tickets: [1672500]

    - title: "Edit book: Saved searches: Preserve selection when using arrows to move multiple items"

    - title: "Fix template formatter functions not being reloaded after a check library operation"

    - title: "Fix an error during shutdown caused by some library closed plugins"

  improved recipes:
    - The Economist
    - Telegraph UK

  new recipes:
    - title: The Morning Paper
      author: Darko Miletic

- version: 2.81.0
  date: 2017-03-10

  new features:
    - title: "Amazon metadata download: Allow downloading Amazon metadata from multiple sources. You can now configure the Amazon plugin via Preferences->Metadata download to use either the Amazon servers, or various search engine caches to get the metadata. Should help with the recent CAPTCHA problems when downloading metadata from Amazon"

    - title: "Kobo driver: Add support for new firmware"

    - title: "Edit book: Spell check dialog: Always add the original word as one of the spelling corrections, so that small edits to the word can be made easily"
      tickets: [1667914]

    - title: "Edit book: Saved searched Dialog: Allow re-arranging the Saved searches using drag and drop"
      tickets: [1669514]

    - title: "Implement auto update of built-in metadata download plugins, just as for recipes and Get books plugins. Needed as the websites they get data from often change"

    - title: "Edit book: When inserting full screen images, use the actual image dimensions in the generated SVG code, when available"

    - title: "Linux installer: Check that the umask is suitable before running the installer. Should fix breakage on systems where users have changed the user umask but neglected to also alter it for sudo"

    - title: "Bulk metadata edit: Remove the control to delete specific formats as it is redundant. This functionality is already present by right clicking the Remove books button"

  bug fixes:
    - title: "TXT input: When detecting the encoding of txt files only use the first four kilobytes of text. Fixes excessively slow conversion of very large text files"
      tickets: [1668246]

    - title: "Get books: Fix price not being displayed for books from Amazon dues to website changes"

    - title: "Get books: Update Google Books plugin for website changes"

    - title: "E-book viewer: Fix slow startup when recently opened files are on a slow/malfunctioning networked filesystem"
      tickets: [1669497]

    - title: "Google metadata download: Fix metadata not being found when the title of the book includes a sub-title"

    - title: "Improve downloading of covers from the Google Books metadata source"

    - title: "News download: Fix a bug that could cause a crash when downloading an SVG image"
      tickets: [1669530]

    - title: "Edit book: Fix a regression that caused pasting copied text from programs that generate both HTML and plain text when copying to paste the HTML in preference to the plain text"

  improved recipes:
    - tyzden
    - The Economist
    - Kansas City Star
    - NYTimes
    - The Spectator

- version: 2.80.0
  date: 2017-02-24

  new features:
    - title: "Add support for sideloading of KFX files created with the third-party KFX calibre plugin"
      tickets: [1666040]

    - title: "Edit book: Allow drag and drop of image files, stylesheets and HTML files into the editor to insert the appropriate <img> and <link> tags and add the files to the book automatically"

    - title: "Kobo driver: Add support for updated firmware"

    - title: "Edit book: Spell check: If there are no suggestions fill the suggested word box with the original word"
      tickets: [1664284]

    - title: "Viewer: add a shortcut (Ctrl+F11) to show/hide toolbars"
      tickets: [1664077]

  bug fixes:
    - title: "PDF output: Fix courier font not being rendered when converting on Windows"
      tickets: [1665835]

    - title: "E-mail delivery: Add a Message-ID header when sending emails. Reduces probability of mails sent from calibre being marked as spam"

    - title: "Save to disk: Fix path shortening being applied to entire save template even when saving to singe directory"
      tickets: [1665964]

    - title: "Get books: Update the Virualo and Publi store plugins for website changes"

    - title: "Viewer: Fix regression that caused slow opening of some books with missing font/CSS/image files"

    - title: "Viewer: Pressing Ctrl+F in fullscreen mode should show the controls"
      tickets: [1664076]

    - title: "Edit book: Do not allow creating multiple new files whose names differ only by case"
      tickets: [1664027]

    - title: "Viewer: Use heuristics to try to detect comics encoded as fixed layout EPUBs to ensure they are displayed as intended"
      tickets: [1667357]

  improved recipes:
    - The Atlantic
    - The Financial Times

  new recipes:
    - title: Various new and improved Belgian news sources
      author: erkfuizfeuadjfjzefzfuzeff

- version: 2.79.1
  date: 2017-02-10

  new features:
    - title: "Windows: Make recently opened books show up in the jump lists for the standalone viewer and editor programs"

    - title: "macOS/Linux: Show an informational popup message when an Android device is plugged in that needs the user to tap Allow for the connection to work"

    - title: "Conversion: Log options that are different from the defaults separately, for easy reference"

  bug fixes:
    - title: "2.79.1 fixes a regression in 2.79.0 that broke the file open dialogs on Windows Vista"

    - title: "Conversion: Fix regression that broke conversion of some EPUB files when using the 'Remove first image' option"
      tickets: [1660699]

    - title: "Get books: Update Kobo plugin for website changes"

    - title: "Windows MTP driver: Fix error when enumerating device storage not being reported during debug device detection"

    - title: "Tag browser: When dragging and dropping a book onto a series increment the series number"
      tickets: [1661588]

    - title: "Fix crash when generating covers with Qt 5.8 on Linux"

    - title: "Fix Get books result list and jobs list not being populated on Qt 5.8"

    - title: "Fix importing rules in the coloring/icon rules dialog not enabling the Apply button"

  improved recipes:
    - Strange Horizons
    - Wall Street Journal
    - Bangkok Post
    - The Atlantic
    - NYTimes
    - LA Times
    - New Yorker
    - The Straits Times

- version: 2.78.0
  date: 2017-01-27

  new features:
    - title: "View button: Add an action to the right click menu that always opens the book with the calibre viewer, regardless of the preferences"

    - title: "Kobo driver: Update to support the newest firmware from Kobo"

    - title: "E-book viewer: Allow opening a specific item from the Table of Contents via the --open-at command line parameter"
      tickets: [1656573]

    - title: "Amazon metadata download: Add support for downloading from Amazon.ca"

  bug fixes:
    - title: "Edit book: Do not condense CSS rules when saving AZW3 files regardless of the value of Preferences->Common options->Look & feel->Expand CSS"

    - title: "EPUB output: Fix a duplicate id created in rare circumstances when splitting on page breaks"
      tickets: [1658744]

    - title: "DOCX input: Fix error when converting documents that have images pointing to web resources"
      tickets: [1659142]

    - title: "E-book viewer: Fix a regression that caused an increase in load times when loading the individual HTML files inside an EPUB book"
      tickets: [1658578]

    - title: "Fix setting a similar books search to use the formats field in Preferences->Searching resulting in an error"
      tickets: [1658386]

    - title: "Kobo driver: Fix incorrect cover size being uploaded to the Glo HD"

    - title: "E-book viewer: Fix 'View image' right click menu action not available for SVG files included via <img> tags"
      tickets: [1657717]

    - title: "HTML input: Remove the # character from input filenames, for maximum compatibility"
      tickets: [1656833 ]

    - title: "Edit book: Fix Spell check treating the unicode hyphen (U+2010) differently from the normal hyphen (U+002d)"
      tickets: [1656319]

  improved recipes:
    - FOX News
    - Oriental Daily
    - AM730
    - The Times
    - NYTimes
    - Mediapart
    - Echo Online
    - kath.net
    - GoComics
    - The Hindu

  new recipes:
    - title: The Sunday Times Magazine
      author: Bobby Steel

- version: 2.77.0
  date: 2017-01-13

  bug fixes:
    - title: "Conversion: Fix changing the cover image not updating references to the old cover image inside SVG wrappers"
      tickets: [1655309]

    - title: "E-book viewer: Fix a regression that caused clicking links in the footnote popup window to stop working"

    - title: "Edit book: Fix importing DOCX file as new book not setting the version attribute in the OPF"

    - title: "Kindle driver: Fix some newer KFX books not being recognized on e-ink Kindle devices, because of a change in how metadata is stored in the KFX format"

    - title: "DOCX output: Fix missing <td> tag causing conversion to fail"
      tickets: [1654463]

    - title: "Edit book: Fix group references causing errors when used in replace string in the normal mode search and replace"

    - title: "Edit book: Fix Check Book reporting a spurious mime/type mismatch error after replacing a file with a file having a different mime type"
      tickets: [1653977]

    - title: "Amazon metadata download: Fix detection of series not working for some books due to changes in the Amazon website"

    - title: "Fix Nook HD+ not being detected on Windows"

    - title: "Edit book: Ensure keyboard focus stays with Files Browser when renaming files"
      tickets: [1653311]

  improved recipes:
    - kath.net
    - publico.pt
    - Telepolis
    - The Times
    - Helsingin Sanomat


- version: 2.76.0
  date: 2016-12-30

  bug fixes:
    - title: "E-book viewer: Fix a regression in the previous release that broke the viewer on systems where the temporary directory is a symlink (common on macOS)"

    - title: "EPUB input: Fix EPUB2 files that specify a cover image via a <meta> tag but not in the <guide> not getting a cover when converted to PDF"

    - title: "PDF output: Fix conversion failure when input document contains first page with no renderable content"
      tickets: [1652825]

    - title: "Editor: Fix incorrect handling of some regular expressions in the Search tool"
      tickets: [1652621]

    - title: "macOS: Fix dynamically generated context menus, such as the sort by menu not working"
      tickets: [1652694]

    - title: "Fix a crash when running with assertions turned on in Qt"
      tickets: [1652685]

    - title: "Edit book: Reports tool: Fix an error when right clicking on items in the Links view"
      tickets: [1652960]

  improved recipes:
    - Clarin
    - La Prensa
    - Telam
    - iProfesional
    - Buenos Aires Economico


- version: 2.75.1
  date: 2016-12-23

  new features:
    - title: "Happy Holidays everyone!"

    - title: "Add support for new Kobo firmware version 4.2"

    - title: "Allow using amazon_in, amazon_au, amazon_com identifiers in the Book details panel"
      tickets: [1649371]

  bug fixes:
    - title: "Version 2.75.1 has fixes for a regression in 2.75.0 that broke the Live CSS feature in the editor and caused some minor problems in the viewer"

    - title: "Kobo driver: Fix incorrectly sized covers being sent to some Kobo devices"

    - title: "E-book viewer: Prevent javascript in the book from accessing files on the computer using XMLHttpRequest"
      tickets: [1651728]

    - title: "Edit book: Fix the 'Search ignoring markup tool' not ignoring comments/processing instructions, etc"
      tickets: [1651160]

    - title: "CSS Transforms: Fix 'is'/'is not' rules not matching 'currentColor'"
      tickets: [1650930]

    - title: "E-book viewer: Make the swipe up gesture move to next section instead of previous section"
      tickets: [1651034]

    - title: "Edit book: Allow the Spell check dialog and the search panel to be made much narrower than before"
      tickets: [1650932]

    - title: "Edit book: Fix customize template window not freely resizable on Windows"
      tickets: [1650924]

    - title: "Edit book: Fix newlines not being matched by the 'Search ignoring markup' tool"
      tickets: [1649383]

    - title: "EPUB input: Fix incorrect handling of HTML files that are in a folder above the OPF file"
      tickets: [1649357]

  improved recipes:
    - Ambito Financiero
    - Die Zeit (subscription)
    - Irish Times
    - Guardian
    - Independent
    - Ambito.com


- version: 2.74.0
  date: 2016-12-09

  new features:
    - title: "Amazon metadata download: Allow downloading from Amazon.cn as well. To use go to Preferences->Metadata download and customize the Amazon plugin to download from Amazon.cn"

    - title: "Edit book: Allow disabling the 'Files already arranged into folders' message popup"

  bug fixes:
    - title: "Edit book: Fix selected text not being fully highlighted when using the solarized color schemes"
      tickets: [1647448]

    - title: "calibredb: Fix CSV output for the check_library command not being properly escaped"

    - title: "Fix subsetting of fonts whose names start with 'and' not working"

    - title: "Fix a regression in 2.72 that broke the --start-in-tray command line option"
      tickets: [1644876]

    - title: "Fix third party plugins that create dynamic context menus not working in Linux"

    - title: "DOCX input: Fix images wider than 50% of the page width being incorrectly right aligned even when anchored to the center of the page"
      tickets: [1646086]

    - title: "Catalog generation: Ensure all citation keys in BiBTeX catalogs have only ASCII characters"
      tickets: [1646239]

    - title: "Get books: Update ebookpoint and legimi plugins for website changes"

    - title: "EPUB3 metadata: Ensure updating metadata never produces empty dc:contributor elements"
      tickets: [1644702]

    - title: "DOCX output: Fix an error when converting tables with spanning cells"
      tickets: [1644912]

    - title: "Nicer error message if the user tries to import data while the Content server is running"

  improved recipes:
    - Frontline
    - Korea Herald
    - Pagina 12
    - Edge Conversations
    - Kitsapun
    - Mobile Nations
    - NME
    - Security Watch
    - Sign on SD
    - Star Advertiser
    - tyzden


- version: 2.73.0
  date: 2016-11-25

  new features:
    - title: "Add a preference in Preferences->Look & feel to hide the row numbers in the main book list"
      tickets: [1643313]

    - title: "Allow Export/import of column coloring and icon rules"
      tickets: [1643314]

    - title: "Edit book: Allow bulk changing of file extension for selected files by right clicking on the selected files in the file browser"
      tickets: [1643232]

    - title: "Edit book: Check Book: Add a check for new documents that contain no ToC in EPUB 3 books"

    - title:  "Edit book: Check Book: Add a test to check if the embedded fonts in the book have their embedding permissions enabled"

  bug fixes:
    - title: "Pressing the up arrow in an date edit with undefined value should jump to the current date rather than Feb 101"

    - title: "EPUB input: When an invalid nav based ToC is used in an EPUB 3.0 document that also has a fallback NCX ToC, use the fallback ToC"
      tickets: [1643247]

    - title: "Fix a regression that broke the icon theme creation tool in the previous release"
      tickets: [1643228]

    - title: "Fix insert character dialog not reflowing characters on resize. Also only allow the Search bar in the dialog to get input focus"

  improved recipes:
    - Dilbert
    - The Hindu


- version: 2.72.0
  date: 2016-11-18

  new features:
    - title: "Font embedding: Implement automatic embedding for fonts with non-normal stretch and weight values such as Condensed/Light/Extra Bold fonts"

    - title: "Allow aborting an in-progress Copy-to-library action"
      tickets: [1641458]

    - title: "Edit book: When adding a font file via File->New automatically generate the appropriate @font-face rule and copy it to the clipboard so that it can be easily inserted into the appropriate CSS files"

    - title: "Edit book: Check Book: Add a warning for links with the : character in them on Windows"

    - title: "Conversion: When converting Markdown documents recognize basic metadata in the Markdown document formatted as per the Markdown metadata extension"

    - title: "Edit book: Spell check dialog: Various small usability enhancements -- preserve position in word list on refresh, ensure that new current word is highlighted after changing a word, etc"

    - title: "Edit book: Flash the taskbar icon after beautify all files completes"
      tickets: [1639024]

  bug fixes:
    - title: "Fix creating an empty library with the same structure as current library not creating custom columns on the first restart after creating the new custom columns"
      tickets: [1641278]

    - title: "Edit book: Don't fail to rename files on Windows if there is a link containing the colon character"
      tickets: [1641202]

    - title: "PDF output: Don't fail if one of the embedded fonts has no names"

    - title: "Edit book: When downloading external resources, ensure the generated filenames are valid"
      tickets: [1639448]

    - title: "Windows: Fix file extension not being added automatically when missing in save dialogs"
      tickets: [1637353]

    - title: "Fix calibre not opening full-screen on Windows tablet mode"
      tickets: [1638158]

    - title: "Edit book: Fix check external links tool not detecting changes that have not yet been saved"

    - title: "Generate covers: Fix & in the series causing incorrect formatting of series number"
      tickets: [1638759]

    - title: "Edit book: Fix a regression in the last release that broke the Arrange into folders tool when arranging into sub-folders of a folder that does not exist"

  improved recipes:
    - Mediapart

- version: 2.71.0
  date: 2016-10-31

  new features:
    - title: "calibre's tenth birthday edition!"
      description: "calibre was first released (as libprs500) ten years ago today. A big thank you to the entire calibre community -- users, contributors and developers -- for keeping it humming for so long"
      type: major

    - title: "A new set of icons for calibre"
      description: "To celebrate calibre turning ten, calibre now has a brand new set of icons designed from scratch. Note that you can choose between many different icon sets for calibre, including the original icons, from Preferences->Interface->Look & feel->Choose icon theme"
      type: major

    - title: "A short video commemorating the occasion: https://youtu.be/Q95NfFKc0v8"

    - title: "Book details panel: Add a copy all action to the right click menu"
      tickets: [1633477]

  bug fixes:
    - title: "Get books: Update e-bookpoint and woblink store plugins for website changes"

    - title: "Edit book: When un-marking text auto-change the 'search where' location to what it was before text was marked rather than 'current file'"

    - title: "Automatic adding: Show an error if the user specifies a folder whose name starts with a dot or underscore"
      tickets: [1637021]

    - title: "macOS: Fix a regression that caused incorrect display of the icon in pop-up message boxes when using a retina display"
      tickets: [1635999]

    - title: "Kobo driver: Fix an error when migrating very old settings"
      tickets: [1635909]

    - title: "Kobo driver: Fix a regression that broke handling of reading status for devices running old 1.9x versions of the Kobo firmware"

    - title: "Edit book: When using the arrange into folders tool do not change the case of already existing folders in the book"
      tickets: [1633875]

  improved recipes:
    - LWN Weekly
    - Financial Times
    - MIT Technology Review
    - The Hindu


- version: 2.70.0
  date: 2016-10-14

  new features:
    - title: "Edit book: Add a tool to download external resources (images/stylesheets/etc.) that are not included in the book"
      tickets: [1620058]

    - title: "Make custom columns available in the Alter Tag browser->Manage categories sub menu"

  bug fixes:
    - title: "Conversion: Fix incorrect resolution of references to resources in HTML files that exist in a folder level above the OPF file. This could lead to styles being incorrectly processed in such HTML files"

    - title: "Get books: Update the Amazon store plugins for website changes"

    - title: "Update Ozon.ru metadata download plugin to fix searching for books by ISBN"

    - title: "Edit book: Fix a regression in the previous release that broke the preferences dialog for changing color schemes"
      tickets: [1629294]

    - title: "Edit book: Better error message when user tries to open a Check Book item that refers to a file that has been deleted since the last time Check Book was run"
      tickets: [1632897]

  improved recipes:
    - Wired
    - Ambito
    - InfoWorld
    - Instapaper
    - San Jose Mercury News
    - South China Morning Post
    - Journal Gazette
    - JPost
    - Las Vegas Review
    - Marietta Daily Journal
    - DziennikBaltycki
    - biweekly
    - dwutygodnik
    - GRY Online
    - ESO
    - TVN24
    - And many more, see commit logs for details

  new recipes:
    - title: Various Danish news sources
      author: Allan Simonsen

- version: 2.69.0
  date: 2016-09-30

  new features:
    - title: "Kobo driver: Support for firmware version 4.1 and Overdrive books on the device"

    - title: "Edit book: Highlight class names inside HTML tags"

    - title: "Bulk metadata edit dialog: Allow Search & replace to work for ratings columns as well"

  bug fixes:
    - title: "Fix downloading of metadata from Ozon.ru, which broke due to website changes"

    - title: "Kobo driver: Fix delete of empty collections"

    - title: "Kobo driver: Fix book previews being sometimes detected as actual books"

    - title: "Cover Browser: Fix setting an empty template for the title causes an error"

    - title: "Edit book: On Windows do not trigger shortcuts when using the right Alt (AltGr) key. This allows it to be used for entering special characters instead"
      tickets: [1627487]

    - title: "Edit book: Auto-add file extension when using the Save a copy dialog if it is missing"
      tickets: [1627482]

    - title: "Linux: Fix calibre not launching when used with some old VNC server implementations"

    - title: "Windows: Run library restore in a separate process as on some Windows machines, running it in the main process causes something in the system to lock the db file"

    - title: "Fix some news downloads in east asian languages not working because the truncation of article descriptions could cause invalid UTF-16 bytes in the string"

    - title: "Fix incorrect timezone when editing custom date columns directly in the book list"

  improved recipes:
    - New York Times
    - Independent
    - El tribuno de Salta

  new recipes:
    - title: Various Danish news sources
      author: Allan Simonsen

- version: 2.68.0
  date: 2016-09-16

  new features:
    - title: "Add a tweak to Preferences->Tweaks to control the list of servers calibre considers public email servers"

  bug fixes:
    - title: "Content server: Fix a regression in the previous release that broke the OPDS feeds for libraries with no custom columns"
      tickets: [1621642]

    - title: "Edit metadata dialog: Fix auto-generation/validation of author sort values not working when only changing case of the author name"
      tickets: [1623593]

    - title: "A nicer error message when calibre fails to create the temporary directory"
      tickets: [1622131]

    - title: "Fix dates being set to empty in bulk search/replace not becoming UNDEFINED"

    - title: "Edit metadata dialog: Make pressing up on an undefined numeric field set the value to zero instead of -99999"
      tickets: [1622757]

    - title: "Conversion: Handle corrupted JPEG files that have valid headers but invalid data"
      tickets: [1622416]

    - title: "Conversion: Improve detection of input documents that use uppercase tag/attribute names"
      tickets: [1622261]

    - title: "Fix regression in previous release that caused incorrect display of ratings in the side panel of the metadata download dialog"

    - title: "Get books: Update publio and virtualo store plugins for website changes"

    - title: "Fix reading metadata from PDF files broken by poppler >= 0.47.0"

    - title: "Change the application name set in Qt to calibre from libprs500"
      tickets: [1623397]

  improved recipes:
    - Respekt Magazine
    - Punto Informatico
    - El universal

- version: 2.67.0
  date: 2016-09-08

  new features:
    - title: "Allow creating custom rating columns that support half-stars via Preferences->Add your own columns"

    - title: "Tag browser: Add an option in Preferences->Interface->Look & feel->Tag browser to turn off the display of counts in the Tag browser"

    - title: "Tag browser: Show the book counts on the right edge of the Tag browser"

    - title: "Cover Browser: Allow any metadata field to be used as the sub-title, not just the rating"

    - title: "Edit book: A new tool to sort the rules in a CSS stylesheet. To use it add it to the toolbar for CSS editors"

    - title: "Edit book: The Remove Unused CSS tool now has an option to also merge CSS rules that have identical selectors"

    - title: "Add a tweak in Preferences->Tweaks to exclude some images types from being treated a covers when dropped onto the Book details panel"
      tickets: [1620198]

    - title: "Allow reading more image formats as covers (All images will be converted to JPEG when stored)"
      tickets: [1619993]

    - title: "Content server: OPDS feeds: Change the value of <updated> for entries in the acquisition feed to be the last modified date for the book. Also make the size and last modified timestamp available as attributes in the acquisition links. Useful for integration with third party applications"

    - title: "Kobo driver: Add support for firmware version 4 available on the new Kobo Aura One"

  bug fixes:
    - title: "ODT input: Add support for continued lists"
      tickets: [1620581]

    - title: "Edit book: Fix high-dpi rendering of emblems in the File browser"

    - title: "Fix regression in previous release that caused wide column icons to be scaled incorrectly"

    - title: "Metadata download dialog: Fix HTTPS links in the download summary not working"

    - title: "DOCX output: Handle nested display:table tags with no rows"
      tickets: [1619662]

    - title: "PDF output: Fix OpenType fonts with CFF font data not embeddable on Windows"

  improved recipes:
    - Ars Technica


- version: 2.66.0
  date: 2016-09-02

  new features:
    - title: "A simplified calibre logo"

    - title: "Edit book: Allow restricting a search to the files currently open for editing"

    - title: "Driver for the PocketBook Touch HD"
      tickets: [1618962]

    - title: "Kobo driver: Add support for firmware version 3.20"

  bug fixes:
    - title: "DOCX input: Fix right-to-left alignment not working for footnotes"
      tickets: [1617254]

    - title: "Sending email: Allow setting up a mail relay that uses encryption without a username and password"
      tickets: [1618528]

    - title: "Linux: Fix calibre not working when the username is non-ASCII"
      tickets: [1619056]

    - title: "DOCX output: Ignore invalid text-indent values in the input document instead of erroring out"
      tickets: [1618869]

    - title: "Portable installer: Auto-create the installation folder specified on the command line if it does not exist"

    - title: "Kobo driver: Fix the ignore collections in option not working"

    - title: "More user interface fixes for high DPI screens"

    - title: "DOCX input: Fix a regression in the previous release that could cause invalid values to be output for the text-align CSS property"

  new recipes:
    - title: Contropiano
      author: michele

- version: 2.65.1
  date: 2016-08-26

  new features:
    - title: "Driver for Kobo Aura One and Aura Edition 2"

    - title: "Kobo driver: Add an option to ignore some collections on the device. The specified collections will not be touched by the driver"

    - title: "Add an option in Preferences->Searching to make searching case-sensitive"

    - title: "DOCX input: Add support for right-to-left text/tables"
      tickets: [1569771]

  bug fixes:
    - title: "Fix some icons/images in the user interface looking blurred in environments with High DPI scaling enabled, such as macOS retina screens"

    - title: "DOCX input: Fix images that have the # character in their filenames not being converted correctly"
      tickets: [1616482]

    - title: "ToC wizard: Fix generating ToC from headings/xpath yielding unexpected results when tags are present out of sequence"

    - title: "Edit book: Fix drag and drop of text replacing non-breaking spaces with normal spaces"

    - title: "E-book viewer: Fix duplicate names in hyphenation dictionary chooser"
      tickets: [1615040]

    - title: "Fix a regression in the previous release that caused the completion popups for some custom column types in the book list to stop working"
      tickets: [1612640]

    - title: "Version 2.65.1 contains a quick-fix for a typo in 2.65.0 that caused calibre to crash when a device is connected and the cover grid is enabled"

  improved recipes:
    - Le Scienze
    - New Yorker


- version: 2.64.0
  date: 2016-08-12

  new features:
    - title: "Custom columns: Add a new 'Short text' column type that behaves like the builtin title column"
      description: "More generally, you can now customize Comments-like columns, controlling how their headings are displayed in the Book details panel and also specifying what kind of data they contain (plain text, HTML or even Markdown)"
    - title: "Edit book: Function mode: Allow appending text to the end of the marked text when running function mode Search/replace on marked text"

    - title: "PDF output: Add a new variable _TOP_LEVEL_SECTION_ for use in header/footer templates that resolves to the current top-most section in the Table of Contents"

    - title: "Linux/macOS: Shutdown gracefully on receiving the interrupt or terminate Unix signals"

  bug fixes:
    - title: "PDF output: Fix a regression that caused the last page of a chapter to sometimes be dropped from the output"

    - title: "Do not show an error if the user tries to quit calibre while editing a cell in the book list. Instead, just silently abort the edit"
      tickets: [1610539]

    - title: "E-book viewer: Fix 0px margins and percentage margins not being respected when the option to override book margins is turned off"
      tickets: [1608458]

    - title: "Book details: Do not show the 'Copy link' context menu item unless there is an actual link at the cursor location"
      tickets: [1605594]

    - title: "Get books: Update store plugin for nexto"

  improved recipes:
    - Private Eye
    - Prospect Magazine
    - De Standaard
    - Jot Down
    - Weblogs SL
    - Hola
    - El Correo

  new recipes:
    - title: Data News
      author: oCkz7bJ_

- version: 2.63.0
  date: 2016-07-22

  new features:
    - title: "News download: Allow controlling which periodicals are automatically sent to a specific email in Preferences->Sharing by email"

    - title: "Edit book: Update regex engine to support Unicode 9.0"

  bug fixes:
    - title: "Edit metadata dialog: Fix pasting ISBN from clipboard not stripping garbage characters after a valid ISBN"
      tickets: [1604956]

    - title: "Edit book: Also refresh the Preview and Live CSS panels after performing any action that changes files other than the currently displayed file"

    - title: "E-book viewer: Fix the show metadata button not reading EPUB 3 metadata"

    - title: "MOBI output: Fix <hr> not being rendered as full-width in old MOBI files"

    - title: "CSV catalog output: Fix incorrect formatting of is_multiple custom columns"
      tickets: [1602908]

    - title: "CSV catalog output: Separate multiple authors with & instead of comma. Fixes problems when the author name contains commas"

    - title: "EPUB 3 metadata: Fix updating metadata in EPUB 3 files not overwriting existing authors"
      tickets: [1602227]

    - title: "Fix duplicate detection when adding books not working when the book title has leading or trailing whitespace"

    - title: "Book details panel: Pick the color used for links from the current system color theme"

    - title: "Windows: Fix file selection dialogs blurry on HiDPI monitors"

  improved recipes:
    - Gosc Niedzielny
    - Nikkei Free
    - Financial Times (UK)
    - Foreign Affairs
    - Berlin Policy Journal
    - Gazet van Antwerpen
    - Hurriyet


- version: 2.62.0
  date: 2016-07-08

  new features:
    - title: "EPUB metadata: Support for reading and writing EPUB 3 specific metadata. Now when processing EPUB 3 files, calibre will generate/use EPUB 3 specific metadata constructs when available, for example for series"

    - title: "Recognize the newest Kindle model, that started shipping today"
      tickets: [1599970]

  bug fixes:
    - title: "Tag mapper: Allow specifying a space as the split character when creating a split tags rule"

    - title: "Tag mapper: Fix upper case characters not working in 'contains' rules"

    - title: "Smarten punctuation: Fix double dashes and triple dots being smartened even inside attribute values"
      tickets: [1598465]

    - title: "HTML input: Sanitize semi-colons from HTML filenames as they can cause problems with other EPUB consuming software"
      tickets: [1598719]

    - title: "EPUB input: Speed up reading of the book spine from the OPF file for books with a very large number of entries in the spine"

    - title: "Edit book: Reports: Characters: Fix sorting by count and name not working"
      tickets: [1598518]

    - title: "Fix Kobo Touch configuration migration not working for older settings"
      tickets: [1598017]

  improved recipes:
    - The Skeptic

  new recipes:
    - title: Various Russian news sources
      author: bugmen00t

- version: 2.61.0
  date: 2016-07-01

  new features:
    - title: "Driver for FNAC (re-branded Bq) with new firmware"
      tickets: [1596952, 1595924]

    - title: "Edit book: Check Book: Add an auto fix action to remove all links to a missing resource (such as a deleted stylesheet) automatically"
      tickets: [1596048]

  bug fixes:
    - title: "Edit book: Check Book: Fix incorrect handling of font family names with spaces in them that are not quoted"
      tickets: [1596053]

    - title: "E-book viewer: Fix Qt 5.7 breaking mouse wheel scrolling"

    - title: "Kobo driver: Fix a regression in the last release that broke connecting to older devices"
      tickets: [1596801]

    - title: "Get books: Fix detection of book formats broken for the Legimi plugin by a website change"

    - title: "Update builtin metadata source Ozon.ru to handle website changes"

    - title: "Font subsetting: Fix incorrect handling of fonts whose names are included in font rules without quotes"

    - title: "Fix E-book viewer broken when running the binary calibre release on systems with very old versions of glibc"

  improved recipes:
    - derStandard
    - Kurier
    - Kliene Zeitung

- version: 2.60.0
  date: 2016-06-24

  new features:
    - title: "Edit metadata: In the drop down list for languages, show the five most recently used languages first"
      tickets: [1594089]

    - title: "Edit book: Check Book: Add a check for missing navigation documents in EPUB 3 books"

    - title: "Kobo driver: Improved configuration dialog for the Kobo Touch device driver"

    - title: "Copy to Library: Do not abort the copy process if only some books fail to copy, instead report which books failed and copy the rest"
      tickets: [1594100]

    - title: "News download: Make all relative links (those starting with /) absolute. Useful when reading on a device that supports web browsing"

    - title: "EPUB metadata: Add an option to disable adding of cover images to EPUB files that declare no cover image in their metadata (Preferences->Plugins->Customize the Set EPUB metadata plugin)"

  bug fixes:
    - title: "ToC Editor: Fix ToC detection in EPUB 3 files with only an NCX and no nav not working"

    - title: "E-book viewer: In paged mode, when the window is toggled between full screen and window, repeatedly, preserve the position more accurately"
      tickets: [1595307]

    - title: "E-book viewer: Fix incorrect page turning when multiple pages are displayed on screen for books that wrap all their content in a single 100% height tag"
      tickets: [1594657]

    - title: "Fix a regression that broke scheduling a new news download in timezones west of GMT"

    - title: "Edit book: Fix undocked Windows not resizable on macOS"

    - title: "Fix a regression in 2.57 that broke rescaling of images to fit the output profile screen size during conversion"
      tickets: [1594098]

    - title: "Fix for file dialogs not working on Windows when non-ASCII environment variables are present"

    - title: "HTML input: Fix error when converting HTML file with URL encoded filename"
      tickets: [1593632]

  improved recipes:
    - Handelsblatt
    - New York Times Book Review
    - Antyweb

- version: 2.59.0
  date: 2016-06-17

  new features:
    - title: "Amazon metadata download: Download the series information when available from Amazon.com"

    - title: "Amazon metadata download: Recognize common patterns of embedding the series name after the title and remove it automatically"

    - title: "Edit book: Add support for EPUB 3 to the Table of Contents tool. Now when editing EPUB 3 files using the tool will automatically generate both the EPUB 3 navigation document and the NCX Table of Contents for backwards compatibility"

    - title: "EPUB input: Implement reading of Table of Contents from EPUB 3 files that do not specify a fallback NCX ToC"

    - title: "EPUB metadata: When setting a cover image for an EPUB file that has no metadata cover image defined, add the new cover image as a pure metadata cover instead of aborting"

  bug fixes:
    - title: "Fix crash on exit if any plugins have loaded code that raises exceptions during shutdown"
      tickets: [1592414]

    - title: "Copy to library: Speed up checking for duplicates when copying multiple books to a large library"
      tickets: [1593027]

    - title: "Get books: Update Smashwords plugin for website changes"
      tickets: [1590653]

    - title: "Edit book: Fix a bug in the new text search facility that could cause searches to fail when searching from the current cursor position instead of the top of the file"
      tickets: [1588778]

    - title: "Bulk conversion dialog: Fix page margin settings being ignored when converting to DOCX"

    - title: "Make the default shortcut for remove books Backspace on macOS since many mac keyboards have no delete key and the backspace key is labeled as delete"

    - title: "Edit book: Check Book: Do not warn if a cover image is not referenced in the text"

    - title: "E-book viewer: Fix a bug that could cause incorrect rendering of chapter titles in some rare circumstances"

    - title: "Windows console output: Handle consoles with non black and white color scheme correctly"

    - title: "Fix a regression in 2.57 that caused auto-removal of borders from covers to become much less proficient at detecting borders"

    - title: "Fix a regression in 2.57 that broke gray scaling of images"

  improved recipes:
    - Technology Review (DE)

- version: 2.58.0
  date: 2016-06-02

  new features:
    - title: "Edit book: A text search tool to conveniently search for text even if it crosses multiple HTML tags (Search->Search ignoring HTML markup)"

    - title: "macOS: Allow drag and drop of file onto viewer dock icon to view file"

  bug fixes:
    - title: "Workaround for incompatibility between Qt 5.5+ and Ubuntu that caused the context menu for the book list to flicker"
      tickets: [1534936]

    - title: "Windows: Workaround for explorer shell extensions on windows that write to stdout"

    - title: "Edit book: When jumping to next occurrence of a word, take language into account"

    - title: "Edit book: Fix import of words into user dictionary not working"

    - title: "Fix use of non-ASCII characters in identifiers causing an error when identifier rules are used"
      tickets: [1584470]

    - title: "Fix a regression that caused the paste from clipboard button to paste two times in the Add books from ISBN dialog"

    - title: "Fix for incompatibility with PyQt 5.6"

  improved recipes:
    - Denver Post
    - Financial Times
    - bild.de

- version: 2.57.1
  date: 2016-05-20

  new features:
    - title: "Driver for the Bq Cervantes 3"

    - title: 'A new "Ornamental" cover design for the "Generate cover" feature'

    - title: "Windows: Use a helper process that does not load any calibre DLLs to display file open/save dialogs. This should fix most crashes caused by poorly designed Windows shell extensions"

    - title: "Allow pressing Alt+O as a shortcut for click the OK button in the Add from ISBN dialog"
      tickets: [1578692]

    - title: "Remove the calibre dependency on ImageMagick -- reduces calibre install size by ~ 15MB"

    - title: "Edit book: Add a new image filter: Normalize -- to improve the contrast in images"

    - title: "Edit book: Add a filter to make images look like oil paintings"

    - title: "Use 'Not rated' for zero stars in all rating spin boxes"

  bug fixes:
    - title: "Edit book: Fix a crash in the Insert link tool if one of the HTML files contains an empty id"
      tickets: [1580928]

    - title: "Fix tag like custom columns not sorted when displayed in the Book details panel"
      tickets: [1578688]

    - title: "Fix transient window shown during Edit book startup"

    - title: "Preserve booklist horizontal scroll position when merging books"
      tickets: [1579637]

    - title: "Google Images metadata download plugin: Fix error when searching for books with non-English characters in the title or author names"
      tickets: [1577036]

    - title: "Template language: Fix an error formatting dates when the underlying date does not have a day"
      tickets: [1576742]

    - title: "Preferences->Keyboard: Fix unable to use Alt+A and Alt+S as custom shortcuts"
      tickets: [1576721]

    - title: "Version 2.57.1 is a hotfix to fix a regression that broke conversion of ODT files in 2.57.0"

  improved recipes:
    - Folha de Sao Paolo
    - Barrons
    - Economist
    - Deutsche Welle (English and Spanish editions)
    - Die Presse
    - MIT Technology Review
    - Financial Times UK
    - Telegraph UK
    - The Guardian
    - Spiegel Online
    - Brand Eins
    - Focus.de
    - The Toronto Star
    - The Atlantic
    - Capital.de
    - The Times of India
    - The Economic Times India

- version: 2.56.0
  date: 2016-04-29

  new features:
    - title: "Edit book: Add an option to show full file paths in the Files Browser instead of just the file name (in Preferences->Interface->Main window)"

    - title: "Allow creating a keyboard shortcut to minimize the calibre window (Preferences->Keyboard->Miscellaneous)"
      tickets: [1573775]

  bug fixes:
    - title: "Fix the Google Images based cover download plugin not working because of changes to Google's image search service"

    - title: "E-book viewer: Prevent the TAB key from causing partial scrolling in paged mode"
      tickets: [1571304]

    - title: "Book details panel: Fix regression in previous release that broke URL:http|... style identifiers"

    - title: "macOS: Redirect stdout/stderr to /dev/null instead of ASL since ASL is flaky on some macOS machines. This should prevent errors in third party plugins that print a lot of debug messages even when not in debug mode"

    - title: "Fix for macOS upgrade 10.11.4 breaking detection of Kobo devices on some systems"

    - title: "Edit book: Fix filename being duplicated in the Files browser when multiple files with the same name are present"

    - title: "PDF output: Make fix for blank page at end of HTML file also work when headers/footers are specified"

  improved recipes:
    - Forbes
    - Wall Street Journal
    - Berliner Zeitung
    - Tagesspiegel
    - TIME
    - Foreign Affairs
    - New Yorker

  new recipes:
    - title: "1843"
      author: Kovid Goyal

    - title: Berlin Policy Journal
      author: Aimylios

- version: 2.55.0
  date: 2016-04-15

  new features:
    - title: "Allow creation of rules to convert arbitrary identifiers into clickable links in the book details panel (Preferences->Interface->Look & feel->Book details)"

    - title: "Tag mapper: A new rule type 'split' allows you to easily split tags on a character"

    - title: "Make the shutting down message an overlay so it is less disruptive"

    - title: "Allow right clicking on Virtual library tabs to edit/delete the Virtual library"
      tickets: [1568306]

    - title: "Tag mapper: Add a button to edit the list of tags in a Tag mapper rule using the Tag editor dialog"
      tickets: [1568376]

  bug fixes:
    - title: "Conversion: Fix the obsolete HTML align=center markup (produced by Microsoft Word) not working for tables"
      tickets: [1569583]

    - title: "Font subsetting: When font-variant: small-caps is used include the capital letters as well, in case either the font or the renderer do not support OpenType SMCP"
      tickets: [1568555]

    - title: "Font subsetting: Implement support for text-transform"
      tickets: [1568555]

    - title: "Fix the target book entry in the book list not being refreshed after merging books. Only matters if you have a column based on book formats"
      tickets: [1568091]

    - title: "E-book viewer: Fix a link that has some text along with a superscript/subscript being incorrectly detected as a footnote link"

    - title: "Fix device detection on Windows failing if the registry entries for the device contain a very long item"
      tickets: [1567569]

    - title: "Edit book: Fix an extra colon being added when setting the 'notes' semantic"

    - title: "Ensure that author folder names are never Windows reserved names"

    - title: "E-book viewer: When displaying an EPUB 3 document that uses EPUB:switch to provide a fallback for MathML content, prevent both the MathML and fallback from being shown together"

    - title: "PDF output: When displaying an EPUB 3 document that uses EPUB:switch to provide a fallback for MathML content, prevent both the MathML and fallback from being rendered together"

    - title: "Fix exception in custom column preferences when the column lookup key is changed"

    - title: "Catalog generation: Do not crash is a book in the library has no uuid"
      tickets: [1565242]

  improved recipes:
    - Brand Eins
    - Handelsblatt
    - tyzden
    - Newsweek

  new recipes:
    - title: Kitekinto
      author: pofa

- version: 2.54.0
  date: 2016-04-01

  new features:
    - title: "Edit metadata in bulk dialog: Allow configuring the types of generated covers"
      tickets: [1559257]

    - title: "E-book viewer: Make the detection of note boundaries for popup footnotes a little more robust"

    - title: "E-book viewer: Add options to control the amount the mouse wheel and arrow keys scroll by in flow mode"

    - title: "When running the Content server do not hide the main calibre window during shutdown until the Content server has stopped. Show a shutting down message in the window so that the user knows what is happening"

    - title: "Edit book: Check Book: Add a check for empty links"

    - title: "DOCX input: When the document has a Table of Contents created using the Word Table of Contents tool, keep a reference to it in the metadata.  This is useful when converting to old style MOBI and you want to precisely control placement of the ToC"
      tickets: [1556983]

  bug fixes:
    - title: "Fix auto-mounting of some types of devices not working on FreeBSD"

    - title: "calibredb add: Fix the --cover option not working if the book being added has its own cover"
      tickets: [1562507]

    - title: "E-book viewer: Fix mathematics being typeset at too small a font size on Windows"

    - title: "PDF output: Fix occasional blank pages erroneously inserted in the text (at the end of an internal HTML file)"
      tickets: [1559855]

    - title: "Book details panel: Fix URL:file:// identifiers not becoming links"

    - title: "Fix fetch news dialog not rendering properly on HiDPI screens"

    - title: "Fix a hard to trigger crash introduced in the previous release when using the conversion dialog"
      tickets: [1557147]

  improved recipes:
    - Nature News
    - TIME Magazine
    - Folha de Sao Paolo
    - Endgadget
    - MSNBC
    - The New York Times Book Review

  new recipes:
    - title: Magyar Nemzet and Mult Kor
      author: pofa

- version: 2.53.0
  date: 2016-03-11

  new features:
    - title: "Edit book: A new tool to transform book styling using easy to create rules"
      description: "For example, you can create rules to change colors in the book or to double the font size of all text in the book, etc. For details, see https://manual.calibre-ebook.com/edit.html#transforming-css-properties"
      type: major

    - title: "Conversion: Allow creating rules to transform styles during conversion, as above. Available in the conversion dialog at 'Preferences->Common options->Look & feel->Transform styles'"

    - title: "Edit metadata dialog: Make the hide toolbars right click menu action persistent. Also fix very large number of custom fields causing the basic metadata tab to not be aligned properly"

    - title: "Portable installer: Do not ask to launch calibre when running an automated install. Automated installs will now never launch calibre"

  bug fixes:
    - title: "E-book viewer: Hide list numbers for popup footnotes when the footnotes are use <ol> as the number are likely to be incorrect"

    - title: "DOCX input: Ignore the hidden bookmark Word 2010 inserts to enable the go to last edit feature"
      tickets: [1552972]

    - title: "Fix keyboard focus lost after merging book records"
      tickets: [1550520]

    - title: "E-book viewer: Handle <![CDATA[ escapes correctly"
      tickets: [1550966]

    - title: "Edit book: Fix spelling correction suggestions not being shown when using the context menu key with the cursor at the end of the word"

  improved recipes:
    - Mediapart

- version: 2.52.0
  date: 2016-02-26

  new features:
    - title: "Allow creating rules to ignore files when adding books based on the filename"
      description: "Useful when using the auto-add feature or when adding in bulk. Preferences->Adding Books->Rules to filter added files"

    - title: "calibredb add: Allow specifying filters to control adding of books from directories"

    - title: "E-book viewer: Allow copying the Table of Contents to the clipboard by right clicking on it"
      tickets: [1548791]

  bug fixes:
    - title: "FB2 metadata: Ignore invalid (unidentifiable) cover images"
      tickets: [1548417]

    - title: "FB2 metadata: Fix error when adding books with non-numeric series numbers"
      tickets: [1548405]

    - title: "DOCX input: Fix handling of toggle properties such as bold/italic/strikethrough/etc. when specified as document defaults"
      tickets: [1548187]

    - title: "Conversion pipeline: Add support for the q CSS length unit"

  improved recipes:
    - AsiaOne
    - Today Online - Singapore
    - Foreign Policy
    - Outlook India
    - Economic and Political Weekly
    - Foreign Affairs
    - El Pais
    - LA Times
    - Al-Ahram
    - New York Times Book Review

  new recipes:
    - title: Al-Masry Alyoum
      author: Hassan Williamson

- version: 2.51.0
  date: 2016-02-12

  new features:
    - title: "Add an action to the context menu for the Search bar to paste and instantly execute the search"
      tickets: [1541286]

    - title: "When adding multiple books from a single directory, added the books in order of the last modified time of the book files"

  bug fixes:
    - title: "Fix a regression in 2.50 that prevented a small number of devices from being detected on Windows"

    - title: "PDF metadata: Workaround for PDF files with corrupted XMP metadata packets, generated by Nitro PDF"
      tickets: [1541981]

    - title: "Edit book Beautify: Do not beautify the insides of heading/p tags even when they are the only child of body"

    - title: "Amazon metadata download: Fix published date not being downloaded from Amazon.it"

    - title: "Fix a regression in 2.50 that broke the user created device driver feature on Windows"

    - title: "EPUB input: Fix error when processing EPUB files that uses non-ASCII characters for their unique ids"
      tickets: [1540496]

    - title: "When reading the cover from comic files, ignore any image files inside __MACOSX/ directories"
      tickets: [1539414]

    - title: "Fix calibre on macOS unable to connect to sites that support only TLS >= 1.1. Also update the version of Qt bundled on macOS to 5.5.1"

  improved recipes:
    - Endgadget
    - The Economic Times India
    - Discover Magazine

- version: 2.50.1
  date: 2016-01-29

  new features:
    - title: "Change the way that devices are detected on Windows. This fixes device detection problems on some Windows 10 computers"

    - title: "Edit book: When inserting images, add an option to insert the image as a full page image"

    - title: "DOCX input: Add support for framed text created by setting the same border style on neighboring paragraphs"
      tickets: [1526663]

    - title: "Update PocketBook 650 driver for latest firmware revision"
      tickets: [1535801]

  bug fixes:
    - title: "DOCX input: Fix empty paragraphs with borders being rendered with an empty line inside the borders"

    - title: "ODT input: Fix fallback PNG images generated by LibreOffice 4.x for SVG images not being ignored"

    - title: "Fix Restore library failing on some Windows systems with non-ASCII library paths"

    - title: "Edit book: Fix error when merging an empty HTML document or one that contains only text and no tags"
      tickets: [1535427]

    - title: "Fix failure to add FB2 files that contain published dates"
      tickets: [1535007]

    - title: "Use a private certificate when downloading plugins via HTTPS. This fixes errors on some windows machines that have missing root certificates"

    - title: "Fix Tag editor not working correctly for comma-separated custom columns"

    - title: "Fix existing rating not being removed when using Polish books or Embed metadata tools on EPUB files"
      tickets: [1534597]

  improved recipes:
    - New Scientist
    - FAZ.net
    - Scientific American
    - Business World Magazine
    - Houston Chronicle

- version: 2.49.0
  date: 2016-01-15

  new features:
    - title: "E-book viewer: Add an option to allow only a single book to be viewed at a time. Trying to view a second book will cause it to replace the currently viewed book"
      tickets: [1526504]

    - title: "Kobo driver: Add support for the new firmware 3.19.5761"

    - title: "Linux build: Update bundled version of Qt to 5.5.1"

  bug fixes:
    - title: "Fix splash screen getting stuck on macOS when restarting calibre in debug mode"

    - title: "Get books: Update plugins for various Polish language book stores to handle changes to the website"

    - title: "Amazon metadata download: Handle a change in the Amazon website that prevented review metadata from being downloaded"

    - title: "Better algorithm for guessing the 'external' network interface that is displayed to the user"

    - title: "Tag mapper: Do not allow the user to create rules with invalid regular expressions"

    - title: "E-book viewer: Disallow hyphenation in documents that use mathematical typesetting as the hyphenation breaks that typesetting"

    - title: "E-book viewer: Fix some non-ASCII characters not display in embedded MathML"
      tickets: [1532323]

    - title: "Download calibre plugins securely using HTTPS"

    - title: "MOBI output: Try to autofix corrupted PNG images in the input document"
      tickets: [1531738]

    - title: "Nook Glowlight Plus: Send files by default to the NOOK/My Files folder"
      tickets: [1531394]

    - title: "E-book viewer: Fix failure to view comic files that contain non-ASCII characters int heir internal filenames"
      tickets: [1530517]

  improved recipes:
    - Echo Online
    - Various Uruguayan news sources
    - Economic and Political Weekly
    - Tagesanzeiger

  new recipes:
    - title: LaRed21
      author: Carlos Alves

- version: 2.48.0
  date: 2016-01-01

  new features:
    - title: "Driver for Energy Ereader Screenlight"
      tickets: [1529108]

    - title: "DOCX input: Add option to have superscripts/subscripts converted so that they do not affect the line height of the line containing them"
      tickets: [1528055]

    - title: "New option to hide empty categories in Tag browser (Preferences->Interface->Look & feel->Tag browser)"

  bug fixes:
    - title: "Image compression: Fix spurious zero byte .bak files being created when compressing PNG images inside EPUB files"

    - title: "Image compression: Fix bug that could cause zero byte images files/or file in use errors when compressing images"

    - title: "Fix some icons not being themeable"
      tickets: [1529501]

    - title: "E-book viewer: When using heuristics to detect footnote links check for vertical-align set to top and bottom as well as sub and super"

    - title: "Book details panel: Display data in right-to-left format when the calibre interface language is set to a right-to-left language such as Hebrew or Arabic"

  improved recipes:
    - Rzeczpospolita
    - New York Times Book Review
    - der Standard
    - More Intelligent Life
    - Reader's Digest
    - Financial Times
    - New Scientist


- version: 2.47.0
  date: 2015-12-21

  new features:
    - title: "A new tool to easily export and import all calibre data -- books, settings and plugins"
      description: "Right click the calibre icon in the main calibre toolbar and choose \"Export/import all calibre data\" to run this tool. It is useful if you want to move to a new computer or duplicate your calibre setup on a second computer, with minimal effort. This tool is very new, so if you run into problems, please report bugs. You can always use the old manual method of copying library folders as a fallback"
      type: major

    - title: "Get books: Add plugins for Amazon Australia and Amazon India. Also restore the Amazon EU plugins"
      tickets: [1526089]

  bug fixes:
    - title: "PDF input: Fix conversion of PDF documents that contain ASCII control codes in their outlines not working"
      tickets: [1527697]

    - title: "Edit book: Fix image compression utilities opening a new console per invocation on Windows"

    - title: "Image compression: If the compression tools return a zero byte image ignore it and use the original image"

    - title: "Fix a regression that caused book titles in the Book details panel to become clickable"

  improved recipes:
    - Fox News
    - Le Devoir
    - Le Monde diplomatique.fr

- version: 2.46.0
  date: 2015-12-11

  new features:
    - title: "PDF input: Add support for PDF outlines (bookmarks), if present, they are used as the metadata Table of Contents"
      tickets: [1524522]

    - title: "Book polishing: Add tool to losslessly compress images in the book in order to reduce its filesize, without affecting image quality"

    - title: "Edit book: Add a new tool to compress images in the book losslessly, accessed from the Tools menu"

    - title: "Kobo driver: Add support for new Kobo firmware"
      tickets: [1524742]

    - title: "Bulk metadata edit dialog: Allow entering fractional numbers into the series number start with control"
      tickets: [1523253]

    - title: "Speed up moving libraries by using hardlinks instead of file copies when moving to a location on the same filesystem"

    - title: "Get books: Disable the Amazon EU stores, at Amazon's request"

  bug fixes:
    - title: "Fix moving libraries via calibre leaving behind a copy of the metadata_db_prefs_backup.json file in the original library folder"

    - title: "MOBI input: Warn about corrupted trailing data entries, instead of aborting. Getting some, even partially corrupted text is better than no text"
      tickets: [1521830]

    - title: "Book details: Fix single value custom text column not clickable"
      tickets: [1521004]

    - title: "Saving to disk: Fix custom date column being rendered in GMT instead of the local time zone when used in a save to disk template"
      tickets: [1520895]

  improved recipes:
    - New York Review of Books
    - Caravan Magazine
    - heise


- version: 2.45.0
  date: 2015-11-27

  new features:
    - title: "Cover browser: Allow customizing the text that appears under the covers with a template in Preferences->Interface->Look & feel->Cover browser"

    - title: "When sending books without a cover to the device, generate a cover with book metadata instead of using the blank book icon"

    - title: "Preferences->Add your own columns: Show more information about existing columns"

  bug fixes:
    - title: "PDF output: Handle input documents with fonts that do not have either postscript or full name information"
      tickets: [1518678]

    - title: "DOCX input: Handle numbering styles that use non-decimal number formats and custom templates"
      tickets: [1519962]

    - title: "Allow restoring of corrupted library to work even if the metadata.db file is missing from the library folder"
      tickets: [1519855]

    - title: "Bulk metadata dialog: Fix renaming a custom series via search and replace causing the series index to be reset to 1"
      tickets: [1519599]

    - title: "Bulk metadata dialog: Fix search and replace not working for text like custom columns if the column contains only a single value"
      tickets: [1516890]

    - title: "Content server: Fix next and previous links not working in the mobile view when using a search query that includes URL unsafe characters"
      tickets: [1519606]

    - title: "Update Amazon metadata download plugin to handle Amazon.com website change that was preventing any metadata from being downloaded"

    - title: "Edit book: Fix error when trying to add words to user dictionary for a book with a language that has no dictionary available"
      tickets: [1517928]

    - title: "Tag browser: Fix various bugs in how grouped search terms are displayed. Also fix counts and average rating for items in user categories"

    - title: "When using copy to library also create missing composite columns in the destination library"
      tickets: [1516880]

  improved recipes:
    - The Guardian and The Observer


- version: 2.44.1
  date: 2015-11-15

  bug fixes:
    - title: "Update the version of libpng bundled with calibre to fix a security vulnerability in libpng"
      description: "See https://web.nvd.nist.gov/view/vuln/detail?vulnId=CVE-2015-8126 for details on the vulnerability"

- version: 2.44.0
  date: 2015-11-13

  new features:
    - title: "Allow setting the cover for a book from one of the book's formats by right clicking on the format in the Book details panel"
      tickets: [1515411]

    - title: "Allow drag and drop of all file types onto the book details panel and the format list in the edit metadata dialog"
      tickets: [1515407]

    - title: "Edit book: When inserting an image into the current document, add a button to paste the image from the clipboard"

    - title: "Edit book: Change the suggested prefix for bulk renaming of files depending on the type of files being renamed"
      tickets: [1514468]

    - title: "On Linux, use the system tray icon from the system theme, if available"

  bug fixes:
    - title: "Fix for error when connecting to some Android phones/tablets that have an SD card on macOS and Linux"

    - title: "Linux build: Fix problem with pointing hand mouse cursor not using the system theme on some Linux systems"

    - title: "Fix the device view state not being saved when a connected device is ejected/disconnected"

    - title: "Edit book: Fix saving fails if the original file is deleted during editing session"
      tickets: [1513849]

    - title: "E-book viewer: When doing a search do not match text in comments, attributes and inappropriate tags, such as <script> and <style>"

  improved recipes:
    - Gamasutra

- version: 2.43.0
  date: 2015-11-06

  new features:
    - title: "Edit book: Add a 'Smart Comment' tool to easily comment/uncomment text"
      description: "Press Ctrl+` to trigger the tool, or add the tool to your toolbar via Preferences->Toolbar->Tools for all editors. It will either insert comments around the selected text or uncomment an existing comment if the cursor is inside one"

    - title: "Tag mapper: Add new rule types to upper-case, lower-case or capitalize tags"

    - title: "Markdown input: Allow the 'extra' convenience extension as a shortcut for enabling multiple other extensions. Also add the Attribute list and Admonition extensions. Finally, update the Markdown library used by calibre"
      tickets: [1512461]

  bug fixes:
    - title: "Amazon metadata download: Fix for website change at Amazon.com that prevented ratings from being downloaded"
      tickets: [1513318]

    - title: "Tag mapper: Prevent cycles in the replacement rules from causing the Tag mapper to hang"
      tickets: [1513330]

    - title: "Do not fail on Windows systems where the system function to get the users home folder fails"

    - title: "E-book viewer: Set the foreground color as well as the background color for the reference mode popup. Makes it legible even when the user specifies a different color theme for the viewer"

  new recipes:
    - title: La Politica Online
      author: Darko Miletic

- version: 2.42.0
  date: 2015-10-30

  new features:
    - title: "Driver for the new NookGlowlight Plus. This device only allows sending of files inside the NOOK folder, so calibre now follows that limitation"

    - title: "When converting AZW4 files to PDF, skip the conversion and simply unwrap the PDF file already embedded inside the AZW4 file"

    - title: "Metadata download review dialog: Add an option to mark rejected books in the main book list after the review is completed"
      tickets: [1507198]

    - title: "Edit book: Spell check dialog: Add a button to undo the last spelling change"

  bug fixes:
    - title: "Edit metadata dialog: When downloading metadata with download of authors turned off, do not regenerate the author sort field after the download"
      tickets: [1510335]

    - title: "Fix a regression that broke the heuristic used to detect cover images in some EPUB files that do not specify their cover metadata"
      tickets: [1509642]

    - title: "Edit book File List: Fix pre-selection of filename when renaming a file in the root"

    - title: "Tag mapper: Fix bug when replacement tag has comma in it and the replacement rule is not the last rule"

  improved recipes:
    - Sueddeutsche.de
    - NRC
    - Various Polish news sources
    - Pocket

- version: 2.41.0
  date: 2015-10-16

  new features:
    - title: "Edit book: Allow editing an unzipped EPUB (a folder) as a book"
      description: "Useful if you wish to store your e-book in a version control system and edit it directly with the calibre e-book editor (File->Open folder as book)"

    - title: "Edit book: Allow easily removing items from the popup menu for the 'Insert tag' button"

    - title: "Make Tag browser more usable with keyboard shortcuts. Configure the keyboard shortcuts in Preferences->Keyboard->Tag browser"

    - title: "ToC editor: Add context menu item to change selected entries to upper case"

  bug fixes:
    - title: "Edit book: Preview panel: Render in XHTML mode. Fixes SVG elements using a global SVG namespace not rendering"

    - title: "Tag browser: Fix clicking on first-letter groups for series not working"

    - title: "DOCX output: Ignore corrupted images in the input instead of erroring out on them"

    - title: "E-book viewer: Fix keyboard shortcut to toggle table of contents not working when ToC window is made floating"
      tickets: [1503910]

    - title: "Allow ebook-metadata.exe to work with read-only files when no options are specified to change metadata"
      tickets: [1504345]

    - title: "Tag mapper: When the replacement tag contains commas, create multiple tags instead of replacing the comma with a semi-colon"
      tickets: [1503526]

    - title: "HTMLZ output: Set the HTML <title> to the book title"
      tickets: [1502592]

  improved recipes:
    - Boston Globe
    - Wall Street Journal
    - Komputerra
    - Spectator Magazine
    - The Independent

- version: 2.40.0
  date: 2015-10-02

  new features:
    - title: "A new tool to apply Tag mapper rules to existing books in the library. To use it, go to Preferences->Toolbars and add the tool to the toolbar"

    - title: "Kindle driver: Detect books in Amazon's new KFX format present on e-ink Kindle devices"
      description: "Note that this only detects KFX books and allows you to delete them. You cannot copy them to your calibre library. Doing so would be pointless anyway, as KFX books are specialised for individual devices. Instead go to your 'Manage my content' page on Amazon.com and download them from there -- this will give you a regular AZW3 file you can add to calibre"
      tickets: [1496206]

  bug fixes:
    - title: "TXT output: Do not fail when input contains HTML comments with double hyphens in the comment text"

    - title: "E-book polishing: Show a confirmation if the user selects both the add and remove jacket actions"

    - title: "Edit book: Fix order of checkboxes in filter style information tool is random"

    - title: "PDB input: Ignore malformed metadata records"
      tickets: [1499878]

    - title: "Revert change in previous release to workaround broken xdg-open on Linux. Apparently xdg-open is so badly broken that working around it is not possible"
      tickets: [1500226]

    - title: "ZIP output: Fix system encoding being used instead of UTF-8 for HTML files"
      tickets: [1499514]

  improved recipes:
    - The Philosopher's Magazine
    - Harper's Magazine
    - Ambito
    - Perfil
    - Telam
    - Infobae.com
    - La Nacion
    - Clarin

- version: 2.39.0
  date: 2015-09-25

  new features:
    - title: "Implement tag mapping to automatically filter/transform tags when adding books or downloading metadata"
      description: "Now you can create simple rules that will filter/transform the tags when adding new books or downloading metadata for books. To setup the rules, go to Preferences->Adding books and Preferences->Downloading metadata"
      type: major

    - title: "Kobo driver: Support for newly firmware version 3.18"
      tickets: [1499340]

    - title: "Edit book: Add a setting to control icon size for the toolbars (Preferences->Toolbars)"

  bug fixes:
    - title: "Edit book: Check Book: Fix automatic correction of missing unique id sometimes not working"
      tickets: [1498207]

    - title: "Edit book: Fix (hopefully) View->Browse images in books sometimes not showing changed images"

    - title: "CBZ metadata: Do not fail to read metadata if the volume is not a valid number"
      tickets: [1495651]

    - title: "Content server: Fix error in /mobile page if one of the books has metadata with ASCII control codes in it"
      tickets: [1491082]

    - title: "Linux: Workaround for systems with broken xdg-open implementations that do not unquote URLs before passing them to applications"

    - title: "Get books: Update cdp.pl store for website changes"

    - title: "HTMLZ output: Fix HTML files being created with system encoding instead of UTF-8"
      tickets: [1499514]

  improved recipes:
    - TIME Magazine
    - The Atlantic
    - Instapaper
    - Trouw

  new recipes:
    - title: Various Korean news sources
      author: Hoje Lee

    - title: Presseportal DE
      author: Volker Heggemann

- version: 2.38.0
  date: 2015-09-11

  new features:
    - title: "Add support for Kobo Touch 2"

    - title: "Edit book: Add a tool to check external links (links pointing to websites). Can be accessed via Tools->Check external links"

    - title: "Edit book: Add an option to turn off drag and drop editing of text (Preferences->Editor)"

    - title: "Two new icon themes: Primo+ and Black Edition (Preferences->Interface->Look & feel->Change icon theme)"

  bug fixes:
    - title: "Copy to library: Fix author sort/link values not being copied when copying a book with an author not present in the destination library"
      tickets: [1492685]

    - title: "When inserting metadata jackets do not set media for the stylesheet. This prevented the stylesheet from working with some reader devices"

    - title: "Copy to library: Fix conversion options not being copied when copying books between libraries"

  improved recipes:
    - Strategy+Business
    - Ars Technica
    - National Geographic
    - New York Times Technology Beat

  new recipes:
    - title: Karsi Gazete
      author: Voltran

- version: 2.37.1
  date: 2015-09-04

  new features:
    - title: "Driver for the Lark Freebook reader device"
      ticket: [1491543]

    - title: "A redesigned busy spinner -- why should icons get all the love?"

    - title: "When merging book records, show more information about the target book record"
      tickets: [1490343]

    - title: "A new icon theme 'Dark Blue' (Preferences->Interface->Look & feel->Change icon theme)"

    - title: "Add a check box to control copying e-book files when duplicating book records via the Add Empty Book dialog"

  bug fixes:
    - title: "Edit book: Check Book: Fix automatic fixing of unsafe ids not working if the file containing the unsafe also needs to be fixed for an unsafe filename"
      tickets: [1491728]

    - title: "E-book viewer: Informative error message for themes button when no themes have been created"

    - title: "Fix a regression that caused the library switch entries at the bottom of the library menu to not work when there are many libraries"
      tickets: [1490096]

    - title: "Get books: Update Amazon EU store plugins for website changes"


- version: 2.36.0
  date: 2015-08-28

  new features:
    - title: "Icon themes: Change the calibre icons easily via icon themes"
      type: major
      description: "You can now change the icons calibre uses easily via Preferences->Interface->Look & feel->Change icon theme. Several icon themes are already available for calibre"

    - title: "When adding empty books to the library also allow creating duplicates of the current book, with all metadata copied. To use right click the Add books button and select 'Add empty books'"
      tickets: [1488398]

    - title: "Driver for the Unusual Sapiens V2 and Adlibris Letto readers"
      tickets: [1486531, 1484585]

    - title: "Kobo driver: Add support for firmware 3.17.3"

    - title: "E-book viewer: Add a command line option to open the previously read book when starting up"
      tickets: [1483313]

    - title: "Edit book: Live CSS: Allow copying of CSS rules by right clicking on the Live CSS panel"
      tickets: [1485237]

    - title: "Linux installer: Install application and mimetype icons in multiple sizes"
      tickets: [1489654]

  bug fixes:
    - title: "Amazon metadata download: Support for yet another variant of Amazon cover image markup"

    - title: "E-book viewer: Fix --open-at sometimes giving inaccurate results (depends on speed of book loading)"

    - title: "EPUB metadata: Add workaround for bug in PocketBook firmware which causes it to fail to read series metadata if the series number is declared before the series"
      tickets: [1488113]

    - title: "Fix user defined template functions leaking from one library to another when switching libraries/using copy to library"
      tickets: [1487949]

    - title: "Fix a regression in the previous release that could cause the marked books icon to be incorrectly rendered next to the row number"
      tickets: [1486398]

    - title: "Edit book: Check book: Fix incorrect links that consist only of an anchor and no filename not being detected"
      tickets: [1485670]

    - title: "AZW3 output: Fix large tables (with many columns) not rendering correctly on Kindle devices"
      tickets: [1489495]

  improved recipes:
    - .tyzden
    - Forbes
    - Clarin


- version: 2.35.0
  date: 2015-08-14

  new features:
    - title: "Kobo driver: Add support for the new firmware version 3.17"
      tickets: [1484516]

    - title: "E-book viewer: Allow setting the number of pages per screen separately for portrait and landscape modes"
      tickets: [1483313]

  bug fixes:
    - title: "DOCX input: Fix a regression in the previous release that broke conversion of some documents that specify vertical alignment in absolute units"

    - title: "Book list: Fix the current row number being partially cutoff on some windows 10 machines"
      tickets: [1482993]

    - title: "Fix 'stopping Content server' message popping up repeatedly even when it is closed while the Content server has not fully stopped"

    - title: "Conversion: Fix error when converting a file that uses media queries with comments in the media selector"
      tickets: [1482983]

  improved recipes:
    - American Spectator
    - South China Morning Post

  new recipes:
    - title: 3D News and iXBT.com
      author: bugmen00t

- version: 2.34.0
  date: 2015-08-07

  new features:
    - title: "Amazon metadata download: Add support for Amazon.nl. To use it go to Preferences->Metadata download and configure the Amazon plugin to use Netherlands as the source"

    - title: "Catalogs: Add an option to not add the generated catalog to the library"
      tickets: [1481529]

    - title: "E-book viewer: Improve performance of hyphenation (by updating the version of the hyphenation library it uses)"

  bug fixes:
    - title: "DOCX input: Add support for text whose vertical position is adjusted by offsets from the baseline"

    - title: "DOCX output: Handle length and percentage values for vertical-align in the input document"
      tickets: [1480300]

    - title: "Edit book: Check Book: Fix automatic correction of invalid ids not updating the idrefs in the spine for ids in the manifest of the OPF file"
      tickets: [1479462]

    - title: "E-book viewer: Fix printing to PDF could result in filenames with characters not supported by Windows"
      tickets: [1478515]

    - title: "E-book viewer: Also fix a bug in the hyphenation algorithm that could cause the word 'undefined' to be mangled during hyphenation"
      tickets: [1478292]

    - title: "ODT input: Fix custom styles with a dot in their name not being inherited"
      tickets: [1478346]

  improved recipes:
    - Daily Express
    - The New Yorker
    - XKCD
    - Wired Magazine
    - Wired UK

- version: 2.33.0
  date: 2015-07-24

  new features:
    - title: "Driver for SONY DPT-S1"
      tickets: [1476093]

    - title: "Edit book: When showing suggestions for mis-spelled words, also show suggestions from user created word lists"

    - title: 'Edit book: Check Book: Add a check for "invalid" ids'

  bug fixes:
    - title: "Conversion: Ignore stylesheets linked via media queries that use device specific features"
      tickets: [1476089]

    - title: "Fix covers not being read from some TXTZ files"
      tickets: [1475984]

    - title: "ODT input: Add support for numbered lists that do not start numbering at 1"
      tickets: [1475846]

  improved recipes:
    - msnbc.com
    - Houston Chronicle

- version: 2.32.1
  date: 2015-07-17

  new features:
    - title: "E-book viewer: Automatically save the current reading position every ten seconds. Prevents loss of reading position on crash/forced shutdown"
      tickets: [1473737]

    - title: "Edit book: Check Book: Add checks for missing OPF version and ToC references and for text placed directly inside the <body> tag"
      tickets: [1468649]

    - title: "calibredb: Add a new search sub-command that can be used to generate a list of book ids from a search expression"

    - title: "Tag editor: Place the keyboard focus on the last edited field"
      tickets: [1473140]

    - title: "Edit metadata dialog: When clicking Next and Previous preserve the current tab of the edit comments widget"
      tickets: [1467129]

    - title: "Linux: Various fixes to make calibre work when compiled against the latest versions of Qt and PyQt"
      tickets: [1471083]

    - title: "Edit book: Allow drag and drop of files onto dock icon on macOS"

  bug fixes:
    - title: "There was a regression in 2.32.0 that caused conversion to PDF to fail, the fix for this was released in 2.32.1"

    - title: "E-book viewer: Fix a regression in the previous release that caused the maximum text width setting in full screen mode to be ignored when switching from normal to full screen"
      tickets: [1467164]

    - title: "Fix error in template dialog when using {id} in send to device preferences"
      tickets: [1474513]

    - title: "Edit book/Book polishing: Fix EPUB books with OPF files that use a non-default namespace for the OPF namespace being corrupted"
      tickets: [1471419]

    - title: "macOS: Workaround for Qt 5 regression that causes any errors during startup to be hidden behind the splash screen"
      tickets: [1473017]

    - title: "Conversion: Fix incorrect relative URLs being generated when an HTML or CSS file is placed higher in the folder hierarchy than the OPF file"
      tickets: [1474287]

    - title: "FB2 output: Fix error when using the sectionize with ToC option and the input documents Table of Contents contains multiple items pointing to the same HTML file"
      tickets: [1471125]

    - title: "Conversion: Fix error when input document contains a font size exactly one point away from the base size"
      tickets: [1472291]

    - title: "Device drivers: Handle devices with undecodeable filenames in their filesystem. Simply ignore those files"
      tickets: [1467433]

    - title: "Fix Cmd+Left/Right keyboard shortcut not working when editing items in the book list on macOS"
      tickets: [1469554]

    - title: "Fix corrupted text in the jobs list on some non-English Windows installs"
      tickets: [1469549]

    - title: "Edit book: Workaround for a Qt regression that caused 'See what changed' after a search and replace on macOS causing the application to become unresponsive"
      tickets: [1466732]

    - title: "Edit book: Fix smarten punctuation not working for books with non-ASCII characters in internal file names on macOS"

  improved recipes:
    - Harvard Business Review
    - Psychology Today
    - NRC Handelsblad
    - Entrepeneur Magazine
    - 20 minutes
    - Economia
    - Accountancy Age
    - Jakarta Post
    - Foreign Affairs
    - Spectator Magazine
    - Daily Express
    - The Onion AV Club
    - Metro UK

  new recipes:
    - title: Slate Star Codex
      author: Ned Letcher
    - title: Hurriyet
      author: Adrian Tennessee

- version: 2.31.0
  date: 2015-06-19

  new features:
    - title: "E-book viewer: Make the search engine used for searching for selected text configurable (in the Miscellaneous section of the viewer preferences)"

  bug fixes:
    - title: "E-book viewer: Fix dragging to select text with the mouse causing the page to slide sideways in paged mode, if the mouse leaves the text area"
      tickets: [1464862]

    - title: "E-book viewer: Fix transitioning between full screen mode and normal mode sometimes causing current position to not be preserved"
      tickets: [1466082]

    - title: "AZW3 input: Ignore incorrect text encoding (incorrectly encoded bytes are now replaced by placeholders) instead of erroring out"
      tickets: [1465769]

    - title: "Get books: Update Legimi and CDP store plugins for website changes"

    - title: "Fix Cybook Nolimbook not being detected in Linux and macOS"
      tickets: [1464382]

    - title: "DOCX output: Fix internal hyperlinks being ignored when they point to a HTML file whose <body> element has an id"
      tickets: [1464086]

    - title: "Edit book: Fix groups in replace template being interpreted backwards when search direction is up"

    - title: "Searching: When search as you type is active, do not change automatically change focus to the book list when searching, unless the user presses Enter"
      tickets: [1463042]

    - title: "Font subsetting: Fix subsetting removing some needed ligatures when subsetting some Arabic fonts"

    - title: "Prevent errors when testing email sending even if stderr on the host machine is broken"

  improved recipes:
    - Baltimore Sun
    - El Mercurio Chile
    - Sydney Morning Herald

  new recipes:
    - title: Various Ukranian news sources
      author: rpalyvoda

- version: 2.30.0
  date: 2015-06-05

  new features:
    - title: "An option to auto-convert a book on adding even if it is already in the output format (Preferences->Adding Books)"
      tickets: [1460477]

    - title: "E-book viewer: If there are entries in the Table of Contents that are long enough to be truncated, display the full text in a popup menu when the mouse hovers over the item"
      tickets: [1460093]

    - title: "News download: Add support for turning off SSL certificate verification in individual recipes"

    - title: "Kobo driver: Support for upcoming firmware version 3.16"
      tickets: [1461964]

  bug fixes:
    - title: "DOCX output: Fix aspect ratio of images being distorted when the input document specifies image width but not height or vice-versa"
      tickets: [1455502]

    - title: "DOCX output: Fix extra page breaks being inserted in some situations"
      tickets: [1455502]

    - title: "LIT input: Fix smarten punctuation not working for text (as opposed to HTML) based LIT files"
      tickets: [1460998]

    - title: "EPUB metadata: Fix extraction of cover image from EPUB 3 files that do not use EPUB 2 backward compatible markup and that have incorrect cover page markup as well"
      tickets: [1461321]

    - title: "Book details panel: On Windows use only \\ as a path separator when copying file paths"

    - title: "Edit book: Fix Saved searches panel not working well with very long search/replace expressions"

    - title: "macOS: Fix changing preferences causing 'Email to selected recipients...' appearing multiple times in the Connect/share menu"
      tickets: [1460089]


- version: 2.29.0
  date: 2015-05-29

  new features:
    - title: "Allow opening the full Tag editor dialog directly from the book list by holding down the Shift key while starting an edit of a tag-like field. For example, click on the tags field for a book and press Shift-F2"

    - title: "Tag browser: Allow undoing the deletion of items in the Manage categories window"

    - title: "calibredb add: Allow setting arbitrary identifiers, not just ISBN"
      tickets: [1458620]

    - title: "Add a 'Retry' button to the news download failed error message"
      tickets: [1458076]

  bug fixes:
    - title: "DOCX output: Detect the common idiom of placing centered images as inline images inside a containing centered block and render the resulting image as a floating centered image in the DOCX file"
      tickets: [1455502]

    - title: "DOCX output: Fix incorrect handling of bold/italic in paragraphs where the majority of text is either bold or italic instead of normal"

    - title: "Table of Contents editor: Fix save/load of settings in the XPath wizard not working across restarts"

    - title: "Get books: Update the Kobo Store plugin for website changes"

  improved recipes:
    - Popular Science
    - General Knowledge Today
    - Scientific American
    - Wired Magazine


- version: 2.28.0
  date: 2015-05-15

  new features:
    - title: "Conversion of all e-book formats to Microsoft Word (DOCX) files"
      type: major
      description: "Supports conversion of text styles, images, lists, tables, embedded fonts, etc. Produces DOCX files compatible with Microsoft Word 2007 or newer. Note that this code is very new, so there will likely still be kinks that will be worked out in the coming weeks"

    - title: "Add keyboard shortcuts (Ctrl+Right, Ctrl+Left) to switch between virtual library tabs"
      tickets: [1453497]

    - title: "When sending email using GMX pause for five minutes between books, to prevent GMX from blocking the account. The delay can be configured via Preferences->Tweaks"

  bug fixes:
    - title: "Open with: Fix application icons in XDG_DATA_HOME on Linux not being found and fix unhandled error when choosing non-executable files as applications"

    - title: "AZW3 output: Remove duplicate anchors to workaround some Kindle renderers using the last occurrence of an anchor as the target instead of the first"
      tickets: [1454199]

    - title: "Fix language definition on body tag being ignored during conversion"

    - title: "Edit book: When importing multiple files into the book, import them in the order sorted by their filenames instead of in random order"

    - title: "E-book viewer: Fix print to pdf not working on some Windows systems with non-ASCII usernames and non-UTF-8 system locales. Also make the print to pdf dialog a little easier to use"

    - title: "Edit book: Fix ToC editor window not remembering its last used size"

  improved recipes:
    - Field and Stream
    - Linux Magazine
    - Brand Eins
    - Courrier International
    - Wired Magazine
    - The Onion


- version: 2.27.0
  date: 2015-05-01

  new features:
    - title: "Edit metadata dialog: Add a clear button for the publisher"
      tickets: [1449105]

    - title: "DOCX input: Add option to not insert page breaks between endnotes"
      tickets: [1448433]

    - title: "calibredb list: Allow outputting the book languages as well"
      tickets: [1445853]

    - title: "Italian translation of Quick Start Guide"

    - title: "Embed metadata: When embedding metadata fails for some books, add an option to show the failed books in the book list"
      tickets: [1449076]

    - title: "Animate the main toolbar when a device is connected/disconnected, to indicate that the contents of the toolbar have changed"

  bug fixes:
    - title: "E-book viewer: When printing, print to a PDF file instead of directly to the printer. This fixes printing not working on some systems"
      tickets: [1448330]

    - title: "AZW3 input: Handle KindleGen produced AZW3 files that do not use normal HTML anchors for linking"

    - title: "Fix too many open files errors that could occur in a few places on macOS"

    - title: "Do not allow user to hide all columns in book list via the context menu, as restoring them becomes difficult"

- version: 2.26.0
  date: 2015-04-24

  new features:
    - title: "Driver for the soon to be released Kobo Glo HD"

  bug fixes:
    - title: "Do not use a separate process to draw the splash screen. This might fix the issue of calibre randomly freezing on startup on a few Windows systems"

    - title: "MOBI ouput: Fix: First-letter applied to elements containing a comment causing conversion to fail"

    - title: "Properly display names of libraries containing the ampersand character"
      tickets: [1447188]

    - title: "When sorting filenames in comics treat the file extension as a secondary sort key. Fixes xyz.jpg sorting after xyz_1.jpg"

    - title: "Fix a regression in 2.25 that broke the search & replace wizard in the conversion dialog when converting a book with multiple formats"

    - title: "Content server: Fix errors when library contains enough virtual libraries to cause grouping"
      tickets: [1446282]

    - title: "Manage tags dialog: Fix setting a tag to empty causes an unhandled error"
      tickets: [1446318]

    - title: "E-book viewer: Fix a regression that caused the viewer to occasionally skip the last page in a chapter when displaying more than one pages per screen and scrolling by screen"

    - title: "Edit book: Fix open OPF file not being refreshed when deleting items from the file browser"
      tickets: [1445634]

  improved recipes:
    - WirtschaftsWoche Online
    - Wired
    - CNN

  new recipes:
    - title: Discover Magazine Monthly
      author: Michael Marotta

- version: 2.25.0
  date: 2015-04-17

  new features:
    - title: "Edit book: Make embedding fonts using the manage fonts dialog easier. You can now double click on a font family to see what faces for that family area available on your computer and install new fonts directly from the dialog"

    - title: "Book details panel: Allow deleting tags/series/publisher/etc. by right clicking on the link in the book details panel"
      tickets: [1442925]

    - title: "E-book viewer: Allow expanding/collapsing all items in the Table of Contents view by right clicking"

    - title: "When using the View specific format action add an 'Open with' button to choose a specific program to view the specified format"

    - title: "Fetch news: Add API to allow recipe writers to easily resolve internal links to point to the downloaded versions of articles"

    - title: "DOCX input: Add support for DOCX files created by Word 2013 in 'Strict' mode"

    - title: "When getting cover from comic files, use smart filename sorting to find the first filename, recognizing numbers inside the filenames"

  bug fixes:
    - title: "E-book viewer: When displaying multiple pages per screen fix whole screen scrolling so that it works as expected even at the end of the file, when their might be fewer pages left than would fill the screen"

    - title: "DOCX input: Automatically resize large images used as bullets in lists, to compensate for the fact that HTML renderers do not do this"

    - title: "Book list: Prevent Yes/No columns from making the minimum row height too large"

    - title: "Template language: Fix raw_field() function returning incorrect values for lists"

    - title: "Edit book: Fix book locale changing when OPF edited if OPF contains a country code in addition to a language code"

    - title: "Edit book: Fix escaped HTML tags in the comments metadata being reported as mis-spelled words"
      tickets: [1441925]

    - title: "Edit book: Fix regression that caused copying of non-breaking spaces to not work when using the keyboard shortcuts"

    - title: "Open with: Fix open with not working for programs from the Microsoft Office suite"

  improved recipes:
    - Die Zeit
    - NZZ Webpaper
    - Arcamax

  new recipes:
    - title: MIT Technology Review Magazine
      author: Michael Marotta

    - title: The Codeless Code
      author: April King

- version: 2.24.0
  date: 2015-04-10

  new features:
    - title: "E-book viewer: Add an option to not save the bookmarks inside EPUB files, under the Miscellaneous section of the viewer preferences"

    - title: "Manage User categories: Allow restricting the visible items to only those present in the current Virtual Library (if any)"

    - title: "Book details panel: Allow copying full path to e-book files by right clicking on the format link"
      tickets: [1437756]

  bug fixes:
    - title: "Edit book: Fix GIF format images being corrupted when using the builtin image editor to make changes to them"
      tickets: [1440398]

    - title: "Edit book: When dragging and dropping files to re-order them in the file browser, fix the final order being dependent on the order the files were selected in"
      tickets: [1440598]

    - title: "Conversion: Fix error when converting a document that contains an invalid function based CSS selector without parentheses"
      tickets: [1440278]

    - title: "Edit book: Fix regression that caused pressing Alt+X to type unicode characters to not work"

    - title: "Device view: Preserve position in list of books when deleting books from the device view"

    - title: "Make the context menu for the book details popup window work the same way as for the book details panel"

    - title: "Get books: Update Amazon store plugin for website changes"

    - title: "PDF metadata: When choosing between reading metadata from the Info dict and the XMP block, consider both the MetadataData and the ModifyDate in the XMP block, since there exist PDF metadata writing tools that update one and not the other"
      tickets: [1440304]

    - title: "Fix a regression that caused e-book viewer to remember the state of the Table of Contents panel when quitting on macOS"
      tickets: [1440444]

    - title: "Prevent Enter key on Manage authors/tags/etc. dialogs from closing the dialog"
      tickets: [1440146]

  improved recipes:
    - Le Temps
    - United Daily
    - Liberty Times
    - Apple Daily
    - China Times
    - House News
    - Providence Journal
    - Harvard Business Review

- version: 2.23.0
  date: 2015-04-03

  new features:
    - title: "Allow adding an empty e-book in various formats to existing book records by right clicking the Add books button"

    - title: "Add ability to create additional empty formats to the 'Add empty book' command"

    - title: "News download: Add API to cleanly abort the download of an article during the preprocess stage based on the article's contents"

    - title: "Update the version of Qt bundled with calibre to 5.4.1. This fixes various minor bugs, most notably, improving text rendering on Linux"

  bug fixes:
    - title: "MOBI input: Fix links not working in viewer for MOBI files that contain anchors placed on linebreak elements"
      tickets: [1439450]

    - title: "Book details panel: Fix copying path link by right clicking on it not working"
      tickets: [1437756]

    - title: "Fix a regression that caused importing of a single book from a directory to fail if the directory has no e-book files in it"

    - title: "Column icons: Fix apostrophes in icon filenames causing errors"
      tickets: [1436690]

    - title: "Edit book: Fix a regression that caused Remove unused CSS to fail on invalid CSS selectors, instead of ignoring them"

    - title: "Open with: Fix open with failing to get list of default programs on Windows if the registry contains missing ProgIDs"
      tickets: [1434990]

  improved recipes:
    - Esquire
    - Courrier International
    - CNET
    - Tagesschau

- version: 2.22.0
  date: 2015-03-20

  new features:
    - title: "Book list: When editing data in the book list directly, expand the editor widget to use all available width if the data does not fit inside the current column width"

    - title: "Edit book: When re-opening a previously edited book, restore all open files and the cursor position. Can be disabled in Preferences->Main window"

    - title: "Advanced search builder: Allow using days/weeks/months/years when building a date based search with number of days ago"
      tickets: [1431695]

    - title: "Amazon metadata download: Speed-up metadata download from Amazon.com when an ASIN is specified by trying the product page directly first instead of running a search"

    - title: "Implement updating metadata in DOCX files"

  bug fixes:
    - title: "ODT input: Add support for intra-document cross-references"
      tickets: [1429271]

    - title: "PDF output: Fix incorrect encoding of ASCII control characters and some Chines characters in metadata and Table of Contents strings"
      tickets: [1433848]

    - title: "Amazon metadata download: Work around Amazon server problems where it does not return Kindle Editions in search results when not logged in"
      tickets: [1433125]

    - title: "Fix Manage authors dialog causing current search in the book list to be cleared"
      tickets: [1432324]

    - title: "Conversion: Fix a regression in 2.21 that caused conversion to fail for books with invalid pseudo-class CSS selectors"
      tickets: [1432267]

    - title: "Content server: Fix OPDS categories not showing books for composite column categories if the column contains a colon"

    - title: "Single convert dialog: Only write metadata updates if metadata actually changed. Also show a nicer error message when a file is locked by another process"

    - title: "Open with: Fix error when scanning for default programs on Windows for some file types"

    - title: "Edit book: Fix Preview panel sometimes not working when opening multiple HTML files one after the other very quickly"

  improved recipes:
    - Wired Daily

- version: 2.21.0
  date: 2015-03-13

  new features:
    - title: "Allow opening e-book files and covers in external applications by simply right clicking on them in the Book details panel"
      type: major
      description: "Now, you can right click on an e-book format or the cover in the Book details panel, and open it with any application installed on your computer. calibre will automatically present you with a list of application capable of opening the file. Simply choose one, or if your particular application is not auto-detected, you can browse for it manually"

    - title: "Tag browser: Make rename and delete for items in the Tag browser restrict themselves to the current Virtual library (if any). There is also an additional menu entry you can use to rename and delete across all books while in a Virtual library"

    - title: "Conversion: Use a new (written from scratch) implementation of CSS Level 3 selectors that fixes various bugs in handling of the more advanced/uncommon CSS selectors such as nth-last-child()"

    - title: "Edit book: Allow restoring of disabled confirmation prompts in preferences and add a confirmation when removing Saved searches"

    - title: "Edit ToC button: Remember the last used e-book formats"

  bug fixes:
    - title: "E-book viewer: Fix regression that prevented pasting of text with formatting from the viewer"
      tickets: [1428018]

    - title: "Table of Contents editor: Fix selecting a location inside a file and then clicking on another file causes the previous location to be used in the new file"
      tickets: [1428212]

    - title: "DOCX input: Fix incorrect bold font weight being used for heading styles even if the style definition does not specify bold"
      tickets: [1430831]

    - title: "AZW3 input: Fix a bug that prevented conversion of AZW3 files that contained an empty CSS media block"
      tickets: [1426220]

    - title: "PDF output: Fix incorrect rendering of text in elements that use font-variant:small-caps and also have children"
      tickets: [1425094]

    - title: "Get books: Update Amazon Europe, Empik and CDP store plugins"

    - title: "PDF output: Fix incorrect conversion of source document that specify dir='rtl' on the root element"
      tickets: [1429292]

    - title: "PDF output: Ignore unparseable links instead of aborting the conversion on them"
      tickets: [1429282]

    - title: "Fix reading metadata from filenames tester not working for dates before 1900"
      tickets: [1424607]

    - title: "Linux binary install: Fix SSL CA certificates not being detected on Fedora based distributions"

    - title: "Books list: Fix column alignment incorrectly propagating when changing libraries"

    - title: "FB2 input: Do not put a border around images"

    - title: "Fixes for various incompatibilities with (Py)Qt 5.4.1 which is used by some calibre distro packages on Linux"

    - title: "Fix error when running calibredb backup_metadata on a library that contains book records with no path information"

    - title: "Edit book: Fix extra search being hidden when removing a Saved search"

    - title: "Fix a regression in 2.20 that prevented some changes to per-library preferences from being saved"

    - title: "Linux installer: Do not register application/octet-stream as one of the mimetypes calibre can handle"

  improved recipes:
    - Spektrum der Wissenschaft
    - New Musical Express
    - The Daily Mirror

  new recipes:
    - title: Pando Daily
      author: Darko Miletic

- version: 2.20.0
  date: 2015-02-20

  new features:
    - title: "ODT input: Add backlinks for footnotes/endnotes and improve their formatting"
      tickets: [1421056]

    - title: "Windows: When running on Windows 8 and newer register with default programs so that users can more easily select calibre or its viewer/editor as the default program to launch e-book files"
      tickets: [1422248]

    - title: "Make publishers in the book details panel clickable"
      tickets: [1419313]

    - title: "Edit book Spell check: For mis-spelled words of the form one:two offer one: two as a suggested correction"
      tickets: [1422133]

  bug fixes:
    - title: "Fix a regression that caused incorrect results when searching on numeric or date fields with relational operators"
      tickets: [1423390]

    - title: "DOCX input: Fix regression in 2.19 that broke handling of text with leading or trailing non-breaking spaces/en-spaces/quad-spaces"
      tickets: [1422844]

    - title: "Amazon metadata download: Update plugin for website changes to Amazon Brazil"
      tickets: [1420629]

    - title: "E-book viewer: Fix footnote popup window not displaying entire footnote if footnote contains element with page-break-after set"

    - title: "Edit book: Reports tool: Fix double clicking on an unused image causing an error"

    - title: "Tag browser: Fix incorrect grouping of words starting with graphemes, such as ash"
      tickets: [1422116]

    - title: "Conversion: Ignore incorrectly URL encoded links instead of erroring out on them"
      tickets: [1421996]

    - title: "E-book viewer: Remove soft-hyphens when copying text to clipboard"

  improved recipes:
    - aktualne.cz


- version: 2.19.0
  date: 2015-02-06

  new features:
    - title: "Quick view window: Allow the Quickview window to be docked into the main calibre window"
      tickets: [1415714]

    - title: "Add empty book: Allow setting the title as well as the author and series for the added empty book records"

    - title: "Windows driver for Grammata Papyre 602"
      tickets: [1418207]

    - title: "Edit book: Add an option to turn off auto-completion of closing tags"

    - title: "Allow adding a description for custom columns"
      tickets: [1417219]

    - title: "Book details panel: Allow any identifier of the form URL+number to become a clickable link. For example: URL1:http://example.com"

  bug fixes:
    - title: "Conversion: Convert entities that reference non-BMP unicode codepoints on Windows and macOS correctly. Linux was not affected by this bug"
      tickets: [1417327]

    - title: "Edit book: Do not auto-complete the closing tag when typing the / key inside an existing tag"
      tickets: [1417700]

    - title: "Fix Booken Lev e-book reader not being detected in macOS and Linux"
      tickets: [1417325]

    - title: "DOCX input: Change handling of sequences of space characters to more closely follow Microsoft Word"

    - title: "Edit book: Fix Table of Contents editor not remembering its saved state across calibre sessions"

    - title: "Edit book: Disallow drag and drop of documents onto the preview panel to workaround crashing bug in Qt"
      tickets: [1416752]

    - title: "E-book viewer: Fix current page not being preserved when opening and then immediately closing the footnote window"
      tickets: [1416526]

    - title: "PDF output: Fix incorrect encoding for some Chinese characters in the PDF Outline (Table of Contents)"
      tickets: [1416222]

  improved recipes:
    - FAZ.net
    - Indian Express
    - CNN

- version: 2.18.0
  date: 2015-01-30

  new features:
    - title: "Edit book: Add 'Style classes' and 'Links' report pages to the Reports tool"

    - title: "Tag browser: Allow expanding all children of a node by right clicking and choosing 'Expand all'"
      tickets: [1414315]

    - title: "Preferences: Re-arrange the controls to avoid needing to move the mouse from the top to the bottom of the dialog when closing the dialog after making some changes"

  bug fixes:
    - title: "Save to Disk: Fix a bug where when multiple books are being saved to disk, if the save to disk template results in identical filenames, the filenames were not being properly disambiguated"

    - title: "Preferences: Use a dialog instead of a main window to workaround Qt's poor handling of full screen mode on macOS Yosemite"
      tickets: [1414497]

  improved recipes:
    - Al Jazeera in English

- version: 2.17.0
  date: 2015-01-23

  new features:
    - title: "Edit book: A new reports tool that shows a summary of files, images, words, characters and styles used in the book"
      description: "The reports tool is a great way to get an overview of the different parts of your book. Every line in the report is hot-linked, double clicking it jumps to the places in the book where that item is used"
      type: major

    - title: "Edit book: Allow adding the 'Manage Snippets' action to the toolbar, for easy access"

  bug fixes:
    - title: "Update Ozon.ru metadata download plugin for website changes"
      tickets: [1407265]

    - title: "E-book viewer: Fix regression in 'flow' mode that caused horizontal scrollbar to be rendered as vertical"
      tickets: [1409916]

    - title: "Fix a regression that prevented adding of books from sub-folders if the folder contained only an OPF file and no actual e-book files"
      tickets: [1411240]

  improved recipes:
    - Salon.com
    - The Onion
    - Haaretz
    - Jot Down
    - Le Monde Diplomatique
    - tyzden
    - The AJC

  new recipes:
    - title: TheAtlantic.com
      author: ebrandon

    - title: The Conversation
      author: Krittika Goyal

    - title: Apple Daily (TW)
      author: Yulun Shih

- version: 2.16.0
  date: 2015-01-10

  new features:
    - title: "Edit book: Add support for snippets -- small pieces of text that are often re-used"
      description: "You can now create your own snippets and insert them into the text with only a few keystrokes. The snippets include support for placeholders that you can jump between. See https://manual.calibre-ebook.com/snippets.html for details"
      type: major

  bug fixes:
    - title: "Edit book: When importing files and the book has an orphaned entry in the manifest for that file, but the file itself is not present, rename the file instead of erroring out"
      tickets: [1407860]

    - title: "Book details panel: Fix author links with URL schemes other than http or file preventing context menu from working"
      tickets: [1408174]

    - title: "PDF output: Make the minimum height for headers and footers scale with the base font size"

    - title: "Fix a typo that prevented the Cybook Muse from being detected on some computers"
      tickets: [1407435]

    - title: "Fix regression in 2.15 that broke calibre on macOS 10.7 and 10.8"
      tickets: [1407102]

  improved recipes:
    - Various updated Turkish news sources
    - tyzden
    - Sueddeutsche Zeitung

  new recipes:
    - title: Ajans Firat and Edebiyat Haber
      author: asalet_r

- version: 2.15.0
  date: 2015-01-02

  new features:
    - title: "Edit book: Add auto-completion for links"
      description: "Now as you type the filename in href or src attributes, a popup with possible completions is displayed. See https://manual.calibre-ebook.com/edit.html#auto-complete for details"
      type: major

    - title: "Edit book Function mode: Add builtin functions to change case of text, ignoring HTML tags in the matched text"

    - title: "Edit book - Check Book: Allow auto-fixing of file not in spine errors"

    - title: "Driver for Papyre 624 ml"
      tickets: [1405901]

    - title: "Conversion: Convert images encoded as data URIs in the input document into normal images, as some e-book reader software cannot handle data URIs"
      tickets: [1405803]

  bug fixes:
    - title: "AZW3 input: Handle AZW3 files that contain Amazon specific CSS media queries"
      tickets: [1406708]

    - title: "Fix regression that broke the markdown-calibre command"

    - title: "Edit book - Show what changed: Fix scrollbar sometimes not visible if the differences contain a few, very long lines. Also fix the line numbers being partially obscured on some systems (depending on the font used)"
      tickets: [1406056]

    - title: "Edit book: Fix a regression that caused the Home key to not move to the start of the line on lines containing un-indented tags"

    - title: "Get books: Update the Amazon (US) plugin for website changes"
      tickets: [1406040]

    - title: "MOBI input: Fix incorrect conversion of MOBI files that wrap their content inside <a> anchor tags"
      tickets: [1405858]

- version: 2.14.0
  date: 2014-12-26

  new features:
    - title: "Metadata review dialog: Automatically insert series number when selecting a series from the completion dropdown. Also if the user does not specify a series number, use 1 as the default, instead of not setting the series"
      tickets: [1404692]

  bug fixes:
    - title: "Fix regression that broke error reporting for save to disk for books that contain no formats"
      tickets: [1405674]

    - title: "Metadata download: Fix metadata download not working for titles that contain a apostrophes in languages other than English"
      tickets: [1403677]

    - title: "Fix deleting a book from both the library and the device causing the next selected book to be incorrect, when the library is sorted by the On device column"
      tickets: [1404629]

    - title: "FB2 output: Fix generation of FB2 sections based on a multi-level Table of Contents in the input document"
      tickets: [1393514]

    - title: "Tolino Shine driver: Fix option to swap main memory and SD card not working on macOS"
      tickets: [1404793]

    - title: "FB2 input: Workaround for broken FB2 files produced by convertonlinefree.com"
      tickets: [1404701]

    - title: "macOS: Workaround for macOS installs that have incorrect permissions set on their home directories. calibre will now no longer refuse to start on such machines"

    - title: "MOBI input: Don't crash on corrupted JPG images"
      tickets: [1404590]

    - title: "Fix column icons not displaying for custom comments type columns"
      tickets: [1404234]

    - title: "Metadata review dialog: Show a confirmation for the 'Reject all remaining' button"
      tickets: [1404386]

  improved recipes:
    - Nikkei News

  new recipes:
    - title: OSEL.cz
      author: spacekpe

    - title: Courier Mail
      author: Krittika Goyal

- version: 2.13.0
  date: 2014-12-19

  new features:
    - title: "Driver for the new CYBOOK MUSE e-book reader"
      tickets: [1398672]

    - title: "Edit metadata dialog: Allow editing identifiers in a dedicated window by right clicking on the identifiers edit box"
      tickets: [1400925]

    - title: "Allow generating a cover from metadata by right clicking the cover are in the book details panel also"
      tickets: [1401972]

    - title: "Content server: Serve KEPUB files with the extension .kepub.epub when connecting to the browser on Kobo devices"

    - title: "Kobo driver: Add support for new firmware version 3.12"

    - title: "Edit metadata dialog: Add a keyboard shortcut to swap title and author [Alt+Down]"
      tickets: [1397701]

  bug fixes:
    - title: "Save to disk: Fix a regression that prevented saving of files into the root of a drive on Windows"

    - title: "FB2 input: Add support for FB2 books that incorrectly use the FictionBook 2.1 XML schema"
      tickets: [1401915]

    - title: "Fix command line arguments not being ignored on Windows and Linux when restarting calibre"
      tickets: [1401991]

    - title: "E-book viewer: Fix sorting of bookmarks by position in book not working on Windows and macOS"
      tickets: [1402152]

    - title: "Kobo driver: Fix bookmarks not being deleted from device when deleting books on the device"
      tickets: [1401502]

    - title: "Edit book: Fix auto-complete of closing tag not working when typing the closing tag at just before a word (the word would become the closing tag name)"

    - title: "calibredb: Fix list --for-machine ignoring custom columns"
      tickets: [1401085]

    - title: "Edit book/Book polishing: Fix subsetting of fonts whose @font-face rules use the local() or format() CSS functions not working"

    - title: "Edit book: Fix regression that broke typing of XML entities for ampersand, less-than and greater-than"

    - title: "Edit book: Do not change the current selected text when right clicking on a mis-spelled word"

  improved recipes:
    - The Australian
    - The New Yorker
    - The Guardian
    - Ars Technica


- version: 2.12.0
  date: 2014-11-28

  new features:
    - title: "Edit book: Automatically complete the closing tag in HTML/XML files when typing </"

    - title: "Edit book: Implement auto-indent, now when pressing the Enter key to start a new line, the new line's indentation is automatically created"

    - title: "Driver for the Verso E71b e-book reader"
      tickets: [1395289]

    - title: "Redesigned the 'Add a custom news source' dialog to make it easier to use, with a more powerful python editor"

    - title: "Make translations of the User Manual available in many different languages (fully or partially translated). Click the 'Change language' link in the sidebar of the manual to change the language"

    - title: "Edit book: Search & replace function mode: Add a new function annotation (replace.file_order) to control what order multiple files are processed in, when doing Replace all. See the User Manual for details"

  bug fixes:
    - title: "Get books: Update Woblink store plugin for website changes"

    - title: "Book polishing: Ignore zero byte font files in the e-book instead of erroring out on them when subsetting fonts"
      tickets: [1395694]

    - title: "E-book viewer: Tighten heuristic used to detect footnote links. Do not consider a link that is the only content inside a block level tag as an endnote link, even if it is linked back to from its destination"

    - title: "Update the version of libimobiledevice shipped in the Linux and macOS builds to 1.1.7, should help with some connection issues to Apple devices"

    - title: "PDF output: Add support for font-family aliasing in @font-face rules"
      tickets: [1395176]

  improved recipes:
    - Wall Street Journal
    - New Yorker
    - Le Monde
    - Defense News
    - Digital Journal
    - Cracked.com
    - Boston Globe
    - RealClear Politics
    - EcoGeek
    - The Friday Times


- version: 2.11.0
  date: 2014-11-21

  new features:
    - title: "Edit book: Add a new 'function mode' for the Search and replace tool"
      description: "The function mode allows you to create python functions that run on the results of Search and Replace. This allows you to do arbitrarily powerful text processing. For example, you can automatically fix the case of text, automatically add section number to headings, and so on. For examples and documentation, see: https://manual.calibre-ebook.com/function_mode.html"
      type: major

  bug fixes:
    - title: "DOCX input: Add support for multilingual documents"
      tickets: [1394428]

    - title: "Edit metadata dialog: Fix date fields being displayed in the UTC timezone instead of the local timezone, causing the day to be off by one in some timezones"
      tickets: [1393166]

    - title: "Conversion/Book polishing: Fix ampersands in title/series/publisher/author not being properly escaped"
      tickets: [1393230]

    - title: "Update the bundled version of libimobiledevice on Windows, so that the iOS Reader plugin can connect to iOS 8 devices again"

    - title: "Fix a regression in 2.10 that causes Adding books from sub-folders, one book per folder to incorrectly add OPF files present in the sub-folders as an extra format"
      tickets: [1392864]

    - title: "Fix a regression in 2.10 that caused changes in Preferences->Adding books to not work for the next immediate add"

    - title: "Fix Ctrl-R while in debug mode not restarting in debug mode properly"

    - title: "Fix regression in evaluating composite columns that use other composite columns"

  improved recipes:
    - Nikkei News


- version: 2.10.0
  date: 2014-11-14

  new features:
    - title: "Driver for the PocketBook Lux 2 with latest firmware"
      tickets: [1390720]

    - title: "Review downloaded metadata: Add suggestions for the tags, authors, publishers and series fields. Suggestions will pop-up as you type"
      tickets: [1390887]

    - title: "Add books: Improve performance when adding large numbers of books at once"

    - title: "Add books: Allow adding books from multiple ZIP/RAR archives, each containing many books, by right clicking on the Add books and choosing 'Add from archive'"

    - title: "Metadata download: Prioritize results that have the same language as the current calibre user interface language"

    - title: "Edit book: Make the CSS used for styling the generated HTML Table of Contents user customizable via https://manual.calibre-ebook.com/customize.html#overriding-icons-templates-et-cetera"

  bug fixes:
    - title: "E-book viewer: Fix popup footnotes not working on Windows"

    - title: "Fix saving of searches that use the backslash to escape special characters not working"
      tickets: [1392052]

    - title: "Save to disk: When multiple books end up with the same file name because they have the same metadata, automatically adjust the filename to make it unique"
      tickets: [863472]

    - title: "Fix e-book editor global menu not working on Unity when started from inside calibre"

    - title: "Get books: Update the Amazon European store plugins for website changes"

    - title: "Edit book: Fix handling of XML unsafe characters (like <, > and &) inside <style> tags"

    - title: "Linux: Fix regression on Unity that prevented some keyboard shortcuts from working because of the global menu bar"
      tickets: [1390901]

    - title: "Amazon metadata download: Do not prefer results with an ISBN, since Amazon now lists a large number of ISBN less titles"

    - title: "Amazon metadata download: Fix cover not being found for some books because of a website change at Amazon.com"

    - title: "Conversion: Fix incorrect conversion of east-asian characters in CSS class names"
      tickets: [1390527]

  improved recipes:
    - LWN Weekly
    - Scinexx
    - Ming Pao

  new recipes:
    - title: Various German news sources
      author: Bernd Boehm

    - title: The Daily WTF
      author: Jelle van der Waa

- version: 2.9.0
  date: 2014-11-07

  new features:
    - title: "E-book viewer: Show footnotes in a separate popup window"
      type: major
      description: "Now when you click on a link to a footnote/endnote, the corresponding note is shown in a separate popup window, for convenient reference. Footnote links are recognized using the EPUB 3 footnote markup as well as some heuristics. Any superscript or subscript links are assumed to be footnote links. Any link that links to another file which in turn links back to the original link, is assumed to be an endnote"

    - title: "Cover grid: Improve scroll wheel based scrolling"
      description: 'On Windows and Linux a single "tick" of the wheel now scrolls by about half a row instead of a full screen. On macOS, scrolling is pixel based, so as you scroll faster, more content is scrolled'

    - title: "Get books: Add the Bubok Portugal store"

    - title: "Performance improvement for large libraries that using custom columns built with templates"

    - title: "Review downloaded metadata dialog: Allow merging tags by long clicking the revert button"

  bug fixes:
    - title: "Fix a regression in 2.8 that caused the clear button next to date fields to set the date to Jan 101 instead of undefined"
      tickets: [1388061]

    - title: "Linux: Fix Unity global menu bar stops working after minimizing calibre to the dock or the system tray"
      tickets: [1389404]

    - title: "Sanitize the ImageMagick environment variables before launching external utilities"
      tickets: [1389449]

    - title: "Prevent stale 'On device' info (from the previous connection) from showing during subsequent device connections"

    - title: "Conversion: Add workaround for converting EPUB files with syntactically invalid (probably hand edited) OPF files"
      tickets: [1389188]

    - title: "Fix e-book viewer not displaying cover from HTMLZ files"
      tickets: [1388595]

    - title: "Conversion: Handle input documents with crazy font sizes (1000pt +)"

  improved recipes:
    - Boston Globe
    - Brand Eins

- version: 2.8.0
  date: 2014-10-31

  new features:
    - title: "Linux: Add support for the global menubar in Ubuntu Unity (The menu that is displayed in the top most on screen bar). It now works both with the main calibre program and the e-book editor. You can customize what appears in the menubar via Preferences->Toolbars"

    - title: "Get books: Add a new store, Bubok (bubok.es)"

    - title: "Driver for Tolino Vision 2"
      tickets: [1385904]

    - title: "Review downloaded metadata: Allow merging downloaded and current identifiers by long-clicking the revert button"
      tickets: [1387619]

    - title: "Template language: New function user_categories() to return the list of User categories for a given book (only works in the GUI)"

    - title: "E-book viewer: Add an option to prevent tapping on the page from turning pages"

  bug fixes:
    - title: "Re-enable the system tray icon on Linux. System tray icons now work in any desktop environment that supports the StatusNotifier spec, such as Ubuntu Unity, KDE 4+, GNOME 3, etc"

    - title: "System tray icon: On Windows if the calibre window is minimized, fix clicking on the system tray icon not restoring the window"
      tickets: [1387596]

    - title: "E-book viewer: Clear history when reloading the book, to avoid errors, since the locations pointed to by the history may no longer be valid anyway"

    - title: "Linux: Force use of GNOME button layout for dialogs when running under the GNOME, UNITY or MATE desktop environments"

    - title: "Check book: Silence incorrect warning about guide references to cover image in AZW3 format"

    - title: "Fix text entry widgets' popup completion window not working well with windows on-screen keyboard"
      tickets: [1385586]

    - title: "Edit book: Fix links that are absolute paths causing crashes on Windows"

    - title: "Fix the read metadata from format button in the edit metadata dialog not working for FB2 files"
      tickets: [1385237]

  improved recipes:
    - Tyzden
    - Countryfile.com
    - FAZ net
    - The New Yorker

  new recipes:
    - title: Planet Python and Krebs on security recipe
      author: Jelle van der Waa

- version: 2.7.0
  date: 2014-10-24

  new features:
    - title: "Support for the new Kindle Voyage"

    - title: "The notification for the completion of background jobs, such as bulk metadata download, has been redesigned to not interrupt your work. It now waits in the lower right corner of the main window until you are ready to deal with it"
      tickets: [1382795]

    - title: "Insert metadata as jacket page: Make the invisible tags used for searching across books format better, by giving them their own table row"

    - title: "Book details panel: Show custom column values for numeric columns even when the value is zero"

    - title: "Allow clearing of date and number type fields by right clicking and choosing clear when editing the fields in the book list or edit metadata dialog"

  bug fixes:
    - title: "MOBI/AZW3 output: When converting an EPUB document that specifies an SVG image as its cover image, convert the cover to JPEG as the Kindle cannot handle SVG cover images"
      tickets: [1384375]

    - title: "AZW3 input: Fix crash when processing AZW3 files that contain certain SVG images dies to a bug in ImageMagick"
      tickets: [1384375]

    - title: "Conversion: Ignore un-parseable links when trying to generate ToC from links, instead of aborting the conversion"
      tickets: [1383365]

    - title: "Edit metadata dialog: Fix window title not changing when using the Next/previous buttons if the books being edited have the same title"
      tickets: [1383014]

    - title: "Fix regression in previous release that prevented arrow keys/tab key from working in completion popups on macOS"
      tickets: [1382633]

  improved recipes:
    - Folha de Sao Paolo
    - LWN Weekly

- version: 2.6.0
  date: 2014-10-17

  new features:
    - title: "Catalogs: CSV output: Allow changing the order of fields in the generated CSV catalog by using drag and drop to re-arrange the fields in the create catalog dialog"
      tickets: [1379048]

    - title: "Edit metadata dialog: When editing metadata individually for multiple books, popup a confirmation if the user clicks OK before finishing the editing of all the books"
      tickets: [1378072]

    - title: "Allow configuring a keyboard shortcut to toggle highlighting of search results via Preferences->Keyboard (under Miscellaneous)"
      tickets: [1380528]

    - title: "Edit book: Saved searches window: Remember the last used values for where to search and search direction"

    - title: "E-book viewer: Allow right clicking on the toolbar buttons to popup the optional menus, useful when using the viewer on a touch screen"
      tickets: [1380359]

    - title: "E-book viewer: Add a keyboard shortcut to toggle the Table of Contents [Ctrl+T]"

    - title: "Performance improvement when renaming/deleting large numbers of items via the Manage Tags/Series/Publishers/etc dialogs"

    - title: "Kobo driver: Update to support soon to be released firmware update from Kobo"

  bug fixes:
    - title: "Amazon metadata download: Update the Amazon metadata download plugin to handle changes to the Amazon.com website"
      tickets: [1379305]

    - title: "AZW3 output: Ignore invalid attribute names in the input document rather than aborting the conversion on them"

    - title: "Book details panel: Fix custom columns built from other columns with tag like values not clickable in the book details panel"
      tickets: [1381323]

    - title: "Edit book: Fix changing the editor undo/redo keyboard shortcuts not preventing the old shortcuts from working"

    - title: "CSV catalogs: Output all custom date time columns in the local timezone to match the format for builtin columns"

    - title: "E-book viewer: When looking up words in the dictionary for a book that has no language set, use the current calibre interface language"

    - title: "Fix comments editor widget in the edit metadata dialog swallowing Tab key presses, preventing the use of the keyboard to move between widgets. You can use Ctrl+Tab to insert literal tabs"

    - title: "macOS: Workaround for regression in Qt 5 that causes pressing the Esc key to close the entire window instead of the current completion popup"

    - title: "Fix Advanced search dialog not being sized correctly if the user selects a larger than normal interface font"
      tickets: [1378045]

    - title: "E-book viewer: Fix page turning by clicking in the margins in full screen mode (when displaying more than one page per screen) not working because of a Qt 5 behavior change"

  improved recipes:
    - nrcnext
    - Wall Street Journal
    - Smithsonian Magazine
    - Sueddeutsche Zeitung mobil

- version: 2.5.0
  date: 2014-10-03

  new features:
    - title: "E-book viewer: Allow changing the website that is used as a dictionary for looking up words in the viewer. Click the Preferences button in the viewer and choose the dictionaries tab to customize the website"

    - title: "Edit book/Book polishing: When embedding fonts or subsetting embedded fonts, handle the :first-letter and :first-line pseudo-element style rules"
      tickets: [1373649]

    - title: "Windows driver for Trekstor Pyrus 2 LED"
      tickets: [1376018]

  bug fixes:
    - title: "Fix a typo preventing calibre from recognizing the new Kobo Aura H2O"

    - title: "Edit book: Spell check: Fix replaced words coming back into the list when toggling the Show only misspelled words setting"

    - title: "Edit book: Spell check: Fix replacing a word with multiple words causing the replacements to show up erroneously in the list of misspelled words"
      tickets: [1370294]

    - title: "Edit book: Fix leading or trailing hyphens on words being ignored when Spell checking"
      tickets: [1370288]

    - title: "E-book viewer: Fix a regression, caused by a Qt 5 behavior change, that caused incorrect colors to be shown when viewing MOBI files that use CSS 3 color specifications internally"

    - title: "MOBI output: Handle input documents that use CSS 3 syntax for colors by converting the color to the #RRGGBB format required for MOBI"

    - title: "Tag browser: Fix drag and drop of books onto a language not setting the language"
      tickets: [1373504]

    - title: "Tag browser: When renaming an item that is currently being searched for, remove the search indicator, as the search will no longer match the renamed item"
      tickets: [1374624]

    - title: "Bulk metadata edit: Fix getting cover from EPUB files that have no cover image by rendering the first page as the cover not working"
      tickets: [1374243]

    - title: "Custom cover generation: Fix disabled color schemes not being saved"
      tickets: [1374337]

    - title: "Wireless device driver: Fix a regression in 2.4 that caused book matching to run slowly when connecting to Calibre Companion"

  improved recipes:
    - Sueddeutsche Zeitung
    - The Hindu
    - Carta

- version: 2.4.0
  date: 2014-09-25

  new features:
    - title: "An all new random cover generation algorithm, which generates covers using many different color schemes and cover styles"
      description: "Now when you click the Generate cover button in the Edit Metadata dialog a cover based on the book metadata is generated using random colors and styles. You can customize the random cover generation by long clicking the Generate Cover button, which will popup a dialog where you can create new color schemes and customize other aspects of the generated cover as well"
      type: major

    - title: "Edit book: Redesign the Saved searches pop-up as a dockable window. Editing Saved searches now happens inline and the global search/replace keyboard shortcuts work in the Saved searches window"

    - title: "Edit book: Change the text of the 'Mark selected text' menu entry depending on whether it will mark or unmark the text"

    - title: 'Edit metadata dialog: Allow undoing a metadata download by long-clicking the Download metadata button and choosing "Undo last metadata download"'

    - title: "Edit metadata dialog: Allow undoing the changes to individual fields by right clicking on the field and selecting Undo after a metadata download"
      tickets: [1223367]

    - title: 'Download metadata dialog: Allow using Enter key to select cover and left/right keys to move between metadata results'
      tickets: [1369178]

    - title: 'Fix the row numbers in the book list remaining wide when switching libraries if some books were marked before the switch'
      tickets: [1369152]

    - title: 'Fix keyboard focus not going to cover grid after doing a search'
      tickets: [1369160]

    - title: 'DOCX input: Support for the keepNext paragraph property to keep successive paragraphs on the same page'

    - title: 'Template language: New template functions: raw_list() to return the items in a list such as tags without any sorting/formatting applied to them; author_sorts() to return the author sort strings from the authors table for the authors in the book'

  bug fixes:
    - title: "Fix a regression in 2.3 that broke creation of collections on the device when metadata management was set to manual"
      tickets: [1371976]

    - title: "E-book viewer: Fix displaying multiple pages per screen not working in calibre 2.x with some books, due to a change in Qt 5"
      tickets: [1372066]

    - title: "E-book viewer: Fix unintuitive behavior of back and forward buttons when going all the way back to the first item in the history"
      tickets: [1367992 ]

    - title: "Conversion: Do not allow default (user-agent) style rules to ever override style rules defined in the input document, regardless of CSS selector specificity"
      tickets: [1369753]

    - title: "Workaround for Qt 5 regression that broke selecting multiple icons in Preferences->Column icon rules"

    - title: "Fix tags with angle brackets not being displayed in the Book details panel"

  improved recipes:
    - Today's Zaman
    - Wall Street Journal
    - High Country News

  new recipes:
    - title: Hurriyet Daily News and Al Monitor
      author: spswerling

    - title: VICE News
      author: Adrian Tennessee

    - title: Jagran Josh
      author: Krittika Goyal

- version: 2.3.0
  date: 2014-09-11

  new features:
    - title: "Cover grid: Dynamically adjust the size of the in memory cover thumbnail cache based on the window size to ensure flicker free rendering even on very large screens"
      tickets: [1367211]

    - title: "Template tester: Remember last used template"

    - title: "Get books: When downloading books show a popup message telling the user that the books will be added to the calibre library automatically, to help new users understand what is happening. The popup message can be disabled"
    - title: "E-book viewer: Try to detect when a chapter has a page break before the start of the chapter's text resulting in a leading blank page and override the page break"
      tickets: [1366074]

  bug fixes:
    - title: "Edit metadata dialog: Fix the author sort field not being marked red initially when the author sort does not match the author due to a Qt 5 behavior change"
      tickets: [1367943]

    - title: "macOS: Fix restarting of calibre not working if calibre.app is placed in a location with spaces in the path"

    - title: "Fix regression that caused calibre running in debug mode on macOS to not have a menubar or dock icon"

    - title: "Get books: Fix downloading e-books from Project Gutenberg via the builtin browser not working because of changes to the Project Gutenberg website"
      tickets: [1366240]

    - title: "Get books: Update Gutenberg plugin for changes to the Project Gutenberg website"
      tickets: [1366245]

  improved recipes:
    - Strategy+Business
    - Dawn
    - American Thinker
    - Anchorage Daily News
    - Financial Times

- version: 2.2.0
  date: 2014-09-05

  new features:
    - title: "Kindle driver: Add option to not overwrite existing page number (apnx) files on the device when sending books to the device"

    - title: "Kindle driver: Add option to allow customization of the page number (apnx) generation algorithm based on values in a custom column"

    - title: "Metadata jacket: Allow customizing the jacket template to show the tags in alphabetical order"

    - title: "View specific format window: If a conversion finishes in the background making a new format available, update the window"
      tickets: [1363416]

    - title: "E-book viewer: Automatically hide the mouse cursor if the mouse has not been used for a few seconds. This prevents the mouse cursor from obscuring text underneath it. The cursor will reappear automatically when you move the mouse"

    - title: "Driver for SurfPad 3"
      tickets: [1363025]

  bug fixes:
    - title: "Conversion: Fix incorrect conversion of CSS when the input document uses the same CSS class name in both upper and lower case"
      tickets: [1328552]

    - title: "Workaround for Qt 5 behavior change on macOS which prevented error handling during startup on macOS to not work"

    - title: "DOCX input: Fix non-breaking hyphens being ignored"

    - title: "Workaround for Qt 5 bug that causes text copied to the clipboard to be lost when quitting the viewer on Windows"

    - title: "When detecting the encoding of HTML documents, if the document contains multiple charset declarations, prefer the HTML 5 syntax to the HTML 4 syntax"
      tickets: [1364961]

    - title: "E-book viewer: Fix text not being reflowed when resizing the viewer window and only the height changes"

    - title: "Fix merging of book records not working correctly for custom columns of type text with fixed set of permitted values. Null values were incorrectly overwriting non-null values"

    - title: "Creation of custom news sources failing on a computer on which no custom news sources have been previously created"
      tickets: [1363666]

    - title: "Workaround for Qt 5 on Windows bug that makes the selected indication for items in any list/table disappear when the widget loses focus"
      tickets: [1363420]

    - title: "Fix regression in 2.1 that prevented the saved column layout from being applied"
      tickets: [1363470]

    - title: "Edit book: Fix the Check Book tool leaking threads"

    - title: "Edit book: Fix editor hanging when quitting during a background save operation and the save operation completes before the warning dialog is dismissed"
      tickets: [1363122]

    - title: "Fix a regression in calibre 2.0 that caused setting the value of a custom number column to zero via the book list to clear the field instead"
      tickets: [1363076]

    - title: "Check Book: Fix an error caused by empty style tags when auto-renaming mismatched font names"
      tickets: [1363028]

    - title: "When using the Embed metadata or Polish books tools to update metadata, fix custom columns values not being cleared in the book file even if they have been cleared in calibre"

  improved recipes:
    - Common Dreams
    - LA Times
    - Spektrum der Wissenschaft
    - cracked.com

  new recipes:
    - title: The Hollywood Reporter
      author: Darko Miletic

- version: 2.1.0
  date: 2014-08-29

  new features:
    - title: "Prevent calibre from installing or running on Windows XP as there have been many reports of Qt 5 crashing on Windows XP and Windows XP is now no longer supported by Microsoft. If you are on Windows XP, please stay with calibre 1.48 until you are ready to upgrade your Windows. Apologies for the inconvenience"

    - title: "Kobo driver: Add support for new Kobo Aura H2O and firmware 3.8.0"

    - title: "Driver for HTC C"
      tickets: [1360678]

    - title: "Add a new tool to easily test templates. Go to Preferences->Toolbars to add the tool to one of the calibre toolbars"
      tickets: [1360550]

    - title: "EPUB and MOBI catalog generation: Allow using the full template language including all custom columns"

  bug fixes:
    - title: "E-book viewer: Fix soft-hyphens causing rendering artifacts with some fonts due to a bug in Qt 5"

    - title: "macOS: Workaround for Qt 5 bug that causes the popup menu on the author to author sort button in the edit metadata dialog to not respond if the mouse button if not released once before clicking menu entries"
      tickets: [1362338]

    - title: "Book list: Fix Ctrl+Home/End not selecting the first/last book"

    - title: "PDF output: Fix header and footer templates not working in calibre 2.0"
      tickets: [1361483]

    - title: "macOS: Workaround for Qt 5 bug that caused many keyboard shortcuts to not work in macOS"

    - title: "Workaround for Qt 5 regression causing custom colors in color chooser dialogs to not be remembered between calibre sessions"

    - title: "Conversion: Fix error when converting EPUB/HTML files that contain invalid margin or padding declarations"
      tickets: [1360842]

    - title: "Fix for calibre 2.0 crashing on startup on some Linux systems when used with --detach"

    - title: "E-book viewer: When right clicking on an image to view it in its own popup window, fix the rotate button not working correctly with the zoom buttons"

    - title: "Workaround for Qt 5 bug causing crash when running jobs (conversion to PDF or MOBI; reading metadata from an EPUB without a cover) that require Qt WebKit on Ubuntu"
      tickets: [1360693]

    - title: "macOS: Fix background jobs stealing input focus if they require the use of Qt WebKit"

    - title: "Preferences->Metadata plugboards: Show plugboards for disabled devices and formats whose metadata writer plugins have been disabled"
      tickets: [1360766]

    - title: "Fix calibre 2.0 not using system color scheme on Windows and macOS"

    - title: "Fix regression in calibre 2.0 that caused crashes when using drag and drop to re-order virtual library tabs"

    - title: "Linux: Disable the optional system tray icon because of bugs in the system tray icon implementation in Qt 5 on Linux"
      tickets: [1360652]

    - title: "E-book viewer: Fix navigating to a bookmark not updating the displayed page number"
      tickets: [1360621]

    - title: "Fix the 'unified title and toolbar on macOS' tweak causing calibre to fail to work because of a bug in PyQt5"

    - title: "E-book viewer: Fix a regression in 2.0 that changed the speed of scrolling with the mouse wheel in flow mode"

    - title: "Edit book: Workaround for regression in Qt 5 that causes typing the Cmd+some letter to generate text in the editor instead of being ignored"

    - title: "Book polishing: Fix EPUB files with corrupted ZIP central directories not working and leaving behind detritus in the current working directory"
      tickets: [1360385]

    - title: "Edit book: Workaround for Qt 5 regression that caused the 'See what changed' tool to freeze the editor when closing the window showing the changes"

    - title: "Fix regression in 2.0 that broke viewing of LRF format e-books"
      tickets: [1360332]

    - title: "Fix for a Qt 5 regression that caused the Copy to library right click menu to be empty on macOS"
      tickets: [1360069]


- version: 2.0.0
  date: 2014-08-21

  new features:
    - title: "For a summary of the major changes in calibre between 1.0 and 2.0, see https://calibre-ebook.com/new-in/eleven"
      type: major

    - title: "Add support for MTP devices (Android phones/tablets) on macOS"

    - title: "Update the version of Qt used by calibre to Qt 5. This fixes various longstanding bugs in calibre that were caused by bugs in Qt 4"

    - title: "Edit book: Make the edit saved search/add saved search popup window non-modal"
      tickets: [1354785]

    - title: "Tag browser: Show format specific icons for the format entries in the Tag browser"

    - title: "Library check: Add buttons to conveniently mark all fixable/deletable items"
      tickets: [1353954]

  bug fixes:
    - title: "E-book viewer: Reloading the book now re-opens it at the current position even if the option to remember position when quitting is turned off"

    - title: "E-book viewer: Remove extra spacing between document and scrollbars.  This is particularly noticeable when using a dark theme for the viewer"

    - title: "PDF output: Fix balanced parentheses in the text of items in the Table of Contents not being rendered properly by some PDF viewers"
      tickets: [1358443]

    - title: "Edit book: Abort terminal save on save error instead of quitting editor"

    - title: "Get books: Update the Project Gutenberg plugin for website changes"

    - title: "Plugin loading: When multiple plugin classes are present in the __init__.py namespace, use the one with the qualified name that has the least components"

    - title: "Edit book: Prevent long saved searches from making the Saved search dialog too wide"

    - title: "Comic input: Sort pages placed in sub-folders correctly (as long as all pages have the same number of parent folders)"

    - title: "Conversion: Fix the word @page in a comment inside a stylesheet with no following {} causing the rest of the stylesheet to be ignored"

    - title: "Fix comparing AZW3 to ORIGINAL_AZW3 from the book details panel not working"
      tickets: [1354624]

  improved recipes:
    - TIME Magazine
    - The Atlantic
    - Down to Earth
    - Heraldo de Aragon
    - Radikal (Turkey)
    - Wired Daily Edition
    - Orange County Register

  new recipes:
    - title: General Knowledge Today
      author: Kanika G

    - title: BBC Arabic
      author: logophile777<|MERGE_RESOLUTION|>--- conflicted
+++ resolved
@@ -20,11 +20,7 @@
 #   new recipes:
 #     - title:
 
-<<<<<<< HEAD
-- version: 3.26.0
-=======
 - version: 3.26.1
->>>>>>> 9cbded46
   date: 2018-06-15
 
   new features:
@@ -63,12 +59,9 @@
     - title: "Edit metadata dialog: Fix distorted rendering of some labels in the custom metadata tab in rare circumstances."
       tickets: [1766762]
 
-<<<<<<< HEAD
-=======
     - title: "version 3.26.1 prevents dropping of a book onto itself from triggering the merge dialog, which should reduce accidental triggers"
       tickets: [1777054]
 
->>>>>>> 9cbded46
   improved recipes:
     - Slate
     - New York Times Book Review
