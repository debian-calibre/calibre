# vim:fileencoding=utf-8:ts=2:sw=2:sta:et:sts=2:ai
# Each release can have new features and bug fixes. Each of which
# must have a title and can optionally have linked tickets and a description.
# In addition they can have a type field which defaults to minor, but should be major
# for important features/bug fixes.
# Also, each release can have new and improved recipes.

# - version: 3.?.?
#   date: 2018-??-??
#
#   new features:
#     - title:
#
#   bug fixes:
#     - title:
#
#   improved recipes:
#     -
#
#   new recipes:
#     - title:

<<<<<<< HEAD
=======

- version: 3.15.0
  date: 2018-01-04

  new features:
    - title: "Browser viewer: Allow customizing what information is displayed in the header and footer areas. Access Preferences from the viewer controls to change."

    - title: "Add support for MTP devices on FreeBSD"

    - title: "ToC editor: Add more case changing operations to the right click menu"

    - title: "Content server: Redirect pre 2.x book URLs to new 3.x URLs via a JavaScript redirect"

    - title: "Content server: Allow opening entries in the book list in a new tab via middle click/right click"

    - title: "Add a tweak in Preferences->Tweaks to exclude some fields when using the Edit metadata->Copy/paste actions"

    - title: "Linux: Allow using calibre-tray.png in the calibre resources folder to override the system tray icon."
      tickets: [1738518]

  bug fixes:
    - title: "Browser viewer: Fix goto next/previous section actions not working when the sections are in different individual HTML files."
      tickets: [1740333]

    - title: "Edit book/Book polishing: When compressing images and the compressed image is larger thant he original, use the original image."
      tickets: [1741063]

    - title: "PDF input: Fix conversion of multi-level PDF Outline causing duplicate entries in the Table of Contents."
      tickets: [1738385]

    - title: "Edit book: Fix incorrect EPUB 3 declarations being added to the OPF file when adding covers to an EPUB 2 book"

    - title: "Edit book: Fix backspace key un-indenting instead of deleting even when text is selected if the cursor is at the start of the line"

    - title: "Tag browser: Fix position not bing preserved when deleting books."
      tickets: [1740387]

    - title: "Edit Book: Use the cache directory rather than the temp directory to store working files. Hopefully prevents temp file cleaners from destroying books."
      tickets: [1740460]

    - title: "EPUB input: Handle books that erroneously set the mimetype for font files to text/plain"

    - title: "AZW3 input: Do not fail to process files with invalid internal flow references."
      tickets: [1740140]

    - title: "When updating plugins, do not show the dialog asking which toolbar to put the plugin, even if the user has removed the plugin for all toolbars."

    - title: "Content server: Fix using the Clear logs button preventing the server from restarting until calibre itself is restarted."
      tickets: [1738433]

  improved recipes:
    - LA Times
    - Popular Science
    - Nikkei News


>>>>>>> 5dbd69a2
- version: 3.14.0
  date: 2017-12-15

  new features:
    - title: "User manual: A new quick reference primer for regular expression syntax https://manual.calibre-ebook.com/regexp_quick_reference.html"

    - title: "Content server: Allow viewing the book metadata while reading a book. In the viewer controls, tap Goto and then Metadata to see the metadata."
      tickets: [1736312]

    - title: "Kobo driver: Add support for new firmware"

    - title: "Bulk metadata edit: Allow choosing the algorithm used for changing the case of titles"

    - title: "Get books: The koobe.pl store plugin has now become the Swiat Ebookow store plugin"

    - title: "Allow Copy/paste of book metadata from the main book list. Right click the Edit metadata button to access these actions."

    - title: "Allow disabling the confirmation popup when opening the containing folder of many books at once."
      tickets: [1735862]

  bug fixes:
    - title: "Nook driver: Fix books sent via calibre not appearing under My Files on the Glowlight 3 Plus"

    - title: "Get Books: Update Mills & Boon, publio, empik, legimi, woblink and beam-ebooks.de plugins for website changes"

    - title: "Book polishing: Do not scan book for font usage when subsetting if no embedded fonts are available."
      tickets: [1737400]

    - title: "Content server: Open links in the comments section from the book details page in new windows."
      tickets: [1737644]

    - title: "Choose English as the User interface language when a locale related environment variable is set to the C locale"

    - title: "Linux installer: A nicer error message if the user tries to run the installer on an ARM machine"

  improved recipes:
    - Boston Globe
    - The Times
    - Economist

  new recipes:
    - title: El Cohete a la luna
      author: Darko Miletic

- version: 3.13.0
  date: 2017-12-01

  new features:
    - title: "Driver for the new Bq Cervantes 4"

    - title: "Edit book: Auto-generate links to existing stylesheets when adding a new HTML file."
      tickets: [1733845]

    - title: "Add a button to easily clear server logs in Preferences->Sharing over the net->Show server logs."
      tickets: [1730046]

    - title: "Catalog generation: Store the list of fields to be used in generating CSV/XML catalogs per library."
      tickets: [1730500]

    - title: "Bulk metadata edit: Make the custom series controls similar to the builtin series ones, with the same set of features"

    - title: "Edit book: Pre-select existing cover image (if any) in add cover dialog"

    - title: "Make the Manage saved searches dialog a little easier for new users."
      tickets: [1733163]

    - title: "Add a tweak to control behavior of Enter on the book list"

    - title: "Content server: Fix random book button on book details page multiplying."
      tickets: [1732493]

    - title: "Edit Book: Bulk file rename dialog: Remember last used prefix for renaming files"

  bug fixes:
    - title: "Tag browser: Fix use of the tweak to control order of items in the Tag browser causing unexpected expansion of items after editing metadata."
      tickets: [1730245]

    - title: "Content server: Improve rendering of tags/categories with long words on small screens."
      tickets: [1734119]

    - title: "Fix first added saved search not appearing in Tag browser until calibre restart."
      tickets: [1733151]

    - title: "When checking added books for duplicates, also check on the language field. So books with the same title/authors but different languages are not considered duplicates."

    - title: "Edit Book: Spell check should not fail if there are non-HTML files in the spine"

    - title: "Conversion: Fix an error when using the embed_all_fonts option with certain books"

    - title: "Save to disk: Dont error out if the user deletes all formats to be saved."

    - title: "Linux binary: Fix calibre not starting on systems where QT_QPA_PLATFORM is set to use wayland"

  improved recipes:
    - The Economist
    - The Walrun Magazine
    - China Daily
    - Telepolis

  new recipes:
    - title: Various Russian news source
      author: bugmen00t


- version: 3.12.0
  date: 2017-11-09

  new features:
    - title: "Driver for the new Nook Glowlight 3"
      tickets: [1731024]

    - title: "Allow configuring the metadata fields displayed in the pop-up Book details window. To configure, simply click the 'Configure' link at the bottom of the window."

    - title: "Wireless driver: Allow specifying extra file formats (unknown to calibre) to send"

  bug fixes:
    - title: "Fix a regression that caused clicking the clear button in the main search bar to not unapply the current search until enter is pressed."

    - title: "Linux: Fix a regression causing calibre to fail to start on systems with no DBUS session bus"

    - title: "Browser viewer: Fix body font being forced to sans-serif, overriding in book and user stylesheet settings"

    - title: "Fix sending email failing of the computer's FQDN is set to a single period."
      tickets: [1730166]

  improved recipes:
    - New Yorker
    - Geopolityka


- version: 3.11.1
  date: 2017-11-02

  new features:
    - title: "Kindle driver: Add support for the new Kindle Oasis"

    - title: "Browser viewer: Allow the user to specify a CSS style sheet to control the look and feel of the text"

    - title: "Edit book spell check: In the list of suggestions show the original word in italics."
      tickets: [1727827]

    - title: "Edit Book: When adding a new HTML file, add it after the file being currently edited instead of at the end."
      tickets: [1728601]

    - title: "Column coloring: Add a contains rule type."
      tickets: [1728464]

    - title: "Book details panel: Allow saving the displayed cover to disk via the right click context menu."
      tickets: [1728251]

  bug fixes:
    - title: "Browser viewer: Fix font size and color scheme settings not being respected in the footnote popup"

    - title: "DOCX Output: Fix comments/XML processing instructions in the middle of text causing text to be skipped."
      tickets: [1727599]

    - title: "Book details panel: Fix metadata field titles not being top aligned"

    - title: "Linux: Fix long startup delay on systems that do not have a desktop notification service running"

    - title: "3.11.1 fixes a couple of regression in 3.11.0 that broke configuring Get books and creating catalogs"

  improved recipes:
    - Financial Times
    - computerworld.pl
    - Tulsa World
    - Science Daily
    - El Mundo

- version: 3.10.0
  date: 2017-10-20

  new features:
    - title: "Browser viewer: Show footnotes in a popup window. Similar to the popup footnote functionality in the calibre viewer."
      type: major

    - title: "Content server: Add an option to control the timeout for making AJAX queries to the server."
      tickets: [1722016]

  bug fixes:
    - title: "Fix regression that broke Preferences->Conversion->Common options in version 3.9"

    - title: "Server: Fix adding expressions to the search always using AND instead of respecting the setting to use OR or AND."
      tickets: [1724405]

    - title: "Browser viewer: Fix a regression that caused loading more than one book in the same session or using the back/forward browser buttons to require refreshing the browser."

    - title: "Jobs list: Fix killing of job killing the wrong job if other jobs are completed while waiting for kill confirmation."

    - title: "DOCX Output: Fix preserve cover aspect ratio option still distorting the aspect ratio slightly."
      tickets: [1721864]

  improved recipes:
    - Lomza
    - Go Comics
    - Various Polish news sources

- version: 3.9.0
  date: 2017-10-06

  new features:
    - title: "Remove the Connect to iTunes function since Apple has removed that functionality from iTunes"
      description: "Now you have to use one of the wireless connection methods to connect to an iPad/iPhone, as described at: https://manual.calibre-ebook.com/faq.html#how-do-i-use-calibre-with-my-ipad-iphone-ipod-touch"

    - title: "Kobo driver: Support for new firmware"

    - title: "Allow changing the icons in yes/no columns via column icon rules."
      tickets: [1721374]

    - title: 'Quickview panel: Add a context menu with a "View" action to the book table.'

    - title: "Make the elapsed time display in the jobs dialog more human friendly."
      tickets: [1719059]

  bug fixes:
    - title: "EPUB Input: Fix styles in existing titlepage not being flattened when the titlepage is preserved during conversion."
      tickets: [1720715]

    - title: "Fix conversion of grayscale JPEG-XR images not working"
      tickets: [1720638]

    - title: "Update the douban metadata download plugin to match changes to the website"

    - title: "DOCX Output: Fix the preserve cover aspect ratio option not visible"
      tickets: [1719026]

  improved recipes:
    - Respekt Magazine
    - Associated Press
    - Heraldo de Aragon
    - El Correo
    - El Periodico de Aragon
    - A List Apart

- version: 3.8.0
  date: 2017-09-22

  new features:
    - title: "Bulk metadata edit dialog: Add an action to set metadata from e-book files."
      tickets: [1717755]

    - title: "Server: Add an option to control the number of books displayed per page in the browser (Preferences->Sharing over the net->Advanced)."
      tickets: [1715283]

    - title: "DOCX Output: Add an option to preserve the cover aspect ratio in the output document."
      tickets: [1715800]

    - title: "Book details panel: An option to control the layout of the panel in 'Narrow' mode (Preferences->Look & feel->Book details)"
      tickets: [1714613]

    - title: "If the --start-in-tray option is specified, create a tray icon even if the configuration option to enable tray icons is off."

  bug fixes:
    - title: "Possible fix for issue with pinning calibre to taskbar on windows. Note that as an unfortunate side-effect, you will have to unpin and re-pin calibre to the taskbar after updating."

    - title: "DOCX Output: Fix text immediately after a hidden tag not being included."
      tickets: [1717403]

    - title: "Fix a regression that broke fetching of metadata from Douban"

    - title: "Cover grid: Fix Shift+arrow keys to manipulate selection not working."
      tickets: [1717828]

    - title: "Editor snippets: Dont lose the last selected word when the user triggers a non-existent snippet."
      tickets: [1713244]

    - title: "Book details popup window: Show the cover size in the bottom right corner if the option to show cover size in the Book details panel is set."
      tickets: [1716520]

    - title: "Linux: Fix regression that broke using calibre on some older VNC servers"

    - title: "Browser viewer: Do not fail if the book contains javascript that has errors."
      tickets: [1715781]

    - title: "Linux: Fix file open dialog on older KDE desktops not working correctly."
      tickets: [1715648]

    - title: "Update Ozon.ru metadata plugin for website changes."
      tickets: [1715347]

    - title: "LIT Input: Fix a buffer overflow caused by malformed LIT files."
      tickets: [1713716]

    - title: "Conversion: Expand -epub-writing-mode to -webkit-writing-mode and writing-mode properties for maximum compatibility."
      tickets: [1713509]

    - title: "Linux: Fix SONY PRS-650 not being detected"

  improved recipes:
    - The Hindu
    - Le Monde
    - Wired Monthly
    - Cracked.com
    - Carta
    - FAZ.NET
    - Newsweek
    - Financial Times

  new recipes:
    - title: Dunya Halleri
      author: Sukru Alatas

- version: 3.7.0
  date: 2017-08-25

  new features:
    - title: "Allow searching for books in a virtual library using a new 'vl:' prefix"

    - title: "Server: Show file sizes in the tooltips for the download buttons."
      tickets: [1708762]

    - title: "Server: Reduce the grid view minimum cover thumbnail size from 150px to 105px"

    - title: "Narrow layout: Fix wasted space to the left of the comments in the Book details panel"

  bug fixes:
    - title: "Server: Fix downloading files via the list of formats not working when launching calibre from the home screen on iOS"

    - title: "Browser viewer: Fix controls help overlay not being displayed the first time the viewer is used"

    - title: "MOBI Output: Fix a regression causing a crash for some input documents that specify text-transform or font-variant CSS properties."
      tickets: [1711776]

    - title: "DOCX Input: Fix framed lists being rendered with the frame inside the bullets instead of outside it."
      tickets: [1709569]

    - title: "Fix a regression that could cause conversion to crash when using the first-letter CSS pseudo selector and outputting to MOBI or DOCX."
      tickets: [1711224]

    - title: "Conversion: Fix remove first image option not working for comic input with the disable comic processing option."
      tickets: [1709150]

    - title: "Server: Fix tooltip not working in the cover grid view."
      tickets: [1708760]

    - title: "Workaround for Qt bug that prevented using the shift and ctrl keys with the touchscreen"

    - title: "Linux: fix native KDE file dialog not working on older systems"

    - title: "Linux: Fix KDE dialogs not supporting multiple file name filter groups"

    - title: "Fix libraries being sorted alphabetically by full path rather than just library name"

    - title: "Server: Allow hyphens in user names"

    - title: "calibredb.exe: Fix misleading error message when connecting to a server with incorrect username or password"

  improved recipes:
    - Asian review of Books
    - Financial Times
    - National Post
    - Go Comics

  new recipes:
    - title: Paris Review and Public Domain Review by fenuks
      author: fenuks

    - title: IDPixel and The Insider
      author: bugmen00t

- version: 3.6.0
  date: 2017-08-04

  new features:
    - title: "Linux: Use native file dialogs via zenity or kdialog, if available"

    - title: "Copy to library: Add an action to show a dialog that allows for easy selection of libraries for copy/move. Useful when there are a large number of libraries to choose from."
      tickets: [1706198]

    - title: 'Server: Allow deleting a downloaded book from the "Browse all downloaded books" screen'

  bug fixes:
    - title: "Hopefully fix an issue with the book list jumping around when using the mouse on some computers"

    - title: "E-book viewer: Change the default fonts on windows to the Liberation font family. This matches the other platforms and avoids rendering issues with Times New Roman."
      tickets: [1706491]

    - title: "DOCX Output: Convert images placed by themselves inside block tags as block images rather than inline images."
      tickets: [1707430]

    - title: "Fix a typo that broke the download of a few news sources"

    - title: "ebook-viewer.exe: Fix --continue-reading not working"

    - title: "Fix non XML safe characters in feed descriptions causing news download to fail."
      tickets: [1707545]

    - title: "Browser viewer: Fix books that contain broken links with unicode characters in their paths not working."
      tickets: [1704498]

    - title: "Quickview: Fix regression in previous release that broke the 'Lock quickview' control"

  improved recipes:
    - Navy Times

  new recipes:
    - title: Various Sardinian news
      author: tzium

- version: 3.5.0
  date: 2017-07-28

  new features:
    - title: "Server: Add a new 'custom' mode for the book list, where you can specify exactly what metadata fields are displayed, via a template (see Preferences->Sharing over the net->Book list template)"

    - title: "Speed up HTML parsing by an order of magnitude, by switching from html5lib to html5-parser"

    - title: "Add support for touch screens to the main calibre book list. You can now flick to scroll, tap to select and double-tap to view books."

    - title: "Server: Add an option to ban IP addresses if there are too many failed login attempts"

    - title: "calibre-debug: Change the --explode-book action to only create the exploded directory and not rebuild the file. Add a new --implode-book action to rebuild the file, separately."

    - title: "Book details panel: Add Manage authors/series/tags/etc. to the menu when right clicking on the item"

    - title: "Kobo driver: Update for new firmware"

  bug fixes:
    - title: "PDF Output: Fix a regression in 2.82 that caused conversion of comics to PDF files to have successive images become smaller and smaller in some circumstances."
      tickets: [1706814]

    - title: "PDF Output: Fix a regression in 2.83 that caused occasional blank pages at the end of chapters when using headers/footers."
      tickets: [1706484]

    - title: "Get books: Update store plugins for ebook.nl and the various amazon websites"

    - title: "Edit book: Hide editor toolbars if they are empty."
      tickets: [1706343]

    - title: "Server: Fix failed login attempts using digest auth not being logged to the main log"

    - title: "Quickview: for non-text fields, sort on native values instead of text."

    - title: "Fix hidden search bar state not being restored on calibre restart."
      tickets: [1705916]

    - title: "Fix option to not save cover separately when using Save to disk not working."
      tickets: [1704925]

    - title: "Server: Fix an error on browsers that do not support blob storage in IndexedDB."
      tickets: [1704912]

    - title: "Comic input: Fix a bug in the normalize image filter that caused a crash when converting comics that contain a page with only a single color."
      tickets: [1704778]

    - title: "Edit Book: Handle non-normalized unicode characters in file names better"
      tickets: [1704225]

  improved recipes:
    - Mediapart
    - New Yorker
    - Boston Globe
    - Private Eye

- version: 3.4.0
  date: 2017-07-14

  new features:
    - title: "Edit book: Allow exporting all selected files to the computer from the 'File browser' by right clicking and choosing 'Export selected files'"

    - title: "Server: When returning to the search page, remember the last used state of the Tag browser"

    - title: "Template language: Allow the in_list() functions to return different values depending on what is found"

    - title: "Add a configurable shortcut to move the focus from Quickview to the book list"

  bug fixes:
    - title: "Conversion: When inserting the publication year in the metadata jacket, do so in the local time zone, so it matches what is displayed in the main calibre program."
      tickets: [1703439]

    - title: "Server OPDS feeds: Fix incorrect counts in letter categories when there are lowercase names."
      tickets: [1703251]

    - title: "Edit book: Fix 'Show details' button not visible when doing 'Replace all' rather than 'Count all'"

    - title: "Nook driver: Remove the % character from filenames sent to the Nook."
      tickets: [1703284]

    - title: "Fix calibre startup crash caused by Quickview when the applied virtual library is empty (has no books)."

  improved recipes:
    - FOX News
    - Private Eye


- version: 3.3.0
  date: 2017-07-07

  new features:
    - title: "Quickview panel: Allow opening and closing the panel via the Layout button in the bottom right corner."
      details: "Also make various improvements to the panel's operation, see https://manual.calibre-ebook.com/gui.html#quickview"
      tickets: [1701833]

    - title: "Book details panel: Allow right clicking on author names to search for books by the author on Amazon."
      tickets: [1702446]

    - title: "Edit book: When doing a Replace/Count all with multiple searches add a 'Show details' button on the result dialog that shows the individual counts for each search."

    - title: "Comments editor: Add a button to easily insert separators (i.e. <hr> tags) when editing comments"

  bug fixes:
    - title: "Browser viewer: Fix back/forward buttons not working correctly when clicking on links that lead to different internal files in the book."
      tickets: [1700004]

    - title: "Server: Fix using 'Show more books' button and then changing list mode setting causing resulting book list to be incomplete"

    - title: "Server: Fix changing sort/search in the /mobile view only working with the default library."
      tickets: [1701704]

    - title: "DOCX Input: Fix alt and title attributes for some images not being preserved"

    - title: "Amazon metadata download: Change the default source from Bing to Google as the Bing cache seems to be having trouble at the moment"

    - title: "ISBNDB metadata download: Ignore SSL errors when contacting isbndb.com as they seem to have no intention of fixing their broken SSL certificate"

    - title: "Conversion: Fix heuristics processing incorrectly removing some <br> tags."
      tickets: [1205637]

    - title: "Handle non-ASCII binary strings in the author_name_prefix/suffix tweaks."
      tickets: [1701138]

  improved recipes:
    - Politico
    - The Times
    - The Sunday Times Magazine

- version: 3.2.1
  date: 2017-06-29

  new features:
    - title: "Server: Allow logged in users to change their passwords by clicking the user icon in the top right corner of the home screen."
      tickets: [1700631]

    - title: "macOS: Add headless support: calibre command-line utilities can now run on macOS machines without a screen"

  bug fixes:
    - title: "3.2.1 has a fix for an issue that broke mouse wheel scrolling in the cover grid view"

    - title: "Viewer: Fix incorrect display of pages in paged mode for books that override the box-sizing CSS property on the <body> element."
      tickets: [1700109]

    - title: "Server: Fix timeout errors when using SSL (particularly common when running the server on windows)"

    - title: "Linux: Fix slow mouse wheel scrolling in Cover grid because of Qt bug"

    - title: "Blacklist the iOS Reader applications and Marvin XD plugins as they were preventing calibre from starting up and they have not worked in a long time anyway, since Apple restricted USB access to their iOS devices"

    - title: "Fix for in-program restart not working on some Windows 10 Home machines"

    - title: "EPUB3 metadata: Fix handling of <dc:creator> elements with multiple roles."
      tickets: [1699918]

    - title: "Server: Disallow client initiated SSL renegotiation"

    - title: "Windows: Try to prevent windows from showing the annoying 'no disk in drive' error messages at calibre startup if one of the calibre libraries is on a removable disk that is missing from the system"
      tickets: [1701399]

  improved recipes:
    - The Australian
    - Wired Daily

  new recipes:
    - title: Kitekinto
      author: pofa

- version: 3.1.0
  date: 2017-06-23

  new features:
    - title: "Edit metadata dialog: Allow right clicking the Paste ISBN button to instead paste an identifier with a different prefix."
      tickets: [1698543]

    - title: "Tag browser: Add an option to control the spacing between items"

    - title: "Add an option in Preferences->Look & feel to show individual layout buttons in the status bar, as was the case in calibre 2.x"

    - title: "Edit metadata dialog: Add buttons to easily set/clear Yes/no columns"
      tickets: [1698331]

    - title: "Support for RAR 5.0 format RAR and CBR files"

  bug fixes:
    - title: "Version 3.1.1 fixes a regression in 3.1.0 that prevented the standalone calibre-server.exe from working on Windows and macOS"

    - title: "Content server: Fix various bugs in the SSL implementation causing aborted transfers when enabling SSL in the server"

    - title: "Content server: Fix connections not being closed after errors/timeouts on the server side"

    - title: "Fix an error during startup on Windows systems where the home directory is in a character encoding different from the system encoding"
      tickets: [1699435]

    - title: "Edit book: Fix escaping of text for regular expression searches unnecessarily escaping spaces"

    - title: "Get Books: Search the entire catalog, including restricted books"
      tickets: [1698943]

    - title: "Fix regression in previous release that caused the Tag browser view to jump around when renaming items"

    - title: "Splash screen: Fix text vertical overlap for some systems/font sizes"

    - title: "Server: --daemonize option should not be present on Windows and macOS as it does not work on those platforms"

    - title: "macOS: Fix some keyboard shortcuts not working in calibre 3.0"
      tickets: [1698545]

    - title: "Server interface: Fix error in the Browse all downloaded page when the book list mode is set to detailed list"

    - title: "Get books: Update amazon.fr and ebooks.com plugins for website changes"

    - title: "Content server: Fix for home screen being empty if the path to the calibre library has a trailing slash."
      tickets: [1698489]

    - title: "Content server: Fix the new server interface not working with the --url-prefix option when the trailing slash is omitted on the URL used in the browser."
      tickets: [1698406]

    - title: "Google images metadata download plugin: Fix for change in website causing no covers to be downloaded"

  improved recipes:
    - The Times
    - Wall Street Journal
    - New Yorker
    - BBC News

- version: 3.0.0
  date: 2017-06-16

  new features:
    - title: "For details on the major changes in calibre between 2.0 and 3.0, see https://calibre-ebook.com/new-in/twelve"
      type: major

    - title: "A completely re-written Content server with support for reading books in-browser on your phone/tablet. Also works in offline mode."
      type: major

    - title: "Support for high resolution (Retina screens)"
      type: major

    - title: "A new splash screen to celebrate the release of calibre 3"

    - title: "Minor tweaking of the main user interface to emphasize the core features"

  bug fixes:
    - title: "Kobo driver: Fix for detection of some devices, with SD card not working on macOS"

    - title: "Tag browser: Fix preservation of state when recounting and the visible categories have changed."
      tickets: [1696596]

    - title: "CHM Input: Handle CHM files that have missing or empty root files."
      tickets: [1697764]

    - title: "Fix Page flips options box in viewer preferences bot being laid out properly"

    - title: "Fix initial down arrow in search box jumping two places"

    - title: "Fix editing the authors via the book list not respecting the tweak to control author name splitting"

    - title: "E-book viewer: Fix external links not working in the footnote popup panel"

    - title: "Fix a regression that broke command line completion in bash"

  improved recipes:
    - Economist
    - New York Times
    - Private Eye
    - The Hindu
    - Harper's Magazine
    - Lifehacker
    - The Daily Mail

  new recipes:
    - title: RussiaFeed
      author: Darko Miletic

- version: 2.85.1
  date: 2017-05-12

  new features:
    - title: "Book details panel: Allow right click to search the internet for the current book"

    - title: "Book details panel: Allow right clicking on an author name to search the internet for works by that author"

    - title: "Book details panel: Clicking an author name now searches Goodreads by default instead of Wikipedia. Can be changed in Preferences->Interface->Look & feel->Book details"

    - title: "Kobo driver: Add support for the Kobo Aura H2O Edition 2"

  bug fixes:
    - title: "PDF output: Fix a regression in the previous release that broke conversion to PDF for some files"
      tickets: [1689192]

    - title: "DOCX output: Fix lengths specified in percentage of page size not being converted correctly"
      tickets: [1688690]

    - title: "DOCX output: Fix some hyperlinks not working in word because the bookmark name is longer than forty characters"
      tickets: [1688690]

    - title: "DOCX output: Prevent images from being larger than the page size"
      tickets: [1688690]

    - title: "Comic input: Fix the number of colors control not allowing values less than 8"

    - title: "Kobo driver: Fix main memory and Card A being swapped on some systems"

    - title: "Kobo driver: Fix the ignore collections option being accidentally case-insensitive"

    - title: "Preferences->Toolbars: Show an error message when the user tries to remove either the Preferences or Location Manager buttons instead of just silently adding them back"
      tickets: [1689022]

    - title: "version 2.85.1 contains a fix for a regression that cause the Open with action to go missing from the right click menu of the Book details panel"

  improved recipes:
    - Private Eye

  new recipes:
    - title: Balkanist
      author: Darko Miletic

- version: 2.84.0
  date: 2017-05-05

  new features:
    - title: "Kindle driver: Also delete book thumbnails from the system directory when deleting books"

    - title: "Conversion: Use the same regular expression engine as is used by the Edit book tool. The new engine has much better support for Unicode characters/character classes"

    - title: "Edit book: Add keyboard shortcuts to jump to opening and closing tags (Ctrl+{ and Ctrl+})"

    - title: "Add API to pre-process image data in recipes easily"

    - title: "fetch-ebook-metadata.exe: add option to use only a single metadata plugin"

  bug fixes:
    - title: "E-book viewer: Fix a regression in the previous release that broke printing from inside the viewer"

    - title: "DOCX output: When the input document contains paragraphs inside a block with a background color preserve the background color in the resulting paragraphs in the DOCX document"
      tickets: [1683188]

    - title: "DOCX output: Fix links to empty inline tags not working"
      tickets: [1683188]

    - title: "DOCX input: Fix links that point to anchors placed in empty paragraphs not working"
      tickets: [1683017]

    - title: "PDF output: Do not crash when unable to find page for link destination, instead use previous page"
      tickets: [1687914]

    - title: "Edit book: Fix sorting by language in Report->Words not working"

    - title: "Edit book: Fix drag and drop of multiple items in the File Browser causing item order to be reversed"

    - title: "Get books: Update Baen store plugin for website changes"

    - title: "Linux: When adding books from directories ignore files that have undecodable names"
      tickets: [1685819]

    - title: "AZW3: Preserve the primary-writing-mode EXTH header field when round-tripping AZW3 files. Should fix editing/conversion of RTL AZW3 files causing page turning to become left-to-right on the Kindle"

    - title: "AZW3 output: Set the primary-writing-mode EXTH header when the input document has page-progression-direction set to RTL as this is apparently required on newer Kindle firmware for right-to-left page turning"

    - title: "Fix a misbehaving wireless device connection can cause calibre to hang when opening the Connect/share menu"
      tickets: [1676522]

  improved recipes:
    - Private Eye
    - Die Zeit
    - NYTimes Tech Beat

  new recipes:
    - title: First Things
      author: John Hutson

- version: 2.83.0
  date: 2017-04-15

  new features:
    - title: "PDF output: Default to generating PDFs with a page size of letter instead of taking the page size from the output profile"
      description: 'This avoids user confusion/bug reports about PDF output having "too large fonts". There is a new option "Use profile size" to have the conversion use the output profile page size instead'

    - title: "PDF/DOCX output: Add separate, PDF/DOCX specific, page margin settings that override the common settings"
      description: "Useful because page margin settings for page oriented formats, such as PDF and DOCX are usually different than those for reflowable formats such as EPUB"

    - title: "Table of Contents tool: Add an undo button"

    - title: "Metadata jacket: Show custom rating columns using stars"

    - title: "Metadata jacket: Change formatting of series to match that used by the book details panel. Also allow access to the raw series name and number when customizing the jacket template"

    - title: "calibredb check_library: Vacuum database when running the check"

    - title: "Check Book: Add a check for empty identifier elements"

  bug fixes:
    - title: "Edit book/Book polishing: When adding a cover to an EPUB 3.0 file set the SVG property if a SVG cover wrapper is used"

    - title: "Refresh the book list when a User category is added/edited"
      tickets: [1675535]

    - title: "EPUB metadata: Fix deleting ISBN from EPUB file could result in an EPUB file without a package identifier if the ISBN was used as the package identifier"
      tickets: [1677383]

    - title: "Amazon metadata download: Fix title and author names being bold in the downloaded comments when using bing to get Amazon metadata"
      tickets: [1674088]

    - title: "PDF output: Fix a regression that broke PDF output for documents containing mathematics"
      tickets: [1673983]

    - title: 'E-book viewer: Fix a regression that broke the "Clear recently read books" action in the viewer'

  improved recipes:
    - Go Comics
    - Die Zeit (subscription)
    - Pagina12
    - New York Magazine

  new recipes:
    - title: Jacobin magazine
      author: Darko Miletic


- version: 2.82.0
  date: 2017-03-18

  new features:
    - title: "Edit book: Saved searches: Add keyboard shortcut (Alt+Up/Down Arrow) to move selected searches"

  bug fixes:
    - title: "Fix a typo in the previous release that caused dynamically updated metadata source plugins to stop working"
      tickets: [1673884]

    - title: "Catalog generation: Ignore tags with commas in them when generating genres"

    - title: "News download: Do not use Microsoft user agents as more and more websites are serving JPEG XR images to these browsers"

    - title: "Amazon metadata download: Fix spurious results when searching for books that are not present on Amazon using a search engine"

    - title: "Get books: Fix free samples being detected as independent books when searching OPDS based stores such as Feedbooks"
      tickets: [1672500]

    - title: "Edit book: Saved searches: Preserve selection when using arrows to move multiple items"

    - title: "Fix template formatter functions not being reloaded after a check library operation"

    - title: "Fix an error during shutdown caused by some library closed plugins"

  improved recipes:
    - The Economist
    - Telegraph UK

  new recipes:
    - title: The Morning Paper
      author: Darko Miletic

- version: 2.81.0
  date: 2017-03-10

  new features:
    - title: "Amazon metadata download: Allow downloading Amazon metadata from multiple sources. You can now configure the Amazon plugin via Preferences->Metadata download to use either the Amazon servers, or various search engine caches to get the metadata. Should help with the recent CAPTCHA problems when downloading metadata from Amazon"

    - title: "Kobo driver: Add support for new firmware"

    - title: "Edit book: Spell check dialog: Always add the original word as one of the spelling corrections, so that small edits to the word can be made easily"
      tickets: [1667914]

    - title: "Edit book: Saved searched Dialog: Allow re-arranging the Saved searches using drag and drop"
      tickets: [1669514]

    - title: "Implement auto update of built-in metadata download plugins, just as for recipes and Get books plugins. Needed as the websites they get data from often change"

    - title: "Edit book: When inserting full screen images, use the actual image dimensions in the generated SVG code, when available"

    - title: "Linux installer: Check that the umask is suitable before running the installer. Should fix breakage on systems where users have changed the user umask but neglected to also alter it for sudo"

    - title: "Bulk metadata edit: Remove the control to delete specific formats as it is redundant. This functionality is already present by right clicking the Remove books button"

  bug fixes:
    - title: "TXT input: When detecting the encoding of txt files only use the first four kilobytes of text. Fixes excessively slow conversion of very large text files"
      tickets: [1668246]

    - title: "Get books: Fix price not being displayed for books from Amazon dues to website changes"

    - title: "Get books: Update Google Books plugin for website changes"

    - title: "E-book viewer: Fix slow startup when recently opened files are on a slow/malfunctioning networked filesystem"
      tickets: [1669497]

    - title: "Google metadata download: Fix metadata not being found when the title of the book includes a sub-title"

    - title: "Improve downloading of covers from the Google Books metadata source"

    - title: "News download: Fix a bug that could cause a crash when downloading an SVG image"
      tickets: [1669530]

    - title: "Edit book: Fix a regression that caused pasting copied text from programs that generate both HTML and plain text when copying to paste the HTML in preference to the plain text"

  improved recipes:
    - tyzden
    - The Economist
    - Kansas City Star
    - NYTimes
    - The Spectator

- version: 2.80.0
  date: 2017-02-24

  new features:
    - title: "Add support for sideloading of KFX files created with the third-party KFX calibre plugin"
      tickets: [1666040]

    - title: "Edit book: Allow drag and drop of image files, stylesheets and HTML files into the editor to insert the appropriate <img> and <link> tags and add the files to the book automatically"

    - title: "Kobo driver: Add support for updated firmware"

    - title: "Edit book: Spell check: If there are no suggestions fill the suggested word box with the original word"
      tickets: [1664284]

    - title: "Viewer: add a shortcut (Ctrl+F11) to show/hide toolbars"
      tickets: [1664077]

  bug fixes:
    - title: "PDF output: Fix courier font not being rendered when converting on Windows"
      tickets: [1665835]

    - title: "E-mail delivery: Add a Message-ID header when sending emails. Reduces probability of mails sent from calibre being marked as spam"

    - title: "Save to disk: Fix path shortening being applied to entire save template even when saving to singe directory"
      tickets: [1665964]

    - title: "Get books: Update the Virualo and Publi store plugins for website changes"

    - title: "Viewer: Fix regression that caused slow opening of some books with missing font/CSS/image files"

    - title: "Viewer: Pressing Ctrl+F in fullscreen mode should show the controls"
      tickets: [1664076]

    - title: "Edit book: Do not allow creating multiple new files whose names differ only by case"
      tickets: [1664027]

    - title: "Viewer: Use heuristics to try to detect comics encoded as fixed layout EPUBs to ensure they are displayed as intended"
      tickets: [1667357]

  improved recipes:
    - The Atlantic
    - The Financial Times

  new recipes:
    - title: Various new and improved Belgian news sources
      author: erkfuizfeuadjfjzefzfuzeff

- version: 2.79.1
  date: 2017-02-10

  new features:
    - title: "Windows: Make recently opened books show up in the jump lists for the standalone viewer and editor programs"

    - title: "macOS/Linux: Show an informational popup message when an Android device is plugged in that needs the user to tap Allow for the connection to work"

    - title: "Conversion: Log options that are different from the defaults separately, for easy reference"

  bug fixes:
    - title: "2.79.1 fixes a regression in 2.79.0 that broke the file open dialogs on Windows Vista"

    - title: "Conversion: Fix regression that broke conversion of some EPUB files when using the 'Remove first image' option"
      tickets: [1660699]

    - title: "Get books: Update Kobo plugin for website changes"

    - title: "Windows MTP driver: Fix error when enumerating device storage not being reported during debug device detection"

    - title: "Tag browser: When dragging and dropping a book onto a series increment the series number"
      tickets: [1661588]

    - title: "Fix crash when generating covers with Qt 5.8 on Linux"

    - title: "Fix Get books result list and jobs list not being populated on Qt 5.8"

    - title: "Fix importing rules in the coloring/icon rules dialog not enabling the Apply button"

  improved recipes:
    - Strange Horizons
    - Wall Street Journal
    - Bangkok Post
    - The Atlantic
    - NYTimes
    - LA Times
    - New Yorker
    - The Straits Times

- version: 2.78.0
  date: 2017-01-27

  new features:
    - title: "View button: Add an action to the right click menu that always opens the book with the calibre viewer, regardless of the preferences"

    - title: "Kobo driver: Update to support the newest firmware from Kobo"

    - title: "E-book viewer: Allow opening a specific item from the Table of Contents via the --open-at command line parameter"
      tickets: [1656573]

    - title: "Amazon metadata download: Add support for downloading from Amazon.ca"

  bug fixes:
    - title: "Edit book: Do not condense CSS rules when saving AZW3 files regardless of the value of Preferences->Common options->Look & feel->Expand CSS"

    - title: "EPUB output: Fix a duplicate id created in rare circumstances when splitting on page breaks"
      tickets: [1658744]

    - title: "DOCX input: Fix error when converting documents that have images pointing to web resources"
      tickets: [1659142]

    - title: "E-book viewer: Fix a regression that caused an increase in load times when loading the individual HTML files inside an EPUB book"
      tickets: [1658578]

    - title: "Fix setting a similar books search to use the formats field in Preferences->Searching resulting in an error"
      tickets: [1658386]

    - title: "Kobo driver: Fix incorrect cover size being uploaded to the Glo HD"

    - title: "E-book viewer: Fix 'View image' right click menu action not available for SVG files included via <img> tags"
      tickets: [1657717]

    - title: "HTML input: Remove the # character from input filenames, for maximum compatibility"
      tickets: [1656833 ]

    - title: "Edit book: Fix Spell check treating the unicode hyphen (U+2010) differently from the normal hyphen (U+002d)"
      tickets: [1656319]

  improved recipes:
    - FOX News
    - Oriental Daily
    - AM730
    - The Times
    - NYTimes
    - Mediapart
    - Echo Online
    - kath.net
    - GoComics
    - The Hindu

  new recipes:
    - title: The Sunday Times Magazine
      author: Bobby Steel

- version: 2.77.0
  date: 2017-01-13

  bug fixes:
    - title: "Conversion: Fix changing the cover image not updating references to the old cover image inside SVG wrappers"
      tickets: [1655309]

    - title: "E-book viewer: Fix a regression that caused clicking links in the footnote popup window to stop working"

    - title: "Edit book: Fix importing DOCX file as new book not setting the version attribute in the OPF"

    - title: "Kindle driver: Fix some newer KFX books not being recognized on e-ink Kindle devices, because of a change in how metadata is stored in the KFX format"

    - title: "DOCX output: Fix missing <td> tag causing conversion to fail"
      tickets: [1654463]

    - title: "Edit book: Fix group references causing errors when used in replace string in the normal mode search and replace"

    - title: "Edit book: Fix Check Book reporting a spurious mime/type mismatch error after replacing a file with a file having a different mime type"
      tickets: [1653977]

    - title: "Amazon metadata download: Fix detection of series not working for some books due to changes in the Amazon website"

    - title: "Fix Nook HD+ not being detected on Windows"

    - title: "Edit book: Ensure keyboard focus stays with Files Browser when renaming files"
      tickets: [1653311]

  improved recipes:
    - kath.net
    - publico.pt
    - Telepolis
    - The Times
    - Helsingin Sanomat


- version: 2.76.0
  date: 2016-12-30

  bug fixes:
    - title: "E-book viewer: Fix a regression in the previous release that broke the viewer on systems where the temporary directory is a symlink (common on macOS)"

    - title: "EPUB input: Fix EPUB2 files that specify a cover image via a <meta> tag but not in the <guide> not getting a cover when converted to PDF"

    - title: "PDF output: Fix conversion failure when input document contains first page with no renderable content"
      tickets: [1652825]

    - title: "Editor: Fix incorrect handling of some regular expressions in the Search tool"
      tickets: [1652621]

    - title: "macOS: Fix dynamically generated context menus, such as the sort by menu not working"
      tickets: [1652694]

    - title: "Fix a crash when running with assertions turned on in Qt"
      tickets: [1652685]

    - title: "Edit book: Reports tool: Fix an error when right clicking on items in the Links view"
      tickets: [1652960]

  improved recipes:
    - Clarin
    - La Prensa
    - Telam
    - iProfesional
    - Buenos Aires Economico


- version: 2.75.1
  date: 2016-12-23

  new features:
    - title: "Happy Holidays everyone!"

    - title: "Add support for new Kobo firmware version 4.2"

    - title: "Allow using amazon_in, amazon_au, amazon_com identifiers in the Book details panel"
      tickets: [1649371]

  bug fixes:
    - title: "Version 2.75.1 has fixes for a regression in 2.75.0 that broke the Live CSS feature in the editor and caused some minor problems in the viewer"

    - title: "Kobo driver: Fix incorrectly sized covers being sent to some Kobo devices"

    - title: "E-book viewer: Prevent javascript in the book from accessing files on the computer using XMLHttpRequest"
      tickets: [1651728]

    - title: "Edit book: Fix the 'Search ignoring markup tool' not ignoring comments/processing instructions, etc"
      tickets: [1651160]

    - title: "CSS Transforms: Fix 'is'/'is not' rules not matching 'currentColor'"
      tickets: [1650930]

    - title: "E-book viewer: Make the swipe up gesture move to next section instead of previous section"
      tickets: [1651034]

    - title: "Edit book: Allow the Spell check dialog and the search panel to be made much narrower than before"
      tickets: [1650932]

    - title: "Edit book: Fix customize template window not freely resizable on Windows"
      tickets: [1650924]

    - title: "Edit book: Fix newlines not being matched by the 'Search ignoring markup' tool"
      tickets: [1649383]

    - title: "EPUB input: Fix incorrect handling of HTML files that are in a folder above the OPF file"
      tickets: [1649357]

  improved recipes:
    - Ambito Financiero
    - Die Zeit (subscription)
    - Irish Times
    - Guardian
    - Independent
    - Ambito.com


- version: 2.74.0
  date: 2016-12-09

  new features:
    - title: "Amazon metadata download: Allow downloading from Amazon.cn as well. To use go to Preferences->Metadata download and customize the Amazon plugin to download from Amazon.cn"

    - title: "Edit book: Allow disabling the 'Files already arranged into folders' message popup"

  bug fixes:
    - title: "Edit book: Fix selected text not being fully highlighted when using the solarized color schemes"
      tickets: [1647448]

    - title: "calibredb: Fix CSV output for the check_library command not being properly escaped"

    - title: "Fix subsetting of fonts whose names start with 'and' not working"

    - title: "Fix a regression in 2.72 that broke the --start-in-tray command line option"
      tickets: [1644876]

    - title: "Fix third party plugins that create dynamic context menus not working in Linux"

    - title: "DOCX input: Fix images wider than 50% of the page width being incorrectly right aligned even when anchored to the center of the page"
      tickets: [1646086]

    - title: "Catalog generation: Ensure all citation keys in BiBTeX catalogs have only ASCII characters"
      tickets: [1646239]

    - title: "Get books: Update ebookpoint and legimi plugins for website changes"

    - title: "EPUB3 metadata: Ensure updating metadata never produces empty dc:contributor elements"
      tickets: [1644702]

    - title: "DOCX output: Fix an error when converting tables with spanning cells"
      tickets: [1644912]

    - title: "Nicer error message if the user tries to import data while the Content server is running"

  improved recipes:
    - Frontline
    - Korea Herald
    - Pagina 12
    - Edge Conversations
    - Kitsapun
    - Mobile Nations
    - NME
    - Security Watch
    - Sign on SD
    - Star Advertiser
    - tyzden


- version: 2.73.0
  date: 2016-11-25

  new features:
    - title: "Add a preference in Preferences->Look & feel to hide the row numbers in the main book list"
      tickets: [1643313]

    - title: "Allow Export/import of column coloring and icon rules"
      tickets: [1643314]

    - title: "Edit book: Allow bulk changing of file extension for selected files by right clicking on the selected files in the file browser"
      tickets: [1643232]

    - title: "Edit book: Check Book: Add a check for new documents that contain no ToC in EPUB 3 books"

    - title:  "Edit book: Check Book: Add a test to check if the embedded fonts in the book have their embedding permissions enabled"

  bug fixes:
    - title: "Pressing the up arrow in an date edit with undefined value should jump to the current date rather than Feb 101"

    - title: "EPUB input: When an invalid nav based ToC is used in an EPUB 3.0 document that also has a fallback NCX ToC, use the fallback ToC"
      tickets: [1643247]

    - title: "Fix a regression that broke the icon theme creation tool in the previous release"
      tickets: [1643228]

    - title: "Fix insert character dialog not reflowing characters on resize. Also only allow the Search bar in the dialog to get input focus"

  improved recipes:
    - Dilbert
    - The Hindu


- version: 2.72.0
  date: 2016-11-18

  new features:
    - title: "Font embedding: Implement automatic embedding for fonts with non-normal stretch and weight values such as Condensed/Light/Extra Bold fonts"

    - title: "Allow aborting an in-progress Copy-to-library action"
      tickets: [1641458]

    - title: "Edit book: When adding a font file via File->New automatically generate the appropriate @font-face rule and copy it to the clipboard so that it can be easily inserted into the appropriate CSS files"

    - title: "Edit book: Check Book: Add a warning for links with the : character in them on Windows"

    - title: "Conversion: When converting Markdown documents recognize basic metadata in the Markdown document formatted as per the Markdown metadata extension"

    - title: "Edit book: Spell check dialog: Various small usability enhancements -- preserve position in word list on refresh, ensure that new current word is highlighted after changing a word, etc"

    - title: "Edit book: Flash the taskbar icon after beautify all files completes"
      tickets: [1639024]

  bug fixes:
    - title: "Fix creating an empty library with the same structure as current library not creating custom columns on the first restart after creating the new custom columns"
      tickets: [1641278]

    - title: "Edit book: Don't fail to rename files on Windows if there is a link containing the colon character"
      tickets: [1641202]

    - title: "PDF output: Don't fail if one of the embedded fonts has no names"

    - title: "Edit book: When downloading external resources, ensure the generated filenames are valid"
      tickets: [1639448]

    - title: "Windows: Fix file extension not being added automatically when missing in save dialogs"
      tickets: [1637353]

    - title: "Fix calibre not opening full-screen on Windows tablet mode"
      tickets: [1638158]

    - title: "Edit book: Fix check external links tool not detecting changes that have not yet been saved"

    - title: "Generate covers: Fix & in the series causing incorrect formatting of series number"
      tickets: [1638759]

    - title: "Edit book: Fix a regression in the last release that broke the Arrange into folders tool when arranging into sub-folders of a folder that does not exist"

  improved recipes:
    - Mediapart

- version: 2.71.0
  date: 2016-10-31

  new features:
    - title: "calibre's tenth birthday edition!"
      description: "calibre was first released (as libprs500) ten years ago today. A big thank you to the entire calibre community -- users, contributors and developers -- for keeping it humming for so long"
      type: major

    - title: "A new set of icons for calibre"
      description: "To celebrate calibre turning ten, calibre now has a brand new set of icons designed from scratch. Note that you can choose between many different icon sets for calibre, including the original icons, from Preferences->Interface->Look & feel->Choose icon theme"
      type: major

    - title: "A short video commemorating the occasion: https://youtu.be/Q95NfFKc0v8"

    - title: "Book details panel: Add a copy all action to the right click menu"
      tickets: [1633477]

  bug fixes:
    - title: "Get books: Update e-bookpoint and woblink store plugins for website changes"

    - title: "Edit book: When un-marking text auto-change the 'search where' location to what it was before text was marked rather than 'current file'"

    - title: "Automatic adding: Show an error if the user specifies a folder whose name starts with a dot or underscore"
      tickets: [1637021]

    - title: "macOS: Fix a regression that caused incorrect display of the icon in pop-up message boxes when using a retina display"
      tickets: [1635999]

    - title: "Kobo driver: Fix an error when migrating very old settings"
      tickets: [1635909]

    - title: "Kobo driver: Fix a regression that broke handling of reading status for devices running old 1.9x versions of the Kobo firmware"

    - title: "Edit book: When using the arrange into folders tool do not change the case of already existing folders in the book"
      tickets: [1633875]

  improved recipes:
    - LWN Weekly
    - Financial Times
    - MIT Technology Review
    - The Hindu


- version: 2.70.0
  date: 2016-10-14

  new features:
    - title: "Edit book: Add a tool to download external resources (images/stylesheets/etc.) that are not included in the book"
      tickets: [1620058]

    - title: "Make custom columns available in the Alter Tag browser->Manage categories sub menu"

  bug fixes:
    - title: "Conversion: Fix incorrect resolution of references to resources in HTML files that exist in a folder level above the OPF file. This could lead to styles being incorrectly processed in such HTML files"

    - title: "Get books: Update the Amazon store plugins for website changes"

    - title: "Update Ozon.ru metadata download plugin to fix searching for books by ISBN"

    - title: "Edit book: Fix a regression in the previous release that broke the preferences dialog for changing color schemes"
      tickets: [1629294]

    - title: "Edit book: Better error message when user tries to open a Check Book item that refers to a file that has been deleted since the last time Check Book was run"
      tickets: [1632897]

  improved recipes:
    - Wired
    - Ambito
    - InfoWorld
    - Instapaper
    - San Jose Mercury News
    - South China Morning Post
    - Journal Gazette
    - JPost
    - Las Vegas Review
    - Marietta Daily Journal
    - DziennikBaltycki
    - biweekly
    - dwutygodnik
    - GRY Online
    - ESO
    - TVN24
    - And many more, see commit logs for details

  new recipes:
    - title: Various Danish news sources
      author: Allan Simonsen

- version: 2.69.0
  date: 2016-09-30

  new features:
    - title: "Kobo driver: Support for firmware version 4.1 and Overdrive books on the device"

    - title: "Edit book: Highlight class names inside HTML tags"

    - title: "Bulk metadata edit dialog: Allow Search & replace to work for ratings columns as well"

  bug fixes:
    - title: "Fix downloading of metadata from Ozon.ru, which broke due to website changes"

    - title: "Kobo driver: Fix delete of empty collections"

    - title: "Kobo driver: Fix book previews being sometimes detected as actual books"

    - title: "Cover Browser: Fix setting an empty template for the title causes an error"

    - title: "Edit book: On Windows do not trigger shortcuts when using the right Alt (AltGr) key. This allows it to be used for entering special characters instead"
      tickets: [1627487]

    - title: "Edit book: Auto-add file extension when using the Save a copy dialog if it is missing"
      tickets: [1627482]

    - title: "Linux: Fix calibre not launching when used with some old VNC server implementations"

    - title: "Windows: Run library restore in a separate process as on some Windows machines, running it in the main process causes something in the system to lock the db file"

    - title: "Fix some news downloads in east asian languages not working because the truncation of article descriptions could cause invalid UTF-16 bytes in the string"

    - title: "Fix incorrect timezone when editing custom date columns directly in the book list"

  improved recipes:
    - New York Times
    - Independent
    - El tribuno de Salta

  new recipes:
    - title: Various Danish news sources
      author: Allan Simonsen

- version: 2.68.0
  date: 2016-09-16

  new features:
    - title: "Add a tweak to Preferences->Tweaks to control the list of servers calibre considers public email servers"

  bug fixes:
    - title: "Content server: Fix a regression in the previous release that broke the OPDS feeds for libraries with no custom columns"
      tickets: [1621642]

    - title: "Edit metadata dialog: Fix auto-generation/validation of author sort values not working when only changing case of the author name"
      tickets: [1623593]

    - title: "A nicer error message when calibre fails to create the temporary directory"
      tickets: [1622131]

    - title: "Fix dates being set to empty in bulk search/replace not becoming UNDEFINED"

    - title: "Edit metadata dialog: Make pressing up on an undefined numeric field set the value to zero instead of -99999"
      tickets: [1622757]

    - title: "Conversion: Handle corrupted JPEG files that have valid headers but invalid data"
      tickets: [1622416]

    - title: "Conversion: Improve detection of input documents that use uppercase tag/attribute names"
      tickets: [1622261]

    - title: "Fix regression in previous release that caused incorrect display of ratings in the side panel of the metadata download dialog"

    - title: "Get books: Update publio and virtualo store plugins for website changes"

    - title: "Fix reading metadata from PDF files broken by poppler >= 0.47.0"

    - title: "Change the application name set in Qt to calibre from libprs500"
      tickets: [1623397]

  improved recipes:
    - Respekt Magazine
    - Punto Informatico
    - El universal

- version: 2.67.0
  date: 2016-09-08

  new features:
    - title: "Allow creating custom rating columns that support half-stars via Preferences->Add your own columns"

    - title: "Tag browser: Add an option in Preferences->Interface->Look & feel->Tag browser to turn off the display of counts in the Tag browser"

    - title: "Tag browser: Show the book counts on the right edge of the Tag browser"

    - title: "Cover Browser: Allow any metadata field to be used as the sub-title, not just the rating"

    - title: "Edit book: A new tool to sort the rules in a CSS stylesheet. To use it add it to the toolbar for CSS editors"

    - title: "Edit book: The Remove Unused CSS tool now has an option to also merge CSS rules that have identical selectors"

    - title: "Add a tweak in Preferences->Tweaks to exclude some images types from being treated a covers when dropped onto the Book details panel"
      tickets: [1620198]

    - title: "Allow reading more image formats as covers (All images will be converted to JPEG when stored)"
      tickets: [1619993]

    - title: "Content server: OPDS feeds: Change the value of <updated> for entries in the acquisition feed to be the last modified date for the book. Also make the size and last modified timestamp available as attributes in the acquisition links. Useful for integration with third party applications"

    - title: "Kobo driver: Add support for firmware version 4 available on the new Kobo Aura One"

  bug fixes:
    - title: "ODT input: Add support for continued lists"
      tickets: [1620581]

    - title: "Edit book: Fix high-dpi rendering of emblems in the File browser"

    - title: "Fix regression in previous release that caused wide column icons to be scaled incorrectly"

    - title: "Metadata download dialog: Fix HTTPS links in the download summary not working"

    - title: "DOCX output: Handle nested display:table tags with no rows"
      tickets: [1619662]

    - title: "PDF output: Fix OpenType fonts with CFF font data not embeddable on Windows"

  improved recipes:
    - Ars Technica


- version: 2.66.0
  date: 2016-09-02

  new features:
    - title: "A simplified calibre logo"

    - title: "Edit book: Allow restricting a search to the files currently open for editing"

    - title: "Driver for the PocketBook Touch HD"
      tickets: [1618962]

    - title: "Kobo driver: Add support for firmware version 3.20"

  bug fixes:
    - title: "DOCX input: Fix right-to-left alignment not working for footnotes"
      tickets: [1617254]

    - title: "Sending email: Allow setting up a mail relay that uses encryption without a username and password"
      tickets: [1618528]

    - title: "Linux: Fix calibre not working when the username is non-ASCII"
      tickets: [1619056]

    - title: "DOCX output: Ignore invalid text-indent values in the input document instead of erroring out"
      tickets: [1618869]

    - title: "Portable installer: Auto-create the installation folder specified on the command line if it does not exist"

    - title: "Kobo driver: Fix the ignore collections in option not working"

    - title: "More user interface fixes for high DPI screens"

    - title: "DOCX input: Fix a regression in the previous release that could cause invalid values to be output for the text-align CSS property"

  new recipes:
    - title: Contropiano
      author: michele

- version: 2.65.1
  date: 2016-08-26

  new features:
    - title: "Driver for Kobo Aura One and Aura Edition 2"

    - title: "Kobo driver: Add an option to ignore some collections on the device. The specified collections will not be touched by the driver"

    - title: "Add an option in Preferences->Searching to make searching case-sensitive"

    - title: "DOCX input: Add support for right-to-left text/tables"
      tickets: [1569771]

  bug fixes:
    - title: "Fix some icons/images in the user interface looking blurred in environments with High DPI scaling enabled, such as macOS retina screens"

    - title: "DOCX input: Fix images that have the # character in their filenames not being converted correctly"
      tickets: [1616482]

    - title: "ToC wizard: Fix generating ToC from headings/xpath yielding unexpected results when tags are present out of sequence"

    - title: "Edit book: Fix drag and drop of text replacing non-breaking spaces with normal spaces"

    - title: "E-book viewer: Fix duplicate names in hyphenation dictionary chooser"
      tickets: [1615040]

    - title: "Fix a regression in the previous release that caused the completion popups for some custom column types in the book list to stop working"
      tickets: [1612640]

    - title: "Version 2.65.1 contains a quick-fix for a typo in 2.65.0 that caused calibre to crash when a device is connected and the cover grid is enabled"

  improved recipes:
    - Le Scienze
    - New Yorker


- version: 2.64.0
  date: 2016-08-12

  new features:
    - title: "Custom columns: Add a new 'Short text' column type that behaves like the builtin title column"
      description: "More generally, you can now customize Comments-like columns, controlling how their headings are displayed in the Book details panel and also specifying what kind of data they contain (plain text, HTML or even Markdown)"
    - title: "Edit book: Function mode: Allow appending text to the end of the marked text when running function mode Search/replace on marked text"

    - title: "PDF output: Add a new variable _TOP_LEVEL_SECTION_ for use in header/footer templates that resolves to the current top-most section in the Table of Contents"

    - title: "Linux/macOS: Shutdown gracefully on receiving the interrupt or terminate Unix signals"

  bug fixes:
    - title: "PDF output: Fix a regression that caused the last page of a chapter to sometimes be dropped from the output"

    - title: "Do not show an error if the user tries to quit calibre while editing a cell in the book list. Instead, just silently abort the edit"
      tickets: [1610539]

    - title: "E-book viewer: Fix 0px margins and percentage margins not being respected when the option to override book margins is turned off"
      tickets: [1608458]

    - title: "Book details: Do not show the 'Copy link' context menu item unless there is an actual link at the cursor location"
      tickets: [1605594]

    - title: "Get books: Update store plugin for nexto"

  improved recipes:
    - Private Eye
    - Prospect Magazine
    - De Standaard
    - Jot Down
    - Weblogs SL
    - Hola
    - El Correo

  new recipes:
    - title: Data News
      author: oCkz7bJ_

- version: 2.63.0
  date: 2016-07-22

  new features:
    - title: "News download: Allow controlling which periodicals are automatically sent to a specific email in Preferences->Sharing by email"

    - title: "Edit book: Update regex engine to support Unicode 9.0"

  bug fixes:
    - title: "Edit metadata dialog: Fix pasting ISBN from clipboard not stripping garbage characters after a valid ISBN"
      tickets: [1604956]

    - title: "Edit book: Also refresh the Preview and Live CSS panels after performing any action that changes files other than the currently displayed file"

    - title: "E-book viewer: Fix the show metadata button not reading EPUB 3 metadata"

    - title: "MOBI output: Fix <hr> not being rendered as full-width in old MOBI files"

    - title: "CSV catalog output: Fix incorrect formatting of is_multiple custom columns"
      tickets: [1602908]

    - title: "CSV catalog output: Separate multiple authors with & instead of comma. Fixes problems when the author name contains commas"

    - title: "EPUB 3 metadata: Fix updating metadata in EPUB 3 files not overwriting existing authors"
      tickets: [1602227]

    - title: "Fix duplicate detection when adding books not working when the book title has leading or trailing whitespace"

    - title: "Book details panel: Pick the color used for links from the current system color theme"

    - title: "Windows: Fix file selection dialogs blurry on HiDPI monitors"

  improved recipes:
    - Gosc Niedzielny
    - Nikkei Free
    - Financial Times (UK)
    - Foreign Affairs
    - Berlin Policy Journal
    - Gazet van Antwerpen
    - Hurriyet


- version: 2.62.0
  date: 2016-07-08

  new features:
    - title: "EPUB metadata: Support for reading and writing EPUB 3 specific metadata. Now when processing EPUB 3 files, calibre will generate/use EPUB 3 specific metadata constructs when available, for example for series"

    - title: "Recognize the newest Kindle model, that started shipping today"
      tickets: [1599970]

  bug fixes:
    - title: "Tag mapper: Allow specifying a space as the split character when creating a split tags rule"

    - title: "Tag mapper: Fix upper case characters not working in 'contains' rules"

    - title: "Smarten punctuation: Fix double dashes and triple dots being smartened even inside attribute values"
      tickets: [1598465]

    - title: "HTML input: Sanitize semi-colons from HTML filenames as they can cause problems with other EPUB consuming software"
      tickets: [1598719]

    - title: "EPUB input: Speed up reading of the book spine from the OPF file for books with a very large number of entries in the spine"

    - title: "Edit book: Reports: Characters: Fix sorting by count and name not working"
      tickets: [1598518]

    - title: "Fix Kobo Touch configuration migration not working for older settings"
      tickets: [1598017]

  improved recipes:
    - The Skeptic

  new recipes:
    - title: Various Russian news sources
      author: bugmen00t

- version: 2.61.0
  date: 2016-07-01

  new features:
    - title: "Driver for FNAC (re-branded Bq) with new firmware"
      tickets: [1596952, 1595924]

    - title: "Edit book: Check Book: Add an auto fix action to remove all links to a missing resource (such as a deleted stylesheet) automatically"
      tickets: [1596048]

  bug fixes:
    - title: "Edit book: Check Book: Fix incorrect handling of font family names with spaces in them that are not quoted"
      tickets: [1596053]

    - title: "E-book viewer: Fix Qt 5.7 breaking mouse wheel scrolling"

    - title: "Kobo driver: Fix a regression in the last release that broke connecting to older devices"
      tickets: [1596801]

    - title: "Get books: Fix detection of book formats broken for the Legimi plugin by a website change"

    - title: "Update builtin metadata source Ozon.ru to handle website changes"

    - title: "Font subsetting: Fix incorrect handling of fonts whose names are included in font rules without quotes"

    - title: "Fix E-book viewer broken when running the binary calibre release on systems with very old versions of glibc"

  improved recipes:
    - derStandard
    - Kurier
    - Kliene Zeitung

- version: 2.60.0
  date: 2016-06-24

  new features:
    - title: "Edit metadata: In the drop down list for languages, show the five most recently used languages first"
      tickets: [1594089]

    - title: "Edit book: Check Book: Add a check for missing navigation documents in EPUB 3 books"

    - title: "Kobo driver: Improved configuration dialog for the Kobo Touch device driver"

    - title: "Copy to Library: Do not abort the copy process if only some books fail to copy, instead report which books failed and copy the rest"
      tickets: [1594100]

    - title: "News download: Make all relative links (those starting with /) absolute. Useful when reading on a device that supports web browsing"

    - title: "EPUB metadata: Add an option to disable adding of cover images to EPUB files that declare no cover image in their metadata (Preferences->Plugins->Customize the Set EPUB metadata plugin)"

  bug fixes:
    - title: "ToC Editor: Fix ToC detection in EPUB 3 files with only an NCX and no nav not working"

    - title: "E-book viewer: In paged mode, when the window is toggled between full screen and window, repeatedly, preserve the position more accurately"
      tickets: [1595307]

    - title: "E-book viewer: Fix incorrect page turning when multiple pages are displayed on screen for books that wrap all their content in a single 100% height tag"
      tickets: [1594657]

    - title: "Fix a regression that broke scheduling a new news download in timezones west of GMT"

    - title: "Edit book: Fix undocked Windows not resizable on macOS"

    - title: "Fix a regression in 2.57 that broke rescaling of images to fit the output profile screen size during conversion"
      tickets: [1594098]

    - title: "Fix for file dialogs not working on Windows when non-ASCII environment variables are present"

    - title: "HTML input: Fix error when converting HTML file with URL encoded filename"
      tickets: [1593632]

  improved recipes:
    - Handelsblatt
    - New York Times Book Review
    - Antyweb

- version: 2.59.0
  date: 2016-06-17

  new features:
    - title: "Amazon metadata download: Download the series information when available from Amazon.com"

    - title: "Amazon metadata download: Recognize common patterns of embedding the series name after the title and remove it automatically"

    - title: "Edit book: Add support for EPUB 3 to the Table of Contents tool. Now when editing EPUB 3 files using the tool will automatically generate both the EPUB 3 navigation document and the NCX Table of Contents for backwards compatibility"

    - title: "EPUB input: Implement reading of Table of Contents from EPUB 3 files that do not specify a fallback NCX ToC"

    - title: "EPUB metadata: When setting a cover image for an EPUB file that has no metadata cover image defined, add the new cover image as a pure metadata cover instead of aborting"

  bug fixes:
    - title: "Fix crash on exit if any plugins have loaded code that raises exceptions during shutdown"
      tickets: [1592414]

    - title: "Copy to library: Speed up checking for duplicates when copying multiple books to a large library"
      tickets: [1593027]

    - title: "Get books: Update Smashwords plugin for website changes"
      tickets: [1590653]

    - title: "Edit book: Fix a bug in the new text search facility that could cause searches to fail when searching from the current cursor position instead of the top of the file"
      tickets: [1588778]

    - title: "Bulk conversion dialog: Fix page margin settings being ignored when converting to DOCX"

    - title: "Make the default shortcut for remove books Backspace on macOS since many mac keyboards have no delete key and the backspace key is labeled as delete"

    - title: "Edit book: Check Book: Do not warn if a cover image is not referenced in the text"

    - title: "E-book viewer: Fix a bug that could cause incorrect rendering of chapter titles in some rare circumstances"

    - title: "Windows console output: Handle consoles with non black and white color scheme correctly"

    - title: "Fix a regression in 2.57 that caused auto-removal of borders from covers to become much less proficient at detecting borders"

    - title: "Fix a regression in 2.57 that broke gray scaling of images"

  improved recipes:
    - Technology Review (DE)

- version: 2.58.0
  date: 2016-06-02

  new features:
    - title: "Edit book: A text search tool to conveniently search for text even if it crosses multiple HTML tags (Search->Search ignoring HTML markup)"

    - title: "macOS: Allow drag and drop of file onto viewer dock icon to view file"

  bug fixes:
    - title: "Workaround for incompatibility between Qt 5.5+ and Ubuntu that caused the context menu for the book list to flicker"
      tickets: [1534936]

    - title: "Windows: Workaround for explorer shell extensions on windows that write to stdout"

    - title: "Edit book: When jumping to next occurrence of a word, take language into account"

    - title: "Edit book: Fix import of words into user dictionary not working"

    - title: "Fix use of non-ASCII characters in identifiers causing an error when identifier rules are used"
      tickets: [1584470]

    - title: "Fix a regression that caused the paste from clipboard button to paste two times in the Add books from ISBN dialog"

    - title: "Fix for incompatibility with PyQt 5.6"

  improved recipes:
    - Denver Post
    - Financial Times
    - bild.de

- version: 2.57.1
  date: 2016-05-20

  new features:
    - title: "Driver for the Bq Cervantes 3"

    - title: 'A new "Ornamental" cover design for the "Generate cover" feature'

    - title: "Windows: Use a helper process that does not load any calibre DLLs to display file open/save dialogs. This should fix most crashes caused by poorly designed Windows shell extensions"

    - title: "Allow pressing Alt+O as a shortcut for click the OK button in the Add from ISBN dialog"
      tickets: [1578692]

    - title: "Remove the calibre dependency on ImageMagick -- reduces calibre install size by ~ 15MB"

    - title: "Edit book: Add a new image filter: Normalize -- to improve the contrast in images"

    - title: "Edit book: Add a filter to make images look like oil paintings"

    - title: "Use 'Not rated' for zero stars in all rating spin boxes"

  bug fixes:
    - title: "Edit book: Fix a crash in the Insert link tool if one of the HTML files contains an empty id"
      tickets: [1580928]

    - title: "Fix tag like custom columns not sorted when displayed in the Book details panel"
      tickets: [1578688]

    - title: "Fix transient window shown during Edit book startup"

    - title: "Preserve booklist horizontal scroll position when merging books"
      tickets: [1579637]

    - title: "Google Images metadata download plugin: Fix error when searching for books with non-English characters in the title or author names"
      tickets: [1577036]

    - title: "Template language: Fix an error formatting dates when the underlying date does not have a day"
      tickets: [1576742]

    - title: "Preferences->Keyboard: Fix unable to use Alt+A and Alt+S as custom shortcuts"
      tickets: [1576721]

    - title: "Version 2.57.1 is a hotfix to fix a regression that broke conversion of ODT files in 2.57.0"

  improved recipes:
    - Folha de Sao Paolo
    - Barrons
    - Economist
    - Deutsche Welle (English and Spanish editions)
    - Die Presse
    - MIT Technology Review
    - Financial Times UK
    - Telegraph UK
    - The Guardian
    - Spiegel Online
    - Brand Eins
    - Focus.de
    - The Toronto Star
    - The Atlantic
    - Capital.de
    - The Times of India
    - The Economic Times India

- version: 2.56.0
  date: 2016-04-29

  new features:
    - title: "Edit book: Add an option to show full file paths in the Files Browser instead of just the file name (in Preferences->Interface->Main window)"

    - title: "Allow creating a keyboard shortcut to minimize the calibre window (Preferences->Keyboard->Miscellaneous)"
      tickets: [1573775]

  bug fixes:
    - title: "Fix the Google Images based cover download plugin not working because of changes to Google's image search service"

    - title: "E-book viewer: Prevent the TAB key from causing partial scrolling in paged mode"
      tickets: [1571304]

    - title: "Book details panel: Fix regression in previous release that broke URL:http|... style identifiers"

    - title: "macOS: Redirect stdout/stderr to /dev/null instead of ASL since ASL is flaky on some macOS machines. This should prevent errors in third party plugins that print a lot of debug messages even when not in debug mode"

    - title: "Fix for macOS upgrade 10.11.4 breaking detection of Kobo devices on some systems"

    - title: "Edit book: Fix filename being duplicated in the Files browser when multiple files with the same name are present"

    - title: "PDF output: Make fix for blank page at end of HTML file also work when headers/footers are specified"

  improved recipes:
    - Forbes
    - Wall Street Journal
    - Berliner Zeitung
    - Tagesspiegel
    - TIME
    - Foreign Affairs
    - New Yorker

  new recipes:
    - title: "1843"
      author: Kovid Goyal

    - title: Berlin Policy Journal
      author: Aimylios

- version: 2.55.0
  date: 2016-04-15

  new features:
    - title: "Allow creation of rules to convert arbitrary identifiers into clickable links in the book details panel (Preferences->Interface->Look & feel->Book details)"

    - title: "Tag mapper: A new rule type 'split' allows you to easily split tags on a character"

    - title: "Make the shutting down message an overlay so it is less disruptive"

    - title: "Allow right clicking on Virtual library tabs to edit/delete the Virtual library"
      tickets: [1568306]

    - title: "Tag mapper: Add a button to edit the list of tags in a Tag mapper rule using the Tag editor dialog"
      tickets: [1568376]

  bug fixes:
    - title: "Conversion: Fix the obsolete HTML align=center markup (produced by Microsoft Word) not working for tables"
      tickets: [1569583]

    - title: "Font subsetting: When font-variant: small-caps is used include the capital letters as well, in case either the font or the renderer do not support OpenType SMCP"
      tickets: [1568555]

    - title: "Font subsetting: Implement support for text-transform"
      tickets: [1568555]

    - title: "Fix the target book entry in the book list not being refreshed after merging books. Only matters if you have a column based on book formats"
      tickets: [1568091]

    - title: "E-book viewer: Fix a link that has some text along with a superscript/subscript being incorrectly detected as a footnote link"

    - title: "Fix device detection on Windows failing if the registry entries for the device contain a very long item"
      tickets: [1567569]

    - title: "Edit book: Fix an extra colon being added when setting the 'notes' semantic"

    - title: "Ensure that author folder names are never Windows reserved names"

    - title: "E-book viewer: When displaying an EPUB 3 document that uses EPUB:switch to provide a fallback for MathML content, prevent both the MathML and fallback from being shown together"

    - title: "PDF output: When displaying an EPUB 3 document that uses EPUB:switch to provide a fallback for MathML content, prevent both the MathML and fallback from being rendered together"

    - title: "Fix exception in custom column preferences when the column lookup key is changed"

    - title: "Catalog generation: Do not crash is a book in the library has no uuid"
      tickets: [1565242]

  improved recipes:
    - Brand Eins
    - Handelsblatt
    - tyzden
    - Newsweek

  new recipes:
    - title: Kitekinto
      author: pofa

- version: 2.54.0
  date: 2016-04-01

  new features:
    - title: "Edit metadata in bulk dialog: Allow configuring the types of generated covers"
      tickets: [1559257]

    - title: "E-book viewer: Make the detection of note boundaries for popup footnotes a little more robust"

    - title: "E-book viewer: Add options to control the amount the mouse wheel and arrow keys scroll by in flow mode"

    - title: "When running the Content server do not hide the main calibre window during shutdown until the Content server has stopped. Show a shutting down message in the window so that the user knows what is happening"

    - title: "Edit book: Check Book: Add a check for empty links"

    - title: "DOCX input: When the document has a Table of Contents created using the Word Table of Contents tool, keep a reference to it in the metadata.  This is useful when converting to old style MOBI and you want to precisely control placement of the ToC"
      tickets: [1556983]

  bug fixes:
    - title: "Fix auto-mounting of some types of devices not working on FreeBSD"

    - title: "calibredb add: Fix the --cover option not working if the book being added has its own cover"
      tickets: [1562507]

    - title: "E-book viewer: Fix mathematics being typeset at too small a font size on Windows"

    - title: "PDF output: Fix occasional blank pages erroneously inserted in the text (at the end of an internal HTML file)"
      tickets: [1559855]

    - title: "Book details panel: Fix URL:file:// identifiers not becoming links"

    - title: "Fix fetch news dialog not rendering properly on HiDPI screens"

    - title: "Fix a hard to trigger crash introduced in the previous release when using the conversion dialog"
      tickets: [1557147]

  improved recipes:
    - Nature News
    - TIME Magazine
    - Folha de Sao Paolo
    - Endgadget
    - MSNBC
    - The New York Times Book Review

  new recipes:
    - title: Magyar Nemzet and Mult Kor
      author: pofa

- version: 2.53.0
  date: 2016-03-11

  new features:
    - title: "Edit book: A new tool to transform book styling using easy to create rules"
      description: "For example, you can create rules to change colors in the book or to double the font size of all text in the book, etc. For details, see https://manual.calibre-ebook.com/edit.html#transforming-css-properties"
      type: major

    - title: "Conversion: Allow creating rules to transform styles during conversion, as above. Available in the conversion dialog at 'Preferences->Common options->Look & feel->Transform styles'"

    - title: "Edit metadata dialog: Make the hide toolbars right click menu action persistent. Also fix very large number of custom fields causing the basic metadata tab to not be aligned properly"

    - title: "Portable installer: Do not ask to launch calibre when running an automated install. Automated installs will now never launch calibre"

  bug fixes:
    - title: "E-book viewer: Hide list numbers for popup footnotes when the footnotes are use <ol> as the number are likely to be incorrect"

    - title: "DOCX input: Ignore the hidden bookmark Word 2010 inserts to enable the go to last edit feature"
      tickets: [1552972]

    - title: "Fix keyboard focus lost after merging book records"
      tickets: [1550520]

    - title: "E-book viewer: Handle <![CDATA[ escapes correctly"
      tickets: [1550966]

    - title: "Edit book: Fix spelling correction suggestions not being shown when using the context menu key with the cursor at the end of the word"

  improved recipes:
    - Mediapart

- version: 2.52.0
  date: 2016-02-26

  new features:
    - title: "Allow creating rules to ignore files when adding books based on the filename"
      description: "Useful when using the auto-add feature or when adding in bulk. Preferences->Adding Books->Rules to filter added files"

    - title: "calibredb add: Allow specifying filters to control adding of books from directories"

    - title: "E-book viewer: Allow copying the Table of Contents to the clipboard by right clicking on it"
      tickets: [1548791]

  bug fixes:
    - title: "FB2 metadata: Ignore invalid (unidentifiable) cover images"
      tickets: [1548417]

    - title: "FB2 metadata: Fix error when adding books with non-numeric series numbers"
      tickets: [1548405]

    - title: "DOCX input: Fix handling of toggle properties such as bold/italic/strikethrough/etc. when specified as document defaults"
      tickets: [1548187]

    - title: "Conversion pipeline: Add support for the q CSS length unit"

  improved recipes:
    - AsiaOne
    - Today Online - Singapore
    - Foreign Policy
    - Outlook India
    - Economic and Political Weekly
    - Foreign Affairs
    - El Pais
    - LA Times
    - Al-Ahram
    - New York Times Book Review

  new recipes:
    - title: Al-Masry Alyoum
      author: Hassan Williamson

- version: 2.51.0
  date: 2016-02-12

  new features:
    - title: "Add an action to the context menu for the Search bar to paste and instantly execute the search"
      tickets: [1541286]

    - title: "When adding multiple books from a single directory, added the books in order of the last modified time of the book files"

  bug fixes:
    - title: "Fix a regression in 2.50 that prevented a small number of devices from being detected on Windows"

    - title: "PDF metadata: Workaround for PDF files with corrupted XMP metadata packets, generated by Nitro PDF"
      tickets: [1541981]

    - title: "Edit book Beautify: Do not beautify the insides of heading/p tags even when they are the only child of body"

    - title: "Amazon metadata download: Fix published date not being downloaded from Amazon.it"

    - title: "Fix a regression in 2.50 that broke the user created device driver feature on Windows"

    - title: "EPUB input: Fix error when processing EPUB files that uses non-ASCII characters for their unique ids"
      tickets: [1540496]

    - title: "When reading the cover from comic files, ignore any image files inside __MACOSX/ directories"
      tickets: [1539414]

    - title: "Fix calibre on macOS unable to connect to sites that support only TLS >= 1.1. Also update the version of Qt bundled on macOS to 5.5.1"

  improved recipes:
    - Endgadget
    - The Economic Times India
    - Discover Magazine

- version: 2.50.1
  date: 2016-01-29

  new features:
    - title: "Change the way that devices are detected on Windows. This fixes device detection problems on some Windows 10 computers"

    - title: "Edit book: When inserting images, add an option to insert the image as a full page image"

    - title: "DOCX input: Add support for framed text created by setting the same border style on neighboring paragraphs"
      tickets: [1526663]

    - title: "Update PocketBook 650 driver for latest firmware revision"
      tickets: [1535801]

  bug fixes:
    - title: "DOCX input: Fix empty paragraphs with borders being rendered with an empty line inside the borders"

    - title: "ODT input: Fix fallback PNG images generated by LibreOffice 4.x for SVG images not being ignored"

    - title: "Fix Restore library failing on some Windows systems with non-ASCII library paths"

    - title: "Edit book: Fix error when merging an empty HTML document or one that contains only text and no tags"
      tickets: [1535427]

    - title: "Fix failure to add FB2 files that contain published dates"
      tickets: [1535007]

    - title: "Use a private certificate when downloading plugins via HTTPS. This fixes errors on some windows machines that have missing root certificates"

    - title: "Fix Tag editor not working correctly for comma-separated custom columns"

    - title: "Fix existing rating not being removed when using Polish books or Embed metadata tools on EPUB files"
      tickets: [1534597]

  improved recipes:
    - New Scientist
    - FAZ.net
    - Scientific American
    - Business World Magazine
    - Houston Chronicle

- version: 2.49.0
  date: 2016-01-15

  new features:
    - title: "E-book viewer: Add an option to allow only a single book to be viewed at a time. Trying to view a second book will cause it to replace the currently viewed book"
      tickets: [1526504]

    - title: "Kobo driver: Add support for the new firmware 3.19.5761"

    - title: "Linux build: Update bundled version of Qt to 5.5.1"

  bug fixes:
    - title: "Fix splash screen getting stuck on macOS when restarting calibre in debug mode"

    - title: "Get books: Update plugins for various Polish language book stores to handle changes to the website"

    - title: "Amazon metadata download: Handle a change in the Amazon website that prevented review metadata from being downloaded"

    - title: "Better algorithm for guessing the 'external' network interface that is displayed to the user"

    - title: "Tag mapper: Do not allow the user to create rules with invalid regular expressions"

    - title: "E-book viewer: Disallow hyphenation in documents that use mathematical typesetting as the hyphenation breaks that typesetting"

    - title: "E-book viewer: Fix some non-ASCII characters not display in embedded MathML"
      tickets: [1532323]

    - title: "Download calibre plugins securely using HTTPS"

    - title: "MOBI output: Try to autofix corrupted PNG images in the input document"
      tickets: [1531738]

    - title: "Nook Glowlight Plus: Send files by default to the NOOK/My Files folder"
      tickets: [1531394]

    - title: "E-book viewer: Fix failure to view comic files that contain non-ASCII characters int heir internal filenames"
      tickets: [1530517]

  improved recipes:
    - Echo Online
    - Various Uruguayan news sources
    - Economic and Political Weekly
    - Tagesanzeiger

  new recipes:
    - title: LaRed21
      author: Carlos Alves

- version: 2.48.0
  date: 2016-01-01

  new features:
    - title: "Driver for Energy Ereader Screenlight"
      tickets: [1529108]

    - title: "DOCX input: Add option to have superscripts/subscripts converted so that they do not affect the line height of the line containing them"
      tickets: [1528055]

    - title: "New option to hide empty categories in Tag browser (Preferences->Interface->Look & feel->Tag browser)"

  bug fixes:
    - title: "Image compression: Fix spurious zero byte .bak files being created when compressing PNG images inside EPUB files"

    - title: "Image compression: Fix bug that could cause zero byte images files/or file in use errors when compressing images"

    - title: "Fix some icons not being themeable"
      tickets: [1529501]

    - title: "E-book viewer: When using heuristics to detect footnote links check for vertical-align set to top and bottom as well as sub and super"

    - title: "Book details panel: Display data in right-to-left format when the calibre interface language is set to a right-to-left language such as Hebrew or Arabic"

  improved recipes:
    - Rzeczpospolita
    - New York Times Book Review
    - der Standard
    - More Intelligent Life
    - Reader's Digest
    - Financial Times
    - New Scientist


- version: 2.47.0
  date: 2015-12-21

  new features:
    - title: "A new tool to easily export and import all calibre data -- books, settings and plugins"
      description: "Right click the calibre icon in the main calibre toolbar and choose \"Export/import all calibre data\" to run this tool. It is useful if you want to move to a new computer or duplicate your calibre setup on a second computer, with minimal effort. This tool is very new, so if you run into problems, please report bugs. You can always use the old manual method of copying library folders as a fallback"
      type: major

    - title: "Get books: Add plugins for Amazon Australia and Amazon India. Also restore the Amazon EU plugins"
      tickets: [1526089]

  bug fixes:
    - title: "PDF input: Fix conversion of PDF documents that contain ASCII control codes in their outlines not working"
      tickets: [1527697]

    - title: "Edit book: Fix image compression utilities opening a new console per invocation on Windows"

    - title: "Image compression: If the compression tools return a zero byte image ignore it and use the original image"

    - title: "Fix a regression that caused book titles in the Book details panel to become clickable"

  improved recipes:
    - Fox News
    - Le Devoir
    - Le Monde diplomatique.fr

- version: 2.46.0
  date: 2015-12-11

  new features:
    - title: "PDF input: Add support for PDF outlines (bookmarks), if present, they are used as the metadata Table of Contents"
      tickets: [1524522]

    - title: "Book polishing: Add tool to losslessly compress images in the book in order to reduce its filesize, without affecting image quality"

    - title: "Edit book: Add a new tool to compress images in the book losslessly, accessed from the Tools menu"

    - title: "Kobo driver: Add support for new Kobo firmware"
      tickets: [1524742]

    - title: "Bulk metadata edit dialog: Allow entering fractional numbers into the series number start with control"
      tickets: [1523253]

    - title: "Speed up moving libraries by using hardlinks instead of file copies when moving to a location on the same filesystem"

    - title: "Get books: Disable the Amazon EU stores, at Amazon's request"

  bug fixes:
    - title: "Fix moving libraries via calibre leaving behind a copy of the metadata_db_prefs_backup.json file in the original library folder"

    - title: "MOBI input: Warn about corrupted trailing data entries, instead of aborting. Getting some, even partially corrupted text is better than no text"
      tickets: [1521830]

    - title: "Book details: Fix single value custom text column not clickable"
      tickets: [1521004]

    - title: "Saving to disk: Fix custom date column being rendered in GMT instead of the local time zone when used in a save to disk template"
      tickets: [1520895]

  improved recipes:
    - New York Review of Books
    - Caravan Magazine
    - heise


- version: 2.45.0
  date: 2015-11-27

  new features:
    - title: "Cover browser: Allow customizing the text that appears under the covers with a template in Preferences->Interface->Look & feel->Cover browser"

    - title: "When sending books without a cover to the device, generate a cover with book metadata instead of using the blank book icon"

    - title: "Preferences->Add your own columns: Show more information about existing columns"

  bug fixes:
    - title: "PDF output: Handle input documents with fonts that do not have either postscript or full name information"
      tickets: [1518678]

    - title: "DOCX input: Handle numbering styles that use non-decimal number formats and custom templates"
      tickets: [1519962]

    - title: "Allow restoring of corrupted library to work even if the metadata.db file is missing from the library folder"
      tickets: [1519855]

    - title: "Bulk metadata dialog: Fix renaming a custom series via search and replace causing the series index to be reset to 1"
      tickets: [1519599]

    - title: "Bulk metadata dialog: Fix search and replace not working for text like custom columns if the column contains only a single value"
      tickets: [1516890]

    - title: "Content server: Fix next and previous links not working in the mobile view when using a search query that includes URL unsafe characters"
      tickets: [1519606]

    - title: "Update Amazon metadata download plugin to handle Amazon.com website change that was preventing any metadata from being downloaded"

    - title: "Edit book: Fix error when trying to add words to user dictionary for a book with a language that has no dictionary available"
      tickets: [1517928]

    - title: "Tag browser: Fix various bugs in how grouped search terms are displayed. Also fix counts and average rating for items in user categories"

    - title: "When using copy to library also create missing composite columns in the destination library"
      tickets: [1516880]

  improved recipes:
    - The Guardian and The Observer


- version: 2.44.1
  date: 2015-11-15

  bug fixes:
    - title: "Update the version of libpng bundled with calibre to fix a security vulnerability in libpng"
      description: "See https://web.nvd.nist.gov/view/vuln/detail?vulnId=CVE-2015-8126 for details on the vulnerability"

- version: 2.44.0
  date: 2015-11-13

  new features:
    - title: "Allow setting the cover for a book from one of the book's formats by right clicking on the format in the Book details panel"
      tickets: [1515411]

    - title: "Allow drag and drop of all file types onto the book details panel and the format list in the edit metadata dialog"
      tickets: [1515407]

    - title: "Edit book: When inserting an image into the current document, add a button to paste the image from the clipboard"

    - title: "Edit book: Change the suggested prefix for bulk renaming of files depending on the type of files being renamed"
      tickets: [1514468]

    - title: "On Linux, use the system tray icon from the system theme, if available"

  bug fixes:
    - title: "Fix for error when connecting to some Android phones/tablets that have an SD card on macOS and Linux"

    - title: "Linux build: Fix problem with pointing hand mouse cursor not using the system theme on some Linux systems"

    - title: "Fix the device view state not being saved when a connected device is ejected/disconnected"

    - title: "Edit book: Fix saving fails if the original file is deleted during editing session"
      tickets: [1513849]

    - title: "E-book viewer: When doing a search do not match text in comments, attributes and inappropriate tags, such as <script> and <style>"

  improved recipes:
    - Gamasutra

- version: 2.43.0
  date: 2015-11-06

  new features:
    - title: "Edit book: Add a 'Smart Comment' tool to easily comment/uncomment text"
      description: "Press Ctrl+` to trigger the tool, or add the tool to your toolbar via Preferences->Toolbar->Tools for all editors. It will either insert comments around the selected text or uncomment an existing comment if the cursor is inside one"

    - title: "Tag mapper: Add new rule types to upper-case, lower-case or capitalize tags"

    - title: "Markdown input: Allow the 'extra' convenience extension as a shortcut for enabling multiple other extensions. Also add the Attribute list and Admonition extensions. Finally, update the Markdown library used by calibre"
      tickets: [1512461]

  bug fixes:
    - title: "Amazon metadata download: Fix for website change at Amazon.com that prevented ratings from being downloaded"
      tickets: [1513318]

    - title: "Tag mapper: Prevent cycles in the replacement rules from causing the Tag mapper to hang"
      tickets: [1513330]

    - title: "Do not fail on Windows systems where the system function to get the users home folder fails"

    - title: "E-book viewer: Set the foreground color as well as the background color for the reference mode popup. Makes it legible even when the user specifies a different color theme for the viewer"

  new recipes:
    - title: La Politica Online
      author: Darko Miletic

- version: 2.42.0
  date: 2015-10-30

  new features:
    - title: "Driver for the new NookGlowlight Plus. This device only allows sending of files inside the NOOK folder, so calibre now follows that limitation"

    - title: "When converting AZW4 files to PDF, skip the conversion and simply unwrap the PDF file already embedded inside the AZW4 file"

    - title: "Metadata download review dialog: Add an option to mark rejected books in the main book list after the review is completed"
      tickets: [1507198]

    - title: "Edit book: Spell check dialog: Add a button to undo the last spelling change"

  bug fixes:
    - title: "Edit metadata dialog: When downloading metadata with download of authors turned off, do not regenerate the author sort field after the download"
      tickets: [1510335]

    - title: "Fix a regression that broke the heuristic used to detect cover images in some EPUB files that do not specify their cover metadata"
      tickets: [1509642]

    - title: "Edit book File List: Fix pre-selection of filename when renaming a file in the root"

    - title: "Tag mapper: Fix bug when replacement tag has comma in it and the replacement rule is not the last rule"

  improved recipes:
    - Sueddeutsche.de
    - NRC
    - Various Polish news sources
    - Pocket

- version: 2.41.0
  date: 2015-10-16

  new features:
    - title: "Edit book: Allow editing an unzipped EPUB (a folder) as a book"
      description: "Useful if you wish to store your e-book in a version control system and edit it directly with the calibre e-book editor (File->Open folder as book)"

    - title: "Edit book: Allow easily removing items from the popup menu for the 'Insert tag' button"

    - title: "Make Tag browser more usable with keyboard shortcuts. Configure the keyboard shortcuts in Preferences->Keyboard->Tag browser"

    - title: "ToC editor: Add context menu item to change selected entries to upper case"

  bug fixes:
    - title: "Edit book: Preview panel: Render in XHTML mode. Fixes SVG elements using a global SVG namespace not rendering"

    - title: "Tag browser: Fix clicking on first-letter groups for series not working"

    - title: "DOCX output: Ignore corrupted images in the input instead of erroring out on them"

    - title: "E-book viewer: Fix keyboard shortcut to toggle table of contents not working when ToC window is made floating"
      tickets: [1503910]

    - title: "Allow ebook-metadata.exe to work with read-only files when no options are specified to change metadata"
      tickets: [1504345]

    - title: "Tag mapper: When the replacement tag contains commas, create multiple tags instead of replacing the comma with a semi-colon"
      tickets: [1503526]

    - title: "HTMLZ output: Set the HTML <title> to the book title"
      tickets: [1502592]

  improved recipes:
    - Boston Globe
    - Wall Street Journal
    - Komputerra
    - Spectator Magazine
    - The Independent

- version: 2.40.0
  date: 2015-10-02

  new features:
    - title: "A new tool to apply Tag mapper rules to existing books in the library. To use it, go to Preferences->Toolbars and add the tool to the toolbar"

    - title: "Kindle driver: Detect books in Amazon's new KFX format present on e-ink Kindle devices"
      description: "Note that this only detects KFX books and allows you to delete them. You cannot copy them to your calibre library. Doing so would be pointless anyway, as KFX books are specialised for individual devices. Instead go to your 'Manage my content' page on Amazon.com and download them from there -- this will give you a regular AZW3 file you can add to calibre"
      tickets: [1496206]

  bug fixes:
    - title: "TXT output: Do not fail when input contains HTML comments with double hyphens in the comment text"

    - title: "E-book polishing: Show a confirmation if the user selects both the add and remove jacket actions"

    - title: "Edit book: Fix order of checkboxes in filter style information tool is random"

    - title: "PDB input: Ignore malformed metadata records"
      tickets: [1499878]

    - title: "Revert change in previous release to workaround broken xdg-open on Linux. Apparently xdg-open is so badly broken that working around it is not possible"
      tickets: [1500226]

    - title: "ZIP output: Fix system encoding being used instead of UTF-8 for HTML files"
      tickets: [1499514]

  improved recipes:
    - The Philosopher's Magazine
    - Harper's Magazine
    - Ambito
    - Perfil
    - Telam
    - Infobae.com
    - La Nacion
    - Clarin

- version: 2.39.0
  date: 2015-09-25

  new features:
    - title: "Implement tag mapping to automatically filter/transform tags when adding books or downloading metadata"
      description: "Now you can create simple rules that will filter/transform the tags when adding new books or downloading metadata for books. To setup the rules, go to Preferences->Adding books and Preferences->Downloading metadata"
      type: major

    - title: "Kobo driver: Support for newly firmware version 3.18"
      tickets: [1499340]

    - title: "Edit book: Add a setting to control icon size for the toolbars (Preferences->Toolbars)"

  bug fixes:
    - title: "Edit book: Check Book: Fix automatic correction of missing unique id sometimes not working"
      tickets: [1498207]

    - title: "Edit book: Fix (hopefully) View->Browse images in books sometimes not showing changed images"

    - title: "CBZ metadata: Do not fail to read metadata if the volume is not a valid number"
      tickets: [1495651]

    - title: "Content server: Fix error in /mobile page if one of the books has metadata with ASCII control codes in it"
      tickets: [1491082]

    - title: "Linux: Workaround for systems with broken xdg-open implementations that do not unquote URLs before passing them to applications"

    - title: "Get books: Update cdp.pl store for website changes"

    - title: "HTMLZ output: Fix HTML files being created with system encoding instead of UTF-8"
      tickets: [1499514]

  improved recipes:
    - TIME Magazine
    - The Atlantic
    - Instapaper
    - Trouw

  new recipes:
    - title: Various Korean news sources
      author: Hoje Lee

    - title: Presseportal DE
      author: Volker Heggemann

- version: 2.38.0
  date: 2015-09-11

  new features:
    - title: "Add support for Kobo Touch 2"

    - title: "Edit book: Add a tool to check external links (links pointing to websites). Can be accessed via Tools->Check external links"

    - title: "Edit book: Add an option to turn off drag and drop editing of text (Preferences->Editor)"

    - title: "Two new icon themes: Primo+ and Black Edition (Preferences->Interface->Look & feel->Change icon theme)"

  bug fixes:
    - title: "Copy to library: Fix author sort/link values not being copied when copying a book with an author not present in the destination library"
      tickets: [1492685]

    - title: "When inserting metadata jackets do not set media for the stylesheet. This prevented the stylesheet from working with some reader devices"

    - title: "Copy to library: Fix conversion options not being copied when copying books between libraries"

  improved recipes:
    - Strategy+Business
    - Ars Technica
    - National Geographic
    - New York Times Technology Beat

  new recipes:
    - title: Karsi Gazete
      author: Voltran

- version: 2.37.1
  date: 2015-09-04

  new features:
    - title: "Driver for the Lark Freebook reader device"
      ticket: [1491543]

    - title: "A redesigned busy spinner -- why should icons get all the love?"

    - title: "When merging book records, show more information about the target book record"
      tickets: [1490343]

    - title: "A new icon theme 'Dark Blue' (Preferences->Interface->Look & feel->Change icon theme)"

    - title: "Add a check box to control copying e-book files when duplicating book records via the Add Empty Book dialog"

  bug fixes:
    - title: "Edit book: Check Book: Fix automatic fixing of unsafe ids not working if the file containing the unsafe also needs to be fixed for an unsafe filename"
      tickets: [1491728]

    - title: "E-book viewer: Informative error message for themes button when no themes have been created"

    - title: "Fix a regression that caused the library switch entries at the bottom of the library menu to not work when there are many libraries"
      tickets: [1490096]

    - title: "Get books: Update Amazon EU store plugins for website changes"


- version: 2.36.0
  date: 2015-08-28

  new features:
    - title: "Icon themes: Change the calibre icons easily via icon themes"
      type: major
      description: "You can now change the icons calibre uses easily via Preferences->Interface->Look & feel->Change icon theme. Several icon themes are already available for calibre"

    - title: "When adding empty books to the library also allow creating duplicates of the current book, with all metadata copied. To use right click the Add books button and select 'Add empty books'"
      tickets: [1488398]

    - title: "Driver for the Unusual Sapiens V2 and Adlibris Letto readers"
      tickets: [1486531, 1484585]

    - title: "Kobo driver: Add support for firmware 3.17.3"

    - title: "E-book viewer: Add a command line option to open the previously read book when starting up"
      tickets: [1483313]

    - title: "Edit book: Live CSS: Allow copying of CSS rules by right clicking on the Live CSS panel"
      tickets: [1485237]

    - title: "Linux installer: Install application and mimetype icons in multiple sizes"
      tickets: [1489654]

  bug fixes:
    - title: "Amazon metadata download: Support for yet another variant of Amazon cover image markup"

    - title: "E-book viewer: Fix --open-at sometimes giving inaccurate results (depends on speed of book loading)"

    - title: "EPUB metadata: Add workaround for bug in PocketBook firmware which causes it to fail to read series metadata if the series number is declared before the series"
      tickets: [1488113]

    - title: "Fix user defined template functions leaking from one library to another when switching libraries/using copy to library"
      tickets: [1487949]

    - title: "Fix a regression in the previous release that could cause the marked books icon to be incorrectly rendered next to the row number"
      tickets: [1486398]

    - title: "Edit book: Check book: Fix incorrect links that consist only of an anchor and no filename not being detected"
      tickets: [1485670]

    - title: "AZW3 output: Fix large tables (with many columns) not rendering correctly on Kindle devices"
      tickets: [1489495]

  improved recipes:
    - .tyzden
    - Forbes
    - Clarin


- version: 2.35.0
  date: 2015-08-14

  new features:
    - title: "Kobo driver: Add support for the new firmware version 3.17"
      tickets: [1484516]

    - title: "E-book viewer: Allow setting the number of pages per screen separately for portrait and landscape modes"
      tickets: [1483313]

  bug fixes:
    - title: "DOCX input: Fix a regression in the previous release that broke conversion of some documents that specify vertical alignment in absolute units"

    - title: "Book list: Fix the current row number being partially cutoff on some windows 10 machines"
      tickets: [1482993]

    - title: "Fix 'stopping Content server' message popping up repeatedly even when it is closed while the Content server has not fully stopped"

    - title: "Conversion: Fix error when converting a file that uses media queries with comments in the media selector"
      tickets: [1482983]

  improved recipes:
    - American Spectator
    - South China Morning Post

  new recipes:
    - title: 3D News and iXBT.com
      author: bugmen00t

- version: 2.34.0
  date: 2015-08-07

  new features:
    - title: "Amazon metadata download: Add support for Amazon.nl. To use it go to Preferences->Metadata download and configure the Amazon plugin to use Netherlands as the source"

    - title: "Catalogs: Add an option to not add the generated catalog to the library"
      tickets: [1481529]

    - title: "E-book viewer: Improve performance of hyphenation (by updating the version of the hyphenation library it uses)"

  bug fixes:
    - title: "DOCX input: Add support for text whose vertical position is adjusted by offsets from the baseline"

    - title: "DOCX output: Handle length and percentage values for vertical-align in the input document"
      tickets: [1480300]

    - title: "Edit book: Check Book: Fix automatic correction of invalid ids not updating the idrefs in the spine for ids in the manifest of the OPF file"
      tickets: [1479462]

    - title: "E-book viewer: Fix printing to PDF could result in filenames with characters not supported by Windows"
      tickets: [1478515]

    - title: "E-book viewer: Also fix a bug in the hyphenation algorithm that could cause the word 'undefined' to be mangled during hyphenation"
      tickets: [1478292]

    - title: "ODT input: Fix custom styles with a dot in their name not being inherited"
      tickets: [1478346]

  improved recipes:
    - Daily Express
    - The New Yorker
    - XKCD
    - Wired Magazine
    - Wired UK

- version: 2.33.0
  date: 2015-07-24

  new features:
    - title: "Driver for SONY DPT-S1"
      tickets: [1476093]

    - title: "Edit book: When showing suggestions for mis-spelled words, also show suggestions from user created word lists"

    - title: 'Edit book: Check Book: Add a check for "invalid" ids'

  bug fixes:
    - title: "Conversion: Ignore stylesheets linked via media queries that use device specific features"
      tickets: [1476089]

    - title: "Fix covers not being read from some TXTZ files"
      tickets: [1475984]

    - title: "ODT input: Add support for numbered lists that do not start numbering at 1"
      tickets: [1475846]

  improved recipes:
    - msnbc.com
    - Houston Chronicle

- version: 2.32.1
  date: 2015-07-17

  new features:
    - title: "E-book viewer: Automatically save the current reading position every ten seconds. Prevents loss of reading position on crash/forced shutdown"
      tickets: [1473737]

    - title: "Edit book: Check Book: Add checks for missing OPF version and ToC references and for text placed directly inside the <body> tag"
      tickets: [1468649]

    - title: "calibredb: Add a new search sub-command that can be used to generate a list of book ids from a search expression"

    - title: "Tag editor: Place the keyboard focus on the last edited field"
      tickets: [1473140]

    - title: "Edit metadata dialog: When clicking Next and Previous preserve the current tab of the edit comments widget"
      tickets: [1467129]

    - title: "Linux: Various fixes to make calibre work when compiled against the latest versions of Qt and PyQt"
      tickets: [1471083]

    - title: "Edit book: Allow drag and drop of files onto dock icon on macOS"

  bug fixes:
    - title: "There was a regression in 2.32.0 that caused conversion to PDF to fail, the fix for this was released in 2.32.1"

    - title: "E-book viewer: Fix a regression in the previous release that caused the maximum text width setting in full screen mode to be ignored when switching from normal to full screen"
      tickets: [1467164]

    - title: "Fix error in template dialog when using {id} in send to device preferences"
      tickets: [1474513]

    - title: "Edit book/Book polishing: Fix EPUB books with OPF files that use a non-default namespace for the OPF namespace being corrupted"
      tickets: [1471419]

    - title: "macOS: Workaround for Qt 5 regression that causes any errors during startup to be hidden behind the splash screen"
      tickets: [1473017]

    - title: "Conversion: Fix incorrect relative URLs being generated when an HTML or CSS file is placed higher in the folder hierarchy than the OPF file"
      tickets: [1474287]

    - title: "FB2 output: Fix error when using the sectionize with ToC option and the input documents Table of Contents contains multiple items pointing to the same HTML file"
      tickets: [1471125]

    - title: "Conversion: Fix error when input document contains a font size exactly one point away from the base size"
      tickets: [1472291]

    - title: "Device drivers: Handle devices with undecodeable filenames in their filesystem. Simply ignore those files"
      tickets: [1467433]

    - title: "Fix Cmd+Left/Right keyboard shortcut not working when editing items in the book list on macOS"
      tickets: [1469554]

    - title: "Fix corrupted text in the jobs list on some non-English Windows installs"
      tickets: [1469549]

    - title: "Edit book: Workaround for a Qt regression that caused 'See what changed' after a search and replace on macOS causing the application to become unresponsive"
      tickets: [1466732]

    - title: "Edit book: Fix smarten punctuation not working for books with non-ASCII characters in internal file names on macOS"

  improved recipes:
    - Harvard Business Review
    - Psychology Today
    - NRC Handelsblad
    - Entrepeneur Magazine
    - 20 minutes
    - Economia
    - Accountancy Age
    - Jakarta Post
    - Foreign Affairs
    - Spectator Magazine
    - Daily Express
    - The Onion AV Club
    - Metro UK

  new recipes:
    - title: Slate Star Codex
      author: Ned Letcher
    - title: Hurriyet
      author: Adrian Tennessee

- version: 2.31.0
  date: 2015-06-19

  new features:
    - title: "E-book viewer: Make the search engine used for searching for selected text configurable (in the Miscellaneous section of the viewer preferences)"

  bug fixes:
    - title: "E-book viewer: Fix dragging to select text with the mouse causing the page to slide sideways in paged mode, if the mouse leaves the text area"
      tickets: [1464862]

    - title: "E-book viewer: Fix transitioning between full screen mode and normal mode sometimes causing current position to not be preserved"
      tickets: [1466082]

    - title: "AZW3 input: Ignore incorrect text encoding (incorrectly encoded bytes are now replaced by placeholders) instead of erroring out"
      tickets: [1465769]

    - title: "Get books: Update Legimi and CDP store plugins for website changes"

    - title: "Fix Cybook Nolimbook not being detected in Linux and macOS"
      tickets: [1464382]

    - title: "DOCX output: Fix internal hyperlinks being ignored when they point to a HTML file whose <body> element has an id"
      tickets: [1464086]

    - title: "Edit book: Fix groups in replace template being interpreted backwards when search direction is up"

    - title: "Searching: When search as you type is active, do not change automatically change focus to the book list when searching, unless the user presses Enter"
      tickets: [1463042]

    - title: "Font subsetting: Fix subsetting removing some needed ligatures when subsetting some Arabic fonts"

    - title: "Prevent errors when testing email sending even if stderr on the host machine is broken"

  improved recipes:
    - Baltimore Sun
    - El Mercurio Chile
    - Sydney Morning Herald

  new recipes:
    - title: Various Ukranian news sources
      author: rpalyvoda

- version: 2.30.0
  date: 2015-06-05

  new features:
    - title: "An option to auto-convert a book on adding even if it is already in the output format (Preferences->Adding Books)"
      tickets: [1460477]

    - title: "E-book viewer: If there are entries in the Table of Contents that are long enough to be truncated, display the full text in a popup menu when the mouse hovers over the item"
      tickets: [1460093]

    - title: "News download: Add support for turning off SSL certificate verification in individual recipes"

    - title: "Kobo driver: Support for upcoming firmware version 3.16"
      tickets: [1461964]

  bug fixes:
    - title: "DOCX output: Fix aspect ratio of images being distorted when the input document specifies image width but not height or vice-versa"
      tickets: [1455502]

    - title: "DOCX output: Fix extra page breaks being inserted in some situations"
      tickets: [1455502]

    - title: "LIT input: Fix smarten punctuation not working for text (as opposed to HTML) based LIT files"
      tickets: [1460998]

    - title: "EPUB metadata: Fix extraction of cover image from EPUB 3 files that do not use EPUB 2 backward compatible markup and that have incorrect cover page markup as well"
      tickets: [1461321]

    - title: "Book details panel: On Windows use only \\ as a path separator when copying file paths"

    - title: "Edit book: Fix Saved searches panel not working well with very long search/replace expressions"

    - title: "macOS: Fix changing preferences causing 'Email to selected recipients...' appearing multiple times in the Connect/share menu"
      tickets: [1460089]


- version: 2.29.0
  date: 2015-05-29

  new features:
    - title: "Allow opening the full Tag editor dialog directly from the book list by holding down the Shift key while starting an edit of a tag-like field. For example, click on the tags field for a book and press Shift-F2"

    - title: "Tag browser: Allow undoing the deletion of items in the Manage categories window"

    - title: "calibredb add: Allow setting arbitrary identifiers, not just ISBN"
      tickets: [1458620]

    - title: "Add a 'Retry' button to the news download failed error message"
      tickets: [1458076]

  bug fixes:
    - title: "DOCX output: Detect the common idiom of placing centered images as inline images inside a containing centered block and render the resulting image as a floating centered image in the DOCX file"
      tickets: [1455502]

    - title: "DOCX output: Fix incorrect handling of bold/italic in paragraphs where the majority of text is either bold or italic instead of normal"

    - title: "Table of Contents editor: Fix save/load of settings in the XPath wizard not working across restarts"

    - title: "Get books: Update the Kobo Store plugin for website changes"

  improved recipes:
    - Popular Science
    - General Knowledge Today
    - Scientific American
    - Wired Magazine


- version: 2.28.0
  date: 2015-05-15

  new features:
    - title: "Conversion of all e-book formats to Microsoft Word (DOCX) files"
      type: major
      description: "Supports conversion of text styles, images, lists, tables, embedded fonts, etc. Produces DOCX files compatible with Microsoft Word 2007 or newer. Note that this code is very new, so there will likely still be kinks that will be worked out in the coming weeks"

    - title: "Add keyboard shortcuts (Ctrl+Right, Ctrl+Left) to switch between virtual library tabs"
      tickets: [1453497]

    - title: "When sending email using GMX pause for five minutes between books, to prevent GMX from blocking the account. The delay can be configured via Preferences->Tweaks"

  bug fixes:
    - title: "Open with: Fix application icons in XDG_DATA_HOME on Linux not being found and fix unhandled error when choosing non-executable files as applications"

    - title: "AZW3 output: Remove duplicate anchors to workaround some Kindle renderers using the last occurrence of an anchor as the target instead of the first"
      tickets: [1454199]

    - title: "Fix language definition on body tag being ignored during conversion"

    - title: "Edit book: When importing multiple files into the book, import them in the order sorted by their filenames instead of in random order"

    - title: "E-book viewer: Fix print to pdf not working on some Windows systems with non-ASCII usernames and non-UTF-8 system locales. Also make the print to pdf dialog a little easier to use"

    - title: "Edit book: Fix ToC editor window not remembering its last used size"

  improved recipes:
    - Field and Stream
    - Linux Magazine
    - Brand Eins
    - Courrier International
    - Wired Magazine
    - The Onion


- version: 2.27.0
  date: 2015-05-01

  new features:
    - title: "Edit metadata dialog: Add a clear button for the publisher"
      tickets: [1449105]

    - title: "DOCX input: Add option to not insert page breaks between endnotes"
      tickets: [1448433]

    - title: "calibredb list: Allow outputting the book languages as well"
      tickets: [1445853]

    - title: "Italian translation of Quick Start Guide"

    - title: "Embed metadata: When embedding metadata fails for some books, add an option to show the failed books in the book list"
      tickets: [1449076]

    - title: "Animate the main toolbar when a device is connected/disconnected, to indicate that the contents of the toolbar have changed"

  bug fixes:
    - title: "E-book viewer: When printing, print to a PDF file instead of directly to the printer. This fixes printing not working on some systems"
      tickets: [1448330]

    - title: "AZW3 input: Handle KindleGen produced AZW3 files that do not use normal HTML anchors for linking"

    - title: "Fix too many open files errors that could occur in a few places on macOS"

    - title: "Do not allow user to hide all columns in book list via the context menu, as restoring them becomes difficult"

- version: 2.26.0
  date: 2015-04-24

  new features:
    - title: "Driver for the soon to be released Kobo Glo HD"

  bug fixes:
    - title: "Do not use a separate process to draw the splash screen. This might fix the issue of calibre randomly freezing on startup on a few Windows systems"

    - title: "MOBI ouput: Fix: First-letter applied to elements containing a comment causing conversion to fail"

    - title: "Properly display names of libraries containing the ampersand character"
      tickets: [1447188]

    - title: "When sorting filenames in comics treat the file extension as a secondary sort key. Fixes xyz.jpg sorting after xyz_1.jpg"

    - title: "Fix a regression in 2.25 that broke the search & replace wizard in the conversion dialog when converting a book with multiple formats"

    - title: "Content server: Fix errors when library contains enough virtual libraries to cause grouping"
      tickets: [1446282]

    - title: "Manage tags dialog: Fix setting a tag to empty causes an unhandled error"
      tickets: [1446318]

    - title: "E-book viewer: Fix a regression that caused the viewer to occasionally skip the last page in a chapter when displaying more than one pages per screen and scrolling by screen"

    - title: "Edit book: Fix open OPF file not being refreshed when deleting items from the file browser"
      tickets: [1445634]

  improved recipes:
    - WirtschaftsWoche Online
    - Wired
    - CNN

  new recipes:
    - title: Discover Magazine Monthly
      author: Michael Marotta

- version: 2.25.0
  date: 2015-04-17

  new features:
    - title: "Edit book: Make embedding fonts using the manage fonts dialog easier. You can now double click on a font family to see what faces for that family area available on your computer and install new fonts directly from the dialog"

    - title: "Book details panel: Allow deleting tags/series/publisher/etc. by right clicking on the link in the book details panel"
      tickets: [1442925]

    - title: "E-book viewer: Allow expanding/collapsing all items in the Table of Contents view by right clicking"

    - title: "When using the View specific format action add an 'Open with' button to choose a specific program to view the specified format"

    - title: "Fetch news: Add API to allow recipe writers to easily resolve internal links to point to the downloaded versions of articles"

    - title: "DOCX input: Add support for DOCX files created by Word 2013 in 'Strict' mode"

    - title: "When getting cover from comic files, use smart filename sorting to find the first filename, recognizing numbers inside the filenames"

  bug fixes:
    - title: "E-book viewer: When displaying multiple pages per screen fix whole screen scrolling so that it works as expected even at the end of the file, when their might be fewer pages left than would fill the screen"

    - title: "DOCX input: Automatically resize large images used as bullets in lists, to compensate for the fact that HTML renderers do not do this"

    - title: "Book list: Prevent Yes/No columns from making the minimum row height too large"

    - title: "Template language: Fix raw_field() function returning incorrect values for lists"

    - title: "Edit book: Fix book locale changing when OPF edited if OPF contains a country code in addition to a language code"

    - title: "Edit book: Fix escaped HTML tags in the comments metadata being reported as mis-spelled words"
      tickets: [1441925]

    - title: "Edit book: Fix regression that caused copying of non-breaking spaces to not work when using the keyboard shortcuts"

    - title: "Open with: Fix open with not working for programs from the Microsoft Office suite"

  improved recipes:
    - Die Zeit
    - NZZ Webpaper
    - Arcamax

  new recipes:
    - title: MIT Technology Review Magazine
      author: Michael Marotta

    - title: The Codeless Code
      author: April King

- version: 2.24.0
  date: 2015-04-10

  new features:
    - title: "E-book viewer: Add an option to not save the bookmarks inside EPUB files, under the Miscellaneous section of the viewer preferences"

    - title: "Manage User categories: Allow restricting the visible items to only those present in the current Virtual Library (if any)"

    - title: "Book details panel: Allow copying full path to e-book files by right clicking on the format link"
      tickets: [1437756]

  bug fixes:
    - title: "Edit book: Fix GIF format images being corrupted when using the builtin image editor to make changes to them"
      tickets: [1440398]

    - title: "Edit book: When dragging and dropping files to re-order them in the file browser, fix the final order being dependent on the order the files were selected in"
      tickets: [1440598]

    - title: "Conversion: Fix error when converting a document that contains an invalid function based CSS selector without parentheses"
      tickets: [1440278]

    - title: "Edit book: Fix regression that caused pressing Alt+X to type unicode characters to not work"

    - title: "Device view: Preserve position in list of books when deleting books from the device view"

    - title: "Make the context menu for the book details popup window work the same way as for the book details panel"

    - title: "Get books: Update Amazon store plugin for website changes"

    - title: "PDF metadata: When choosing between reading metadata from the Info dict and the XMP block, consider both the MetadataData and the ModifyDate in the XMP block, since there exist PDF metadata writing tools that update one and not the other"
      tickets: [1440304]

    - title: "Fix a regression that caused e-book viewer to remember the state of the Table of Contents panel when quitting on macOS"
      tickets: [1440444]

    - title: "Prevent Enter key on Manage authors/tags/etc. dialogs from closing the dialog"
      tickets: [1440146]

  improved recipes:
    - Le Temps
    - United Daily
    - Liberty Times
    - Apple Daily
    - China Times
    - House News
    - Providence Journal
    - Harvard Business Review

- version: 2.23.0
  date: 2015-04-03

  new features:
    - title: "Allow adding an empty e-book in various formats to existing book records by right clicking the Add books button"

    - title: "Add ability to create additional empty formats to the 'Add empty book' command"

    - title: "News download: Add API to cleanly abort the download of an article during the preprocess stage based on the article's contents"

    - title: "Update the version of Qt bundled with calibre to 5.4.1. This fixes various minor bugs, most notably, improving text rendering on Linux"

  bug fixes:
    - title: "MOBI input: Fix links not working in viewer for MOBI files that contain anchors placed on linebreak elements"
      tickets: [1439450]

    - title: "Book details panel: Fix copying path link by right clicking on it not working"
      tickets: [1437756]

    - title: "Fix a regression that caused importing of a single book from a directory to fail if the directory has no e-book files in it"

    - title: "Column icons: Fix apostrophes in icon filenames causing errors"
      tickets: [1436690]

    - title: "Edit book: Fix a regression that caused Remove unused CSS to fail on invalid CSS selectors, instead of ignoring them"

    - title: "Open with: Fix open with failing to get list of default programs on Windows if the registry contains missing ProgIDs"
      tickets: [1434990]

  improved recipes:
    - Esquire
    - Courrier International
    - CNET
    - Tagesschau

- version: 2.22.0
  date: 2015-03-20

  new features:
    - title: "Book list: When editing data in the book list directly, expand the editor widget to use all available width if the data does not fit inside the current column width"

    - title: "Edit book: When re-opening a previously edited book, restore all open files and the cursor position. Can be disabled in Preferences->Main window"

    - title: "Advanced search builder: Allow using days/weeks/months/years when building a date based search with number of days ago"
      tickets: [1431695]

    - title: "Amazon metadata download: Speed-up metadata download from Amazon.com when an ASIN is specified by trying the product page directly first instead of running a search"

    - title: "Implement updating metadata in DOCX files"

  bug fixes:
    - title: "ODT input: Add support for intra-document cross-references"
      tickets: [1429271]

    - title: "PDF output: Fix incorrect encoding of ASCII control characters and some Chines characters in metadata and Table of Contents strings"
      tickets: [1433848]

    - title: "Amazon metadata download: Work around Amazon server problems where it does not return Kindle Editions in search results when not logged in"
      tickets: [1433125]

    - title: "Fix Manage authors dialog causing current search in the book list to be cleared"
      tickets: [1432324]

    - title: "Conversion: Fix a regression in 2.21 that caused conversion to fail for books with invalid pseudo-class CSS selectors"
      tickets: [1432267]

    - title: "Content server: Fix OPDS categories not showing books for composite column categories if the column contains a colon"

    - title: "Single convert dialog: Only write metadata updates if metadata actually changed. Also show a nicer error message when a file is locked by another process"

    - title: "Open with: Fix error when scanning for default programs on Windows for some file types"

    - title: "Edit book: Fix Preview panel sometimes not working when opening multiple HTML files one after the other very quickly"

  improved recipes:
    - Wired Daily

- version: 2.21.0
  date: 2015-03-13

  new features:
    - title: "Allow opening e-book files and covers in external applications by simply right clicking on them in the Book details panel"
      type: major
      description: "Now, you can right click on an e-book format or the cover in the Book details panel, and open it with any application installed on your computer. calibre will automatically present you with a list of application capable of opening the file. Simply choose one, or if your particular application is not auto-detected, you can browse for it manually"

    - title: "Tag browser: Make rename and delete for items in the Tag browser restrict themselves to the current Virtual library (if any). There is also an additional menu entry you can use to rename and delete across all books while in a Virtual library"

    - title: "Conversion: Use a new (written from scratch) implementation of CSS Level 3 selectors that fixes various bugs in handling of the more advanced/uncommon CSS selectors such as nth-last-child()"

    - title: "Edit book: Allow restoring of disabled confirmation prompts in preferences and add a confirmation when removing Saved searches"

    - title: "Edit ToC button: Remember the last used e-book formats"

  bug fixes:
    - title: "E-book viewer: Fix regression that prevented pasting of text with formatting from the viewer"
      tickets: [1428018]

    - title: "Table of Contents editor: Fix selecting a location inside a file and then clicking on another file causes the previous location to be used in the new file"
      tickets: [1428212]

    - title: "DOCX input: Fix incorrect bold font weight being used for heading styles even if the style definition does not specify bold"
      tickets: [1430831]

    - title: "AZW3 input: Fix a bug that prevented conversion of AZW3 files that contained an empty CSS media block"
      tickets: [1426220]

    - title: "PDF output: Fix incorrect rendering of text in elements that use font-variant:small-caps and also have children"
      tickets: [1425094]

    - title: "Get books: Update Amazon Europe, Empik and CDP store plugins"

    - title: "PDF output: Fix incorrect conversion of source document that specify dir='rtl' on the root element"
      tickets: [1429292]

    - title: "PDF output: Ignore unparseable links instead of aborting the conversion on them"
      tickets: [1429282]

    - title: "Fix reading metadata from filenames tester not working for dates before 1900"
      tickets: [1424607]

    - title: "Linux binary install: Fix SSL CA certificates not being detected on Fedora based distributions"

    - title: "Books list: Fix column alignment incorrectly propagating when changing libraries"

    - title: "FB2 input: Do not put a border around images"

    - title: "Fixes for various incompatibilities with (Py)Qt 5.4.1 which is used by some calibre distro packages on Linux"

    - title: "Fix error when running calibredb backup_metadata on a library that contains book records with no path information"

    - title: "Edit book: Fix extra search being hidden when removing a Saved search"

    - title: "Fix a regression in 2.20 that prevented some changes to per-library preferences from being saved"

    - title: "Linux installer: Do not register application/octet-stream as one of the mimetypes calibre can handle"

  improved recipes:
    - Spektrum der Wissenschaft
    - New Musical Express
    - The Daily Mirror

  new recipes:
    - title: Pando Daily
      author: Darko Miletic

- version: 2.20.0
  date: 2015-02-20

  new features:
    - title: "ODT input: Add backlinks for footnotes/endnotes and improve their formatting"
      tickets: [1421056]

    - title: "Windows: When running on Windows 8 and newer register with default programs so that users can more easily select calibre or its viewer/editor as the default program to launch e-book files"
      tickets: [1422248]

    - title: "Make publishers in the book details panel clickable"
      tickets: [1419313]

    - title: "Edit book Spell check: For mis-spelled words of the form one:two offer one: two as a suggested correction"
      tickets: [1422133]

  bug fixes:
    - title: "Fix a regression that caused incorrect results when searching on numeric or date fields with relational operators"
      tickets: [1423390]

    - title: "DOCX input: Fix regression in 2.19 that broke handling of text with leading or trailing non-breaking spaces/en-spaces/quad-spaces"
      tickets: [1422844]

    - title: "Amazon metadata download: Update plugin for website changes to Amazon Brazil"
      tickets: [1420629]

    - title: "E-book viewer: Fix footnote popup window not displaying entire footnote if footnote contains element with page-break-after set"

    - title: "Edit book: Reports tool: Fix double clicking on an unused image causing an error"

    - title: "Tag browser: Fix incorrect grouping of words starting with graphemes, such as ash"
      tickets: [1422116]

    - title: "Conversion: Ignore incorrectly URL encoded links instead of erroring out on them"
      tickets: [1421996]

    - title: "E-book viewer: Remove soft-hyphens when copying text to clipboard"

  improved recipes:
    - aktualne.cz


- version: 2.19.0
  date: 2015-02-06

  new features:
    - title: "Quick view window: Allow the Quickview window to be docked into the main calibre window"
      tickets: [1415714]

    - title: "Add empty book: Allow setting the title as well as the author and series for the added empty book records"

    - title: "Windows driver for Grammata Papyre 602"
      tickets: [1418207]

    - title: "Edit book: Add an option to turn off auto-completion of closing tags"

    - title: "Allow adding a description for custom columns"
      tickets: [1417219]

    - title: "Book details panel: Allow any identifier of the form URL+number to become a clickable link. For example: URL1:http://example.com"

  bug fixes:
    - title: "Conversion: Convert entities that reference non-BMP unicode codepoints on Windows and macOS correctly. Linux was not affected by this bug"
      tickets: [1417327]

    - title: "Edit book: Do not auto-complete the closing tag when typing the / key inside an existing tag"
      tickets: [1417700]

    - title: "Fix Booken Lev e-book reader not being detected in macOS and Linux"
      tickets: [1417325]

    - title: "DOCX input: Change handling of sequences of space characters to more closely follow Microsoft Word"

    - title: "Edit book: Fix Table of Contents editor not remembering its saved state across calibre sessions"

    - title: "Edit book: Disallow drag and drop of documents onto the preview panel to workaround crashing bug in Qt"
      tickets: [1416752]

    - title: "E-book viewer: Fix current page not being preserved when opening and then immediately closing the footnote window"
      tickets: [1416526]

    - title: "PDF output: Fix incorrect encoding for some Chinese characters in the PDF Outline (Table of Contents)"
      tickets: [1416222]

  improved recipes:
    - FAZ.net
    - Indian Express
    - CNN

- version: 2.18.0
  date: 2015-01-30

  new features:
    - title: "Edit book: Add 'Style classes' and 'Links' report pages to the Reports tool"

    - title: "Tag browser: Allow expanding all children of a node by right clicking and choosing 'Expand all'"
      tickets: [1414315]

    - title: "Preferences: Re-arrange the controls to avoid needing to move the mouse from the top to the bottom of the dialog when closing the dialog after making some changes"

  bug fixes:
    - title: "Save to Disk: Fix a bug where when multiple books are being saved to disk, if the save to disk template results in identical filenames, the filenames were not being properly disambiguated"

    - title: "Preferences: Use a dialog instead of a main window to workaround Qt's poor handling of full screen mode on macOS Yosemite"
      tickets: [1414497]

  improved recipes:
    - Al Jazeera in English

- version: 2.17.0
  date: 2015-01-23

  new features:
    - title: "Edit book: A new reports tool that shows a summary of files, images, words, characters and styles used in the book"
      description: "The reports tool is a great way to get an overview of the different parts of your book. Every line in the report is hot-linked, double clicking it jumps to the places in the book where that item is used"
      type: major

    - title: "Edit book: Allow adding the 'Manage Snippets' action to the toolbar, for easy access"

  bug fixes:
    - title: "Update Ozon.ru metadata download plugin for website changes"
      tickets: [1407265]

    - title: "E-book viewer: Fix regression in 'flow' mode that caused horizontal scrollbar to be rendered as vertical"
      tickets: [1409916]

    - title: "Fix a regression that prevented adding of books from sub-folders if the folder contained only an OPF file and no actual e-book files"
      tickets: [1411240]

  improved recipes:
    - Salon.com
    - The Onion
    - Haaretz
    - Jot Down
    - Le Monde Diplomatique
    - tyzden
    - The AJC

  new recipes:
    - title: TheAtlantic.com
      author: ebrandon

    - title: The Conversation
      author: Krittika Goyal

    - title: Apple Daily (TW)
      author: Yulun Shih

- version: 2.16.0
  date: 2015-01-10

  new features:
    - title: "Edit book: Add support for snippets -- small pieces of text that are often re-used"
      description: "You can now create your own snippets and insert them into the text with only a few keystrokes. The snippets include support for placeholders that you can jump between. See https://manual.calibre-ebook.com/snippets.html for details"
      type: major

  bug fixes:
    - title: "Edit book: When importing files and the book has an orphaned entry in the manifest for that file, but the file itself is not present, rename the file instead of erroring out"
      tickets: [1407860]

    - title: "Book details panel: Fix author links with URL schemes other than http or file preventing context menu from working"
      tickets: [1408174]

    - title: "PDF output: Make the minimum height for headers and footers scale with the base font size"

    - title: "Fix a typo that prevented the Cybook Muse from being detected on some computers"
      tickets: [1407435]

    - title: "Fix regression in 2.15 that broke calibre on macOS 10.7 and 10.8"
      tickets: [1407102]

  improved recipes:
    - Various updated Turkish news sources
    - tyzden
    - Sueddeutsche Zeitung

  new recipes:
    - title: Ajans Firat and Edebiyat Haber
      author: asalet_r

- version: 2.15.0
  date: 2015-01-02

  new features:
    - title: "Edit book: Add auto-completion for links"
      description: "Now as you type the filename in href or src attributes, a popup with possible completions is displayed. See https://manual.calibre-ebook.com/edit.html#auto-complete for details"
      type: major

    - title: "Edit book Function mode: Add builtin functions to change case of text, ignoring HTML tags in the matched text"

    - title: "Edit book - Check Book: Allow auto-fixing of file not in spine errors"

    - title: "Driver for Papyre 624 ml"
      tickets: [1405901]

    - title: "Conversion: Convert images encoded as data URIs in the input document into normal images, as some e-book reader software cannot handle data URIs"
      tickets: [1405803]

  bug fixes:
    - title: "AZW3 input: Handle AZW3 files that contain Amazon specific CSS media queries"
      tickets: [1406708]

    - title: "Fix regression that broke the markdown-calibre command"

    - title: "Edit book - Show what changed: Fix scrollbar sometimes not visible if the differences contain a few, very long lines. Also fix the line numbers being partially obscured on some systems (depending on the font used)"
      tickets: [1406056]

    - title: "Edit book: Fix a regression that caused the Home key to not move to the start of the line on lines containing un-indented tags"

    - title: "Get books: Update the Amazon (US) plugin for website changes"
      tickets: [1406040]

    - title: "MOBI input: Fix incorrect conversion of MOBI files that wrap their content inside <a> anchor tags"
      tickets: [1405858]

- version: 2.14.0
  date: 2014-12-26

  new features:
    - title: "Metadata review dialog: Automatically insert series number when selecting a series from the completion dropdown. Also if the user does not specify a series number, use 1 as the default, instead of not setting the series"
      tickets: [1404692]

  bug fixes:
    - title: "Fix regression that broke error reporting for save to disk for books that contain no formats"
      tickets: [1405674]

    - title: "Metadata download: Fix metadata download not working for titles that contain a apostrophes in languages other than English"
      tickets: [1403677]

    - title: "Fix deleting a book from both the library and the device causing the next selected book to be incorrect, when the library is sorted by the On device column"
      tickets: [1404629]

    - title: "FB2 output: Fix generation of FB2 sections based on a multi-level Table of Contents in the input document"
      tickets: [1393514]

    - title: "Tolino Shine driver: Fix option to swap main memory and SD card not working on macOS"
      tickets: [1404793]

    - title: "FB2 input: Workaround for broken FB2 files produced by convertonlinefree.com"
      tickets: [1404701]

    - title: "macOS: Workaround for macOS installs that have incorrect permissions set on their home directories. calibre will now no longer refuse to start on such machines"

    - title: "MOBI input: Don't crash on corrupted JPG images"
      tickets: [1404590]

    - title: "Fix column icons not displaying for custom comments type columns"
      tickets: [1404234]

    - title: "Metadata review dialog: Show a confirmation for the 'Reject all remaining' button"
      tickets: [1404386]

  improved recipes:
    - Nikkei News

  new recipes:
    - title: OSEL.cz
      author: spacekpe

    - title: Courier Mail
      author: Krittika Goyal

- version: 2.13.0
  date: 2014-12-19

  new features:
    - title: "Driver for the new CYBOOK MUSE e-book reader"
      tickets: [1398672]

    - title: "Edit metadata dialog: Allow editing identifiers in a dedicated window by right clicking on the identifiers edit box"
      tickets: [1400925]

    - title: "Allow generating a cover from metadata by right clicking the cover are in the book details panel also"
      tickets: [1401972]

    - title: "Content server: Serve KEPUB files with the extension .kepub.epub when connecting to the browser on Kobo devices"

    - title: "Kobo driver: Add support for new firmware version 3.12"

    - title: "Edit metadata dialog: Add a keyboard shortcut to swap title and author [Alt+Down]"
      tickets: [1397701]

  bug fixes:
    - title: "Save to disk: Fix a regression that prevented saving of files into the root of a drive on Windows"

    - title: "FB2 input: Add support for FB2 books that incorrectly use the FictionBook 2.1 XML schema"
      tickets: [1401915]

    - title: "Fix command line arguments not being ignored on Windows and Linux when restarting calibre"
      tickets: [1401991]

    - title: "E-book viewer: Fix sorting of bookmarks by position in book not working on Windows and macOS"
      tickets: [1402152]

    - title: "Kobo driver: Fix bookmarks not being deleted from device when deleting books on the device"
      tickets: [1401502]

    - title: "Edit book: Fix auto-complete of closing tag not working when typing the closing tag at just before a word (the word would become the closing tag name)"

    - title: "calibredb: Fix list --for-machine ignoring custom columns"
      tickets: [1401085]

    - title: "Edit book/Book polishing: Fix subsetting of fonts whose @font-face rules use the local() or format() CSS functions not working"

    - title: "Edit book: Fix regression that broke typing of XML entities for ampersand, less-than and greater-than"

    - title: "Edit book: Do not change the current selected text when right clicking on a mis-spelled word"

  improved recipes:
    - The Australian
    - The New Yorker
    - The Guardian
    - Ars Technica


- version: 2.12.0
  date: 2014-11-28

  new features:
    - title: "Edit book: Automatically complete the closing tag in HTML/XML files when typing </"

    - title: "Edit book: Implement auto-indent, now when pressing the Enter key to start a new line, the new line's indentation is automatically created"

    - title: "Driver for the Verso E71b e-book reader"
      tickets: [1395289]

    - title: "Redesigned the 'Add a custom news source' dialog to make it easier to use, with a more powerful python editor"

    - title: "Make translations of the User Manual available in many different languages (fully or partially translated). Click the 'Change language' link in the sidebar of the manual to change the language"

    - title: "Edit book: Search & replace function mode: Add a new function annotation (replace.file_order) to control what order multiple files are processed in, when doing Replace all. See the User Manual for details"

  bug fixes:
    - title: "Get books: Update Woblink store plugin for website changes"

    - title: "Book polishing: Ignore zero byte font files in the e-book instead of erroring out on them when subsetting fonts"
      tickets: [1395694]

    - title: "E-book viewer: Tighten heuristic used to detect footnote links. Do not consider a link that is the only content inside a block level tag as an endnote link, even if it is linked back to from its destination"

    - title: "Update the version of libimobiledevice shipped in the Linux and macOS builds to 1.1.7, should help with some connection issues to Apple devices"

    - title: "PDF output: Add support for font-family aliasing in @font-face rules"
      tickets: [1395176]

  improved recipes:
    - Wall Street Journal
    - New Yorker
    - Le Monde
    - Defense News
    - Digital Journal
    - Cracked.com
    - Boston Globe
    - RealClear Politics
    - EcoGeek
    - The Friday Times


- version: 2.11.0
  date: 2014-11-21

  new features:
    - title: "Edit book: Add a new 'function mode' for the Search and replace tool"
      description: "The function mode allows you to create python functions that run on the results of Search and Replace. This allows you to do arbitrarily powerful text processing. For example, you can automatically fix the case of text, automatically add section number to headings, and so on. For examples and documentation, see: https://manual.calibre-ebook.com/function_mode.html"
      type: major

  bug fixes:
    - title: "DOCX input: Add support for multilingual documents"
      tickets: [1394428]

    - title: "Edit metadata dialog: Fix date fields being displayed in the UTC timezone instead of the local timezone, causing the day to be off by one in some timezones"
      tickets: [1393166]

    - title: "Conversion/Book polishing: Fix ampersands in title/series/publisher/author not being properly escaped"
      tickets: [1393230]

    - title: "Update the bundled version of libimobiledevice on Windows, so that the iOS Reader plugin can connect to iOS 8 devices again"

    - title: "Fix a regression in 2.10 that causes Adding books from sub-folders, one book per folder to incorrectly add OPF files present in the sub-folders as an extra format"
      tickets: [1392864]

    - title: "Fix a regression in 2.10 that caused changes in Preferences->Adding books to not work for the next immediate add"

    - title: "Fix Ctrl-R while in debug mode not restarting in debug mode properly"

    - title: "Fix regression in evaluating composite columns that use other composite columns"

  improved recipes:
    - Nikkei News


- version: 2.10.0
  date: 2014-11-14

  new features:
    - title: "Driver for the PocketBook Lux 2 with latest firmware"
      tickets: [1390720]

    - title: "Review downloaded metadata: Add suggestions for the tags, authors, publishers and series fields. Suggestions will pop-up as you type"
      tickets: [1390887]

    - title: "Add books: Improve performance when adding large numbers of books at once"

    - title: "Add books: Allow adding books from multiple ZIP/RAR archives, each containing many books, by right clicking on the Add books and choosing 'Add from archive'"

    - title: "Metadata download: Prioritize results that have the same language as the current calibre user interface language"

    - title: "Edit book: Make the CSS used for styling the generated HTML Table of Contents user customizable via https://manual.calibre-ebook.com/customize.html#overriding-icons-templates-et-cetera"

  bug fixes:
    - title: "E-book viewer: Fix popup footnotes not working on Windows"

    - title: "Fix saving of searches that use the backslash to escape special characters not working"
      tickets: [1392052]

    - title: "Save to disk: When multiple books end up with the same file name because they have the same metadata, automatically adjust the filename to make it unique"
      tickets: [863472]

    - title: "Fix e-book editor global menu not working on Unity when started from inside calibre"

    - title: "Get books: Update the Amazon European store plugins for website changes"

    - title: "Edit book: Fix handling of XML unsafe characters (like <, > and &) inside <style> tags"

    - title: "Linux: Fix regression on Unity that prevented some keyboard shortcuts from working because of the global menu bar"
      tickets: [1390901]

    - title: "Amazon metadata download: Do not prefer results with an ISBN, since Amazon now lists a large number of ISBN less titles"

    - title: "Amazon metadata download: Fix cover not being found for some books because of a website change at Amazon.com"

    - title: "Conversion: Fix incorrect conversion of east-asian characters in CSS class names"
      tickets: [1390527]

  improved recipes:
    - LWN Weekly
    - Scinexx
    - Ming Pao

  new recipes:
    - title: Various German news sources
      author: Bernd Boehm

    - title: The Daily WTF
      author: Jelle van der Waa

- version: 2.9.0
  date: 2014-11-07

  new features:
    - title: "E-book viewer: Show footnotes in a separate popup window"
      type: major
      description: "Now when you click on a link to a footnote/endnote, the corresponding note is shown in a separate popup window, for convenient reference. Footnote links are recognized using the EPUB 3 footnote markup as well as some heuristics. Any superscript or subscript links are assumed to be footnote links. Any link that links to another file which in turn links back to the original link, is assumed to be an endnote"

    - title: "Cover grid: Improve scroll wheel based scrolling"
      description: 'On Windows and Linux a single "tick" of the wheel now scrolls by about half a row instead of a full screen. On macOS, scrolling is pixel based, so as you scroll faster, more content is scrolled'

    - title: "Get books: Add the Bubok Portugal store"

    - title: "Performance improvement for large libraries that using custom columns built with templates"

    - title: "Review downloaded metadata dialog: Allow merging tags by long clicking the revert button"

  bug fixes:
    - title: "Fix a regression in 2.8 that caused the clear button next to date fields to set the date to Jan 101 instead of undefined"
      tickets: [1388061]

    - title: "Linux: Fix Unity global menu bar stops working after minimizing calibre to the dock or the system tray"
      tickets: [1389404]

    - title: "Sanitize the ImageMagick environment variables before launching external utilities"
      tickets: [1389449]

    - title: "Prevent stale 'On device' info (from the previous connection) from showing during subsequent device connections"

    - title: "Conversion: Add workaround for converting EPUB files with syntactically invalid (probably hand edited) OPF files"
      tickets: [1389188]

    - title: "Fix e-book viewer not displaying cover from HTMLZ files"
      tickets: [1388595]

    - title: "Conversion: Handle input documents with crazy font sizes (1000pt +)"

  improved recipes:
    - Boston Globe
    - Brand Eins

- version: 2.8.0
  date: 2014-10-31

  new features:
    - title: "Linux: Add support for the global menubar in Ubuntu Unity (The menu that is displayed in the top most on screen bar). It now works both with the main calibre program and the e-book editor. You can customize what appears in the menubar via Preferences->Toolbars"

    - title: "Get books: Add a new store, Bubok (bubok.es)"

    - title: "Driver for Tolino Vision 2"
      tickets: [1385904]

    - title: "Review downloaded metadata: Allow merging downloaded and current identifiers by long-clicking the revert button"
      tickets: [1387619]

    - title: "Template language: New function user_categories() to return the list of User categories for a given book (only works in the GUI)"

    - title: "E-book viewer: Add an option to prevent tapping on the page from turning pages"

  bug fixes:
    - title: "Re-enable the system tray icon on Linux. System tray icons now work in any desktop environment that supports the StatusNotifier spec, such as Ubuntu Unity, KDE 4+, GNOME 3, etc"

    - title: "System tray icon: On Windows if the calibre window is minimized, fix clicking on the system tray icon not restoring the window"
      tickets: [1387596]

    - title: "E-book viewer: Clear history when reloading the book, to avoid errors, since the locations pointed to by the history may no longer be valid anyway"

    - title: "Linux: Force use of GNOME button layout for dialogs when running under the GNOME, UNITY or MATE desktop environments"

    - title: "Check book: Silence incorrect warning about guide references to cover image in AZW3 format"

    - title: "Fix text entry widgets' popup completion window not working well with windows on-screen keyboard"
      tickets: [1385586]

    - title: "Edit book: Fix links that are absolute paths causing crashes on Windows"

    - title: "Fix the read metadata from format button in the edit metadata dialog not working for FB2 files"
      tickets: [1385237]

  improved recipes:
    - Tyzden
    - Countryfile.com
    - FAZ net
    - The New Yorker

  new recipes:
    - title: Planet Python and Krebs on security recipe
      author: Jelle van der Waa

- version: 2.7.0
  date: 2014-10-24

  new features:
    - title: "Support for the new Kindle Voyage"

    - title: "The notification for the completion of background jobs, such as bulk metadata download, has been redesigned to not interrupt your work. It now waits in the lower right corner of the main window until you are ready to deal with it"
      tickets: [1382795]

    - title: "Insert metadata as jacket page: Make the invisible tags used for searching across books format better, by giving them their own table row"

    - title: "Book details panel: Show custom column values for numeric columns even when the value is zero"

    - title: "Allow clearing of date and number type fields by right clicking and choosing clear when editing the fields in the book list or edit metadata dialog"

  bug fixes:
    - title: "MOBI/AZW3 output: When converting an EPUB document that specifies an SVG image as its cover image, convert the cover to JPEG as the Kindle cannot handle SVG cover images"
      tickets: [1384375]

    - title: "AZW3 input: Fix crash when processing AZW3 files that contain certain SVG images dies to a bug in ImageMagick"
      tickets: [1384375]

    - title: "Conversion: Ignore un-parseable links when trying to generate ToC from links, instead of aborting the conversion"
      tickets: [1383365]

    - title: "Edit metadata dialog: Fix window title not changing when using the Next/previous buttons if the books being edited have the same title"
      tickets: [1383014]

    - title: "Fix regression in previous release that prevented arrow keys/tab key from working in completion popups on macOS"
      tickets: [1382633]

  improved recipes:
    - Folha de Sao Paolo
    - LWN Weekly

- version: 2.6.0
  date: 2014-10-17

  new features:
    - title: "Catalogs: CSV output: Allow changing the order of fields in the generated CSV catalog by using drag and drop to re-arrange the fields in the create catalog dialog"
      tickets: [1379048]

    - title: "Edit metadata dialog: When editing metadata individually for multiple books, popup a confirmation if the user clicks OK before finishing the editing of all the books"
      tickets: [1378072]

    - title: "Allow configuring a keyboard shortcut to toggle highlighting of search results via Preferences->Keyboard (under Miscellaneous)"
      tickets: [1380528]

    - title: "Edit book: Saved searches window: Remember the last used values for where to search and search direction"

    - title: "E-book viewer: Allow right clicking on the toolbar buttons to popup the optional menus, useful when using the viewer on a touch screen"
      tickets: [1380359]

    - title: "E-book viewer: Add a keyboard shortcut to toggle the Table of Contents [Ctrl+T]"

    - title: "Performance improvement when renaming/deleting large numbers of items via the Manage Tags/Series/Publishers/etc dialogs"

    - title: "Kobo driver: Update to support soon to be released firmware update from Kobo"

  bug fixes:
    - title: "Amazon metadata download: Update the Amazon metadata download plugin to handle changes to the Amazon.com website"
      tickets: [1379305]

    - title: "AZW3 output: Ignore invalid attribute names in the input document rather than aborting the conversion on them"

    - title: "Book details panel: Fix custom columns built from other columns with tag like values not clickable in the book details panel"
      tickets: [1381323]

    - title: "Edit book: Fix changing the editor undo/redo keyboard shortcuts not preventing the old shortcuts from working"

    - title: "CSV catalogs: Output all custom date time columns in the local timezone to match the format for builtin columns"

    - title: "E-book viewer: When looking up words in the dictionary for a book that has no language set, use the current calibre interface language"

    - title: "Fix comments editor widget in the edit metadata dialog swallowing Tab key presses, preventing the use of the keyboard to move between widgets. You can use Ctrl+Tab to insert literal tabs"

    - title: "macOS: Workaround for regression in Qt 5 that causes pressing the Esc key to close the entire window instead of the current completion popup"

    - title: "Fix Advanced search dialog not being sized correctly if the user selects a larger than normal interface font"
      tickets: [1378045]

    - title: "E-book viewer: Fix page turning by clicking in the margins in full screen mode (when displaying more than one page per screen) not working because of a Qt 5 behavior change"

  improved recipes:
    - nrcnext
    - Wall Street Journal
    - Smithsonian Magazine
    - Sueddeutsche Zeitung mobil

- version: 2.5.0
  date: 2014-10-03

  new features:
    - title: "E-book viewer: Allow changing the website that is used as a dictionary for looking up words in the viewer. Click the Preferences button in the viewer and choose the dictionaries tab to customize the website"

    - title: "Edit book/Book polishing: When embedding fonts or subsetting embedded fonts, handle the :first-letter and :first-line pseudo-element style rules"
      tickets: [1373649]

    - title: "Windows driver for Trekstor Pyrus 2 LED"
      tickets: [1376018]

  bug fixes:
    - title: "Fix a typo preventing calibre from recognizing the new Kobo Aura H2O"

    - title: "Edit book: Spell check: Fix replaced words coming back into the list when toggling the Show only misspelled words setting"

    - title: "Edit book: Spell check: Fix replacing a word with multiple words causing the replacements to show up erroneously in the list of misspelled words"
      tickets: [1370294]

    - title: "Edit book: Fix leading or trailing hyphens on words being ignored when Spell checking"
      tickets: [1370288]

    - title: "E-book viewer: Fix a regression, caused by a Qt 5 behavior change, that caused incorrect colors to be shown when viewing MOBI files that use CSS 3 color specifications internally"

    - title: "MOBI output: Handle input documents that use CSS 3 syntax for colors by converting the color to the #RRGGBB format required for MOBI"

    - title: "Tag browser: Fix drag and drop of books onto a language not setting the language"
      tickets: [1373504]

    - title: "Tag browser: When renaming an item that is currently being searched for, remove the search indicator, as the search will no longer match the renamed item"
      tickets: [1374624]

    - title: "Bulk metadata edit: Fix getting cover from EPUB files that have no cover image by rendering the first page as the cover not working"
      tickets: [1374243]

    - title: "Custom cover generation: Fix disabled color schemes not being saved"
      tickets: [1374337]

    - title: "Wireless device driver: Fix a regression in 2.4 that caused book matching to run slowly when connecting to Calibre Companion"

  improved recipes:
    - Sueddeutsche Zeitung
    - The Hindu
    - Carta

- version: 2.4.0
  date: 2014-09-25

  new features:
    - title: "An all new random cover generation algorithm, which generates covers using many different color schemes and cover styles"
      description: "Now when you click the Generate cover button in the Edit Metadata dialog a cover based on the book metadata is generated using random colors and styles. You can customize the random cover generation by long clicking the Generate Cover button, which will popup a dialog where you can create new color schemes and customize other aspects of the generated cover as well"
      type: major

    - title: "Edit book: Redesign the Saved searches pop-up as a dockable window. Editing Saved searches now happens inline and the global search/replace keyboard shortcuts work in the Saved searches window"

    - title: "Edit book: Change the text of the 'Mark selected text' menu entry depending on whether it will mark or unmark the text"

    - title: 'Edit metadata dialog: Allow undoing a metadata download by long-clicking the Download metadata button and choosing "Undo last metadata download"'

    - title: "Edit metadata dialog: Allow undoing the changes to individual fields by right clicking on the field and selecting Undo after a metadata download"
      tickets: [1223367]

    - title: 'Download metadata dialog: Allow using Enter key to select cover and left/right keys to move between metadata results'
      tickets: [1369178]

    - title: 'Fix the row numbers in the book list remaining wide when switching libraries if some books were marked before the switch'
      tickets: [1369152]

    - title: 'Fix keyboard focus not going to cover grid after doing a search'
      tickets: [1369160]

    - title: 'DOCX input: Support for the keepNext paragraph property to keep successive paragraphs on the same page'

    - title: 'Template language: New template functions: raw_list() to return the items in a list such as tags without any sorting/formatting applied to them; author_sorts() to return the author sort strings from the authors table for the authors in the book'

  bug fixes:
    - title: "Fix a regression in 2.3 that broke creation of collections on the device when metadata management was set to manual"
      tickets: [1371976]

    - title: "E-book viewer: Fix displaying multiple pages per screen not working in calibre 2.x with some books, due to a change in Qt 5"
      tickets: [1372066]

    - title: "E-book viewer: Fix unintuitive behavior of back and forward buttons when going all the way back to the first item in the history"
      tickets: [1367992 ]

    - title: "Conversion: Do not allow default (user-agent) style rules to ever override style rules defined in the input document, regardless of CSS selector specificity"
      tickets: [1369753]

    - title: "Workaround for Qt 5 regression that broke selecting multiple icons in Preferences->Column icon rules"

    - title: "Fix tags with angle brackets not being displayed in the Book details panel"

  improved recipes:
    - Today's Zaman
    - Wall Street Journal
    - High Country News

  new recipes:
    - title: Hurriyet Daily News and Al Monitor
      author: spswerling

    - title: VICE News
      author: Adrian Tennessee

    - title: Jagran Josh
      author: Krittika Goyal

- version: 2.3.0
  date: 2014-09-11

  new features:
    - title: "Cover grid: Dynamically adjust the size of the in memory cover thumbnail cache based on the window size to ensure flicker free rendering even on very large screens"
      tickets: [1367211]

    - title: "Template tester: Remember last used template"

    - title: "Get books: When downloading books show a popup message telling the user that the books will be added to the calibre library automatically, to help new users understand what is happening. The popup message can be disabled"
    - title: "E-book viewer: Try to detect when a chapter has a page break before the start of the chapter's text resulting in a leading blank page and override the page break"
      tickets: [1366074]

  bug fixes:
    - title: "Edit metadata dialog: Fix the author sort field not being marked red initially when the author sort does not match the author due to a Qt 5 behavior change"
      tickets: [1367943]

    - title: "macOS: Fix restarting of calibre not working if calibre.app is placed in a location with spaces in the path"

    - title: "Fix regression that caused calibre running in debug mode on macOS to not have a menubar or dock icon"

    - title: "Get books: Fix downloading e-books from Project Gutenberg via the builtin browser not working because of changes to the Project Gutenberg website"
      tickets: [1366240]

    - title: "Get books: Update Gutenberg plugin for changes to the Project Gutenberg website"
      tickets: [1366245]

  improved recipes:
    - Strategy+Business
    - Dawn
    - American Thinker
    - Anchorage Daily News
    - Financial Times

- version: 2.2.0
  date: 2014-09-05

  new features:
    - title: "Kindle driver: Add option to not overwrite existing page number (apnx) files on the device when sending books to the device"

    - title: "Kindle driver: Add option to allow customization of the page number (apnx) generation algorithm based on values in a custom column"

    - title: "Metadata jacket: Allow customizing the jacket template to show the tags in alphabetical order"

    - title: "View specific format window: If a conversion finishes in the background making a new format available, update the window"
      tickets: [1363416]

    - title: "E-book viewer: Automatically hide the mouse cursor if the mouse has not been used for a few seconds. This prevents the mouse cursor from obscuring text underneath it. The cursor will reappear automatically when you move the mouse"

    - title: "Driver for SurfPad 3"
      tickets: [1363025]

  bug fixes:
    - title: "Conversion: Fix incorrect conversion of CSS when the input document uses the same CSS class name in both upper and lower case"
      tickets: [1328552]

    - title: "Workaround for Qt 5 behavior change on macOS which prevented error handling during startup on macOS to not work"

    - title: "DOCX input: Fix non-breaking hyphens being ignored"

    - title: "Workaround for Qt 5 bug that causes text copied to the clipboard to be lost when quitting the viewer on Windows"

    - title: "When detecting the encoding of HTML documents, if the document contains multiple charset declarations, prefer the HTML 5 syntax to the HTML 4 syntax"
      tickets: [1364961]

    - title: "E-book viewer: Fix text not being reflowed when resizing the viewer window and only the height changes"

    - title: "Fix merging of book records not working correctly for custom columns of type text with fixed set of permitted values. Null values were incorrectly overwriting non-null values"

    - title: "Creation of custom news sources failing on a computer on which no custom news sources have been previously created"
      tickets: [1363666]

    - title: "Workaround for Qt 5 on Windows bug that makes the selected indication for items in any list/table disappear when the widget loses focus"
      tickets: [1363420]

    - title: "Fix regression in 2.1 that prevented the saved column layout from being applied"
      tickets: [1363470]

    - title: "Edit book: Fix the Check Book tool leaking threads"

    - title: "Edit book: Fix editor hanging when quitting during a background save operation and the save operation completes before the warning dialog is dismissed"
      tickets: [1363122]

    - title: "Fix a regression in calibre 2.0 that caused setting the value of a custom number column to zero via the book list to clear the field instead"
      tickets: [1363076]

    - title: "Check Book: Fix an error caused by empty style tags when auto-renaming mismatched font names"
      tickets: [1363028]

    - title: "When using the Embed metadata or Polish books tools to update metadata, fix custom columns values not being cleared in the book file even if they have been cleared in calibre"

  improved recipes:
    - Common Dreams
    - LA Times
    - Spektrum der Wissenschaft
    - cracked.com

  new recipes:
    - title: The Hollywood Reporter
      author: Darko Miletic

- version: 2.1.0
  date: 2014-08-29

  new features:
    - title: "Prevent calibre from installing or running on Windows XP as there have been many reports of Qt 5 crashing on Windows XP and Windows XP is now no longer supported by Microsoft. If you are on Windows XP, please stay with calibre 1.48 until you are ready to upgrade your Windows. Apologies for the inconvenience"

    - title: "Kobo driver: Add support for new Kobo Aura H2O and firmware 3.8.0"

    - title: "Driver for HTC C"
      tickets: [1360678]

    - title: "Add a new tool to easily test templates. Go to Preferences->Toolbars to add the tool to one of the calibre toolbars"
      tickets: [1360550]

    - title: "EPUB and MOBI catalog generation: Allow using the full template language including all custom columns"

  bug fixes:
    - title: "E-book viewer: Fix soft-hyphens causing rendering artifacts with some fonts due to a bug in Qt 5"

    - title: "macOS: Workaround for Qt 5 bug that causes the popup menu on the author to author sort button in the edit metadata dialog to not respond if the mouse button if not released once before clicking menu entries"
      tickets: [1362338]

    - title: "Book list: Fix Ctrl+Home/End not selecting the first/last book"

    - title: "PDF output: Fix header and footer templates not working in calibre 2.0"
      tickets: [1361483]

    - title: "macOS: Workaround for Qt 5 bug that caused many keyboard shortcuts to not work in macOS"

    - title: "Workaround for Qt 5 regression causing custom colors in color chooser dialogs to not be remembered between calibre sessions"

    - title: "Conversion: Fix error when converting EPUB/HTML files that contain invalid margin or padding declarations"
      tickets: [1360842]

    - title: "Fix for calibre 2.0 crashing on startup on some Linux systems when used with --detach"

    - title: "E-book viewer: When right clicking on an image to view it in its own popup window, fix the rotate button not working correctly with the zoom buttons"

    - title: "Workaround for Qt 5 bug causing crash when running jobs (conversion to PDF or MOBI; reading metadata from an EPUB without a cover) that require Qt WebKit on Ubuntu"
      tickets: [1360693]

    - title: "macOS: Fix background jobs stealing input focus if they require the use of Qt WebKit"

    - title: "Preferences->Metadata plugboards: Show plugboards for disabled devices and formats whose metadata writer plugins have been disabled"
      tickets: [1360766]

    - title: "Fix calibre 2.0 not using system color scheme on Windows and macOS"

    - title: "Fix regression in calibre 2.0 that caused crashes when using drag and drop to re-order virtual library tabs"

    - title: "Linux: Disable the optional system tray icon because of bugs in the system tray icon implementation in Qt 5 on Linux"
      tickets: [1360652]

    - title: "E-book viewer: Fix navigating to a bookmark not updating the displayed page number"
      tickets: [1360621]

    - title: "Fix the 'unified title and toolbar on macOS' tweak causing calibre to fail to work because of a bug in PyQt5"

    - title: "E-book viewer: Fix a regression in 2.0 that changed the speed of scrolling with the mouse wheel in flow mode"

    - title: "Edit book: Workaround for regression in Qt 5 that causes typing the Cmd+some letter to generate text in the editor instead of being ignored"

    - title: "Book polishing: Fix EPUB files with corrupted ZIP central directories not working and leaving behind detritus in the current working directory"
      tickets: [1360385]

    - title: "Edit book: Workaround for Qt 5 regression that caused the 'See what changed' tool to freeze the editor when closing the window showing the changes"

    - title: "Fix regression in 2.0 that broke viewing of LRF format e-books"
      tickets: [1360332]

    - title: "Fix for a Qt 5 regression that caused the Copy to library right click menu to be empty on macOS"
      tickets: [1360069]


- version: 2.0.0
  date: 2014-08-21

  new features:
    - title: "For a summary of the major changes in calibre between 1.0 and 2.0, see https://calibre-ebook.com/new-in/eleven"
      type: major

    - title: "Add support for MTP devices (Android phones/tablets) on macOS"

    - title: "Update the version of Qt used by calibre to Qt 5. This fixes various longstanding bugs in calibre that were caused by bugs in Qt 4"

    - title: "Edit book: Make the edit saved search/add saved search popup window non-modal"
      tickets: [1354785]

    - title: "Tag browser: Show format specific icons for the format entries in the Tag browser"

    - title: "Library check: Add buttons to conveniently mark all fixable/deletable items"
      tickets: [1353954]

  bug fixes:
    - title: "E-book viewer: Reloading the book now re-opens it at the current position even if the option to remember position when quitting is turned off"

    - title: "E-book viewer: Remove extra spacing between document and scrollbars.  This is particularly noticeable when using a dark theme for the viewer"

    - title: "PDF output: Fix balanced parentheses in the text of items in the Table of Contents not being rendered properly by some PDF viewers"
      tickets: [1358443]

    - title: "Edit book: Abort terminal save on save error instead of quitting editor"

    - title: "Get books: Update the Project Gutenberg plugin for website changes"

    - title: "Plugin loading: When multiple plugin classes are present in the __init__.py namespace, use the one with the qualified name that has the least components"

    - title: "Edit book: Prevent long saved searches from making the Saved search dialog too wide"

    - title: "Comic input: Sort pages placed in sub-folders correctly (as long as all pages have the same number of parent folders)"

    - title: "Conversion: Fix the word @page in a comment inside a stylesheet with no following {} causing the rest of the stylesheet to be ignored"

    - title: "Fix comparing AZW3 to ORIGINAL_AZW3 from the book details panel not working"
      tickets: [1354624]

  improved recipes:
    - TIME Magazine
    - The Atlantic
    - Down to Earth
    - Heraldo de Aragon
    - Radikal (Turkey)
    - Wired Daily Edition
    - Orange County Register

  new recipes:
    - title: General Knowledge Today
      author: Kanika G

    - title: BBC Arabic
      author: logophile777<|MERGE_RESOLUTION|>--- conflicted
+++ resolved
@@ -20,8 +20,6 @@
 #   new recipes:
 #     - title:
 
-<<<<<<< HEAD
-=======
 
 - version: 3.15.0
   date: 2018-01-04
@@ -78,7 +76,6 @@
     - Nikkei News
 
 
->>>>>>> 5dbd69a2
 - version: 3.14.0
   date: 2017-12-15
 
