--- conflicted
+++ resolved
@@ -20,8 +20,6 @@
 #   new recipes:
 #     - title:
 
-<<<<<<< HEAD
-=======
 - version: 3.21.0
   date: 2018-04-06
 
@@ -64,7 +62,6 @@
     - The Economist
 
 
->>>>>>> 2f1b199f
 - version: 3.20.0
   date: 2018-03-23
 
