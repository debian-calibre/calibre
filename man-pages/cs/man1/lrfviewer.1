--- conflicted
+++ resolved
@@ -1,10 +1,6 @@
 .\" Man page generated from reStructuredText.
 .
-<<<<<<< HEAD
-.TH "LRFVIEWER" "1" "prosince 01, 2017" "3.13.0" "calibre"
-=======
 .TH "LRFVIEWER" "1" "prosince 15, 2017" "3.14.0" "calibre"
->>>>>>> 5d3343e3
 .SH NAME
 lrfviewer \- lrfviewer
 .
