.\" Man page generated from reStructuredText.
.
<<<<<<< HEAD
.TH "EBOOK-META" "1" "december 15, 2017" "3.14.0" "calibre"
=======
.TH "EBOOK-META" "1" "januari 05, 2018" "3.15.0" "calibre"
>>>>>>> 5dbd69a2
.SH NAME
ebook-meta \- ebook-meta
.
.nr rst2man-indent-level 0
.
.de1 rstReportMargin
\\$1 \\n[an-margin]
level \\n[rst2man-indent-level]
level margin: \\n[rst2man-indent\\n[rst2man-indent-level]]
-
\\n[rst2man-indent0]
\\n[rst2man-indent1]
\\n[rst2man-indent2]
..
.de1 INDENT
.\" .rstReportMargin pre:
. RS \\$1
. nr rst2man-indent\\n[rst2man-indent-level] \\n[an-margin]
. nr rst2man-indent-level +1
.\" .rstReportMargin post:
..
.de UNINDENT
. RE
.\" indent \\n[an-margin]
.\" old: \\n[rst2man-indent\\n[rst2man-indent-level]]
.nr rst2man-indent-level -1
.\" new: \\n[rst2man-indent\\n[rst2man-indent-level]]
.in \\n[rst2man-indent\\n[rst2man-indent-level]]u
..
.INDENT 0.0
.INDENT 3.5
.sp
.nf
.ft C
ebook\-meta ebook_file [opties]
.ft P
.fi
.UNINDENT
.UNINDENT
.sp
Lezen/schrijven metadata van/naar e\-boekbestanden.
.sp
Ondersteunende formaten om metadata te lezen: azw, azw1, azw3, azw4, cbr, cbz, chm, docx, epub, fb2, html, htmlz, imp, lit, lrf, lrx, mobi, odt, oebzip, opf, pdb, pdf, pml, pmlz, pobi, prc, rar, rb, rtf, snb, tpz, txt, txtz, updb, zip
.sp
Ondersteunende formaten om metadata te schrijven: azw, azw1, azw3, azw4, docx, epub, fb2, htmlz, lrf, mobi, pdb, pdf, prc, rtf, tpz, txtz
.sp
Verscheidene bestandtypes ondersteunen verscheidene soorten metadata. Indien u
probeert sommige metadata in een niet\-ondersteunde bestandstype op te slaan
worden die metadata gewoon genegeerd.
.sp
Whenever you pass arguments to \fBebook\-meta\fP that have spaces in them, enclose the arguments in quotation marks. For example: “/some path/with spaces”
.SH [OPTIES]
.INDENT 0.0
.TP
.B \-\-author\-sort
Tekst die wordt gebruikt bij het sorteren op auteur. Als deze leeg is, en de auteur(s) zijn opgegeven, dan zal deze automatisch aan de hand van de auteur(s) aangemaakt worden.
.UNINDENT
.INDENT 0.0
.TP
.B \-\-authors, \-a
Geef de auteurs op. Meerdere auteurs moeten door het &\-teken gescheiden worden. Auteursnamen moeten in de volgorde Voornaam Achternaam zijn.
.UNINDENT
.INDENT 0.0
.TP
.B \-\-book\-producer, \-k
Geef de producent op.
.UNINDENT
.INDENT 0.0
.TP
.B \-\-category
Geef de boekcategorie op.
.UNINDENT
.INDENT 0.0
.TP
.B \-\-comments, \-c
Stel de e\-book omschrijving in.
.UNINDENT
.INDENT 0.0
.TP
.B \-\-cover
Gebruik het opgegeven bestand voor de omslag.
.UNINDENT
.INDENT 0.0
.TP
.B \-\-date, \-d
Geef de publicatiedatum op.
.UNINDENT
.INDENT 0.0
.TP
.B \-\-from\-opf
Lees metadata uit het opgegeven OPF\-bestand en gebruik deze als metadata in het e\-book in te zetten. Metadata die op de opdrachtregel opgegeven worden hebben voorrang boven de metadata die zich in het OPF\-bestand bevinden
.UNINDENT
.INDENT 0.0
.TP
.B \-\-get\-cover
Haal de omslag van het e\-boek en sla dit op als het gespecificeerde bestand.
.UNINDENT
.INDENT 0.0
.TP
.B \-\-help, \-h
toon dit helpbericht en stop
.UNINDENT
.INDENT 0.0
.TP
.B \-\-identifier
Instellen van de boek identificatoren. Kan meerdere keren worden gespecificeerd. bijvoorbeeld: \fI\%\-\-identifier\fP uri:http://acme.com \fI\%\-\-identifier\fP isbn:12345 Om een identificator te verwijderen geeft u geen waarde, \fI\%\-\-identifier\fP isbn:  Let op: voor EPUB bestanden kan een identificator gemarkeerd als pakketidentificatie niet worden verwijderd.
.UNINDENT
.INDENT 0.0
.TP
.B \-\-index, \-i
Geef de index van dit boek in de reeks op.
.UNINDENT
.INDENT 0.0
.TP
.B \-\-isbn
Geef het ISBN van het boek op.
.UNINDENT
.INDENT 0.0
.TP
.B \-\-language, \-l
De taal instellen.
.UNINDENT
.INDENT 0.0
.TP
.B \-\-lrf\-bookid
Stel het BoekID in, in LRF\-bestanden
.UNINDENT
.INDENT 0.0
.TP
.B \-\-publisher, \-p
Stel de e\-book\ uitgever in.
.UNINDENT
.INDENT 0.0
.TP
.B \-\-rating, \-r
Waardering geven. Moet een getal tussen de 1 en 5 zijn.
.UNINDENT
.INDENT 0.0
.TP
.B \-\-series, \-s
Stel de reeks in waartoe dit e\-boek\ behoort.
.UNINDENT
.INDENT 0.0
.TP
.B \-\-tags
Geef de labels voor het boek op. Dit moet een door komma\fB\(aq\fPs gescheiden lijst zijn.
.UNINDENT
.INDENT 0.0
.TP
.B \-\-title, \-t
Geef de titel op.
.UNINDENT
.INDENT 0.0
.TP
.B \-\-title\-sort
De versie van de titel die wordt gebruikt bij het sorteren. Als deze leeg is en de titel is opgegeven, dan zal deze automatisch aan de hand van de titel aangemaakt worden.
.UNINDENT
.INDENT 0.0
.TP
.B \-\-to\-opf
Geef de naam van een OPF\-bestand op. De metadata zullen in het OPF\-bestand worden opgeslagen.
.UNINDENT
.INDENT 0.0
.TP
.B \-\-version
toon programmaversie en stop
.UNINDENT
.SH AUTHOR
Kovid Goyal
.SH COPYRIGHT
Kovid Goyal
.\" Generated by docutils manpage writer.
.<|MERGE_RESOLUTION|>--- conflicted
+++ resolved
@@ -1,10 +1,6 @@
 .\" Man page generated from reStructuredText.
 .
-<<<<<<< HEAD
-.TH "EBOOK-META" "1" "december 15, 2017" "3.14.0" "calibre"
-=======
 .TH "EBOOK-META" "1" "januari 05, 2018" "3.15.0" "calibre"
->>>>>>> 5dbd69a2
 .SH NAME
 ebook-meta \- ebook-meta
 .
