.\" Man page generated from reStructuredText.
.
<<<<<<< HEAD
.TH "EBOOK-META" "1" "kovo 23, 2018" "3.20.0" "calibre"
=======
.TH "EBOOK-META" "1" "balandžio 06, 2018" "3.21.0" "calibre"
>>>>>>> 2f1b199f
.SH NAME
ebook-meta \- ebook-meta
.
.nr rst2man-indent-level 0
.
.de1 rstReportMargin
\\$1 \\n[an-margin]
level \\n[rst2man-indent-level]
level margin: \\n[rst2man-indent\\n[rst2man-indent-level]]
-
\\n[rst2man-indent0]
\\n[rst2man-indent1]
\\n[rst2man-indent2]
..
.de1 INDENT
.\" .rstReportMargin pre:
. RS \\$1
. nr rst2man-indent\\n[rst2man-indent-level] \\n[an-margin]
. nr rst2man-indent-level +1
.\" .rstReportMargin post:
..
.de UNINDENT
. RE
.\" indent \\n[an-margin]
.\" old: \\n[rst2man-indent\\n[rst2man-indent-level]]
.nr rst2man-indent-level -1
.\" new: \\n[rst2man-indent\\n[rst2man-indent-level]]
.in \\n[rst2man-indent\\n[rst2man-indent-level]]u
..
.INDENT 0.0
.INDENT 3.5
.sp
.nf
.ft C
ebook\-meta ebook_file [options]
.ft P
.fi
.UNINDENT
.UNINDENT
.sp
Read/Write metadata from/to e\-book files.
.sp
Supported formats for reading metadata: azw, azw1, azw3, azw4, cbr, cbz, chm, docx, epub, fb2, html, htmlz, imp, lit, lrf, lrx, mobi, odt, oebzip, opf, pdb, pdf, pml, pmlz, pobi, prc, rar, rb, rtf, snb, tpz, txt, txtz, updb, zip
.sp
Supported formats for writing metadata: azw, azw1, azw3, azw4, docx, epub, fb2, htmlz, lrf, mobi, pdb, pdf, prc, rtf, tpz, txtz
.sp
Different file types support different kinds of metadata. If you try to set
some metadata on a file type that does not support it, the metadata will be
silently ignored.
.sp
Whenever you pass arguments to \fBebook\-meta\fP that have spaces in them, enclose the arguments in quotation marks. For example: "/some path/with spaces"
.SH [PARINKTYS]
.INDENT 0.0
.TP
.B \-\-author\-sort
String to be used when sorting by author. If unspecified, and the author(s) are specified, it will be auto\-generated from the author(s).
.UNINDENT
.INDENT 0.0
.TP
.B \-\-authors, \-a
Set the authors. Multiple authors should be separated by the & character. Author names should be in the order Firstname Lastname.
.UNINDENT
.INDENT 0.0
.TP
.B \-\-book\-producer, \-k
Nustatyti knygos leidėją.
.UNINDENT
.INDENT 0.0
.TP
.B \-\-category
Nustatyti knygos kategoriją.
.UNINDENT
.INDENT 0.0
.TP
.B \-\-comments, \-c
Set the e\-book description.
.UNINDENT
.INDENT 0.0
.TP
.B \-\-cover
Set the cover to the specified file.
.UNINDENT
.INDENT 0.0
.TP
.B \-\-date, \-d
Set the published date.
.UNINDENT
.INDENT 0.0
.TP
.B \-\-from\-opf
Read metadata from the specified OPF file and use it to set metadata in the e\-book. Metadata specified on the command line will override metadata read from the OPF file
.UNINDENT
.INDENT 0.0
.TP
.B \-\-get\-cover
Get the cover from the e\-book and save it at as the specified file.
.UNINDENT
.INDENT 0.0
.TP
.B \-\-help, \-h
show this help message and exit
.UNINDENT
.INDENT 0.0
.TP
.B \-\-identifier
Set the identifiers for the book, can be specified multiple times. For example: \fI\%\-\-identifier\fP uri:http://acme.com \fI\%\-\-identifier\fP isbn:12345 To remove an identifier, specify no value, \fI\%\-\-identifier\fP isbn: Note that for EPUB files, an identifier marked as the package identifier cannot be removed.
.UNINDENT
.INDENT 0.0
.TP
.B \-\-index, \-i
Set the index of the book in this series.
.UNINDENT
.INDENT 0.0
.TP
.B \-\-isbn
Nustatyti šios knygos ISBN.
.UNINDENT
.INDENT 0.0
.TP
.B \-\-language, \-l
Nustatyti kalbą.
.UNINDENT
.INDENT 0.0
.TP
.B \-\-lrf\-bookid
Set the BookID in LRF files
.UNINDENT
.INDENT 0.0
.TP
.B \-\-publisher, \-p
Set the e\-book publisher.
.UNINDENT
.INDENT 0.0
.TP
.B \-\-rating, \-r
Set the rating. Should be a number between 1 and 5.
.UNINDENT
.INDENT 0.0
.TP
.B \-\-series, \-s
Set the series this e\-book belongs to.
.UNINDENT
.INDENT 0.0
.TP
.B \-\-tags
Set the tags for the book. Should be a comma separated list.
.UNINDENT
.INDENT 0.0
.TP
.B \-\-title, \-t
Set the title.
.UNINDENT
.INDENT 0.0
.TP
.B \-\-title\-sort
The version of the title to be used for sorting. If unspecified, and the title is specified, it will be auto\-generated from the title.
.UNINDENT
.INDENT 0.0
.TP
.B \-\-to\-opf
Specify the name of an OPF file. The metadata will be written to the OPF file.
.UNINDENT
.INDENT 0.0
.TP
.B \-\-version
show program\fB\(aq\fPs version number and exit
.UNINDENT
.SH AUTHOR
Kovid Goyal
.SH COPYRIGHT
Kovid Goyal
.\" Generated by docutils manpage writer.
.<|MERGE_RESOLUTION|>--- conflicted
+++ resolved
@@ -1,10 +1,6 @@
 .\" Man page generated from reStructuredText.
 .
-<<<<<<< HEAD
-.TH "EBOOK-META" "1" "kovo 23, 2018" "3.20.0" "calibre"
-=======
 .TH "EBOOK-META" "1" "balandžio 06, 2018" "3.21.0" "calibre"
->>>>>>> 2f1b199f
 .SH NAME
 ebook-meta \- ebook-meta
 .
