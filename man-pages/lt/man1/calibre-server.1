--- conflicted
+++ resolved
@@ -1,10 +1,6 @@
 .\" Man page generated from reStructuredText.
 .
-<<<<<<< HEAD
-.TH "CALIBRE-SERVER" "1" "gruodžio 15, 2017" "3.14.0" "calibre"
-=======
 .TH "CALIBRE-SERVER" "1" "sausio 05, 2018" "3.15.0" "calibre"
->>>>>>> 5dbd69a2
 .SH NAME
 calibre-server \- calibre-server
 .
