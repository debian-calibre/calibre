.\" Man page generated from reStructuredText.
.
<<<<<<< HEAD
.TH "EBOOK-EDIT" "1" "detsember 15, 2017" "3.14.0" "calibre"
=======
.TH "EBOOK-EDIT" "1" "jaanuar 05, 2018" "3.15.0" "calibre"
>>>>>>> 5dbd69a2
.SH NAME
ebook-edit \- ebook-edit
.
.nr rst2man-indent-level 0
.
.de1 rstReportMargin
\\$1 \\n[an-margin]
level \\n[rst2man-indent-level]
level margin: \\n[rst2man-indent\\n[rst2man-indent-level]]
-
\\n[rst2man-indent0]
\\n[rst2man-indent1]
\\n[rst2man-indent2]
..
.de1 INDENT
.\" .rstReportMargin pre:
. RS \\$1
. nr rst2man-indent\\n[rst2man-indent-level] \\n[an-margin]
. nr rst2man-indent-level +1
.\" .rstReportMargin post:
..
.de UNINDENT
. RE
.\" indent \\n[an-margin]
.\" old: \\n[rst2man-indent\\n[rst2man-indent-level]]
.nr rst2man-indent-level -1
.\" new: \\n[rst2man-indent\\n[rst2man-indent-level]]
.in \\n[rst2man-indent\\n[rst2man-indent-level]]u
..
.INDENT 0.0
.INDENT 3.5
.sp
.nf
.ft C
ebook\-edit [opts] [path_to_ebook] [name_of_file_inside_book ...]
.ft P
.fi
.UNINDENT
.UNINDENT
.sp
Launch the calibre edit book tool. You can optionally also specify the names of
files inside the book which will be opened for editing automatically.
.sp
Alati kui edastad programmile \fBebook\-edit\fP tühikuid sisaldavaid argumente, ümbritse argumendid jutumärkidega. Näiteks: „/some path/with spaces“
.SH [SUVANDID]
.INDENT 0.0
.TP
.B \-\-detach
Eralda juht\-terminalist, kui on (ainult Linux)
.UNINDENT
.INDENT 0.0
.TP
.B \-\-help, \-h
näita seda veateadet ja välju
.UNINDENT
.INDENT 0.0
.TP
.B \-\-version
näita programmi versiooninumbrit ja välju
.UNINDENT
.SH AUTHOR
Kovid Goyal
.SH COPYRIGHT
Kovid Goyal
.\" Generated by docutils manpage writer.
.<|MERGE_RESOLUTION|>--- conflicted
+++ resolved
@@ -1,10 +1,6 @@
 .\" Man page generated from reStructuredText.
 .
-<<<<<<< HEAD
-.TH "EBOOK-EDIT" "1" "detsember 15, 2017" "3.14.0" "calibre"
-=======
 .TH "EBOOK-EDIT" "1" "jaanuar 05, 2018" "3.15.0" "calibre"
->>>>>>> 5dbd69a2
 .SH NAME
 ebook-edit \- ebook-edit
 .
