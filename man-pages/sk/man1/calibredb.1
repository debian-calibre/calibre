.\" Man page generated from reStructuredText.
.
<<<<<<< HEAD
.TH "CALIBREDB" "1" "marca 23, 2018" "3.20.0" "calibre"
=======
.TH "CALIBREDB" "1" "apríla 06, 2018" "3.21.0" "calibre"
>>>>>>> 2f1b199f
.SH NAME
calibredb \- calibredb
.
.nr rst2man-indent-level 0
.
.de1 rstReportMargin
\\$1 \\n[an-margin]
level \\n[rst2man-indent-level]
level margin: \\n[rst2man-indent\\n[rst2man-indent-level]]
-
\\n[rst2man-indent0]
\\n[rst2man-indent1]
\\n[rst2man-indent2]
..
.de1 INDENT
.\" .rstReportMargin pre:
. RS \\$1
. nr rst2man-indent\\n[rst2man-indent-level] \\n[an-margin]
. nr rst2man-indent-level +1
.\" .rstReportMargin post:
..
.de UNINDENT
. RE
.\" indent \\n[an-margin]
.\" old: \\n[rst2man-indent\\n[rst2man-indent-level]]
.nr rst2man-indent-level -1
.\" new: \\n[rst2man-indent\\n[rst2man-indent-level]]
.in \\n[rst2man-indent\\n[rst2man-indent-level]]u
..
.INDENT 0.0
.INDENT 3.5
.sp
.nf
.ft C
calibredb príkaz [možnosti] [parametre]
.ft P
.fi
.UNINDENT
.UNINDENT
.sp
\fBcalibredb\fP is the command line interface to the calibre database. It has
several sub\-commands, documented below.
.sp
\fBcalibredb\fP can be used to manipulate either a calibre database
specified by path or a calibre Content server running either on
the local machine or over the internet. You can start a calibre
Content server using either the \fBcalibre\-server\fP
program or in the main calibre program click Connect/share  → 
Start Content server\&. Since \fBcalibredb\fP can make changes to your
calibre libraries, you must setup authentication on the server first. There
are two ways to do that:
.INDENT 0.0
.INDENT 3.5
.INDENT 0.0
.IP \(bu 2
If you plan to connect only to a server running on the same computer,
you can simply use the \fB\-\-enable\-local\-write\fP option of the
content server, to allow any program, including calibredb, running on
the local computer to make changes to your calibre data. When running
the server from the main calibre program, this option is in
Preferences → Sharing over the net → Advanced\&.
.IP \(bu 2
If you want to enable access over the internet, then you should setup
user accounts on the server and use the \fI\%\-\-username\fP and \fI\%\-\-password\fP
options to \fBcalibredb\fP to give it access. You can setup
user authentication for \fBcalibre\-server\fP by using the \fB\-\-enable\-auth\fP
option and using \fB\-\-manage\-users\fP to create the user accounts.
If you are running the server from the main calibre program, use
Preferences → Sharing over the net → Require username/password\&.
.UNINDENT
.UNINDENT
.UNINDENT
.sp
To connect to a running Content server, pass the URL of the server to the
\fI\%\-\-with\-library\fP option, see the documentation of that option for
details and examples.
.INDENT 0.0
.IP \(bu 2
\fI\%GLOBÁLNE VOĹBY\fP
.IP \(bu 2
\fI\%list\fP
.IP \(bu 2
\fI\%add\fP
.INDENT 2.0
.IP \(bu 2
\fI\%ADDING FROM DIRECTORIES\fP
.UNINDENT
.IP \(bu 2
\fI\%remove\fP
.IP \(bu 2
\fI\%add_format\fP
.IP \(bu 2
\fI\%remove_format\fP
.IP \(bu 2
\fI\%show_metadata\fP
.IP \(bu 2
\fI\%set_metadata\fP
.IP \(bu 2
\fI\%export\fP
.IP \(bu 2
\fI\%catalog\fP
.INDENT 2.0
.IP \(bu 2
\fI\%EPUB OPTIONS\fP
.UNINDENT
.IP \(bu 2
\fI\%saved_searches\fP
.IP \(bu 2
\fI\%add_custom_column\fP
.IP \(bu 2
\fI\%custom_columns\fP
.IP \(bu 2
\fI\%remove_custom_column\fP
.IP \(bu 2
\fI\%set_custom\fP
.IP \(bu 2
\fI\%restore_database\fP
.IP \(bu 2
\fI\%check_library\fP
.IP \(bu 2
\fI\%list_categories\fP
.IP \(bu 2
\fI\%backup_metadata\fP
.IP \(bu 2
\fI\%clone\fP
.IP \(bu 2
\fI\%embed_metadata\fP
.IP \(bu 2
\fI\%search\fP
.UNINDENT
.SH GLOBÁLNE VOĹBY
.INDENT 0.0
.TP
.B \-\-help, \-h
zobraziť túto nápovedu a skončiť
.UNINDENT
.INDENT 0.0
.TP
.B \-\-library\-path, \-\-with\-library
Path to the calibre library. Default is to use the path stored in the settings. You can also connect to a calibre Content server to perform actions on remote libraries. To do so use a URL of the form: \fI\%http://hostname:port/#library_id\fP for example, \fI\%http://localhost:8080/#mylibrary\fP\&. library_id is the library id of the library you want to connect to on the Content server. You can use the special library_id value of \- to get a list of library ids available on the server. For details on how to setup access via a Content server, see \fI\%https://manual.calibre\-ebook.com/generated/en/calibredb.html\fP\&.
.UNINDENT
.INDENT 0.0
.TP
.B \-\-password
Password for connecting to a calibre Content server. To read the password from standard input, use the special value: <stdin>. To read the password from a file, use: <f:/path/to/file> (i.e. <f: followed by the full path to the file and a trailing >). The angle brackets in the above are required, remember to escape them or use quotes for your shell.
.UNINDENT
.INDENT 0.0
.TP
.B \-\-username
Username for connecting to a calibre Content server
.UNINDENT
.INDENT 0.0
.TP
.B \-\-version
zobraziť verziu programu a skončiť
.UNINDENT
.SH LIST
.INDENT 0.0
.INDENT 3.5
.sp
.nf
.ft C
calibredb list [možnosti]
.ft P
.fi
.UNINDENT
.UNINDENT
.sp
Vypíše zoznam kníh, ktoré sa nachádzajú v databáze calibre.
.sp
Whenever you pass arguments to calibredb that have spaces in them, enclose the arguments in quotation marks. For example: "/some path/with spaces"
.INDENT 0.0
.TP
.B \-\-ascending
Triediť výsledky vo vzostupnom poradí
.UNINDENT
.INDENT 0.0
.TP
.B \-\-fields, \-f
The fields to display when listing books in the database. Should be a comma separated list of fields. Available fields: author_sort, authors, comments, cover, formats, identifiers, isbn, languages, last_modified, pubdate, publisher, rating, series, series_index, size, tags, timestamp, title, uuid Default: title,authors. The special field \fB"\fPall\fB"\fP can be used to select all fields. In addition to the builtin fields above, custom fields are also available as *field_name, for example, for a custom field #rating, use the name: *rating
.UNINDENT
.INDENT 0.0
.TP
.B \-\-for\-machine
Generate output in JSON format, which is more suitable for machine parsing. Causes the line width and separator options to be ignored.
.UNINDENT
.INDENT 0.0
.TP
.B \-\-limit
The maximum number of results to display. Default: all
.UNINDENT
.INDENT 0.0
.TP
.B \-\-line\-width, \-w
Maximálna šírka riadka výstupu. Štandardne sa použije šírka obrazovky.
.UNINDENT
.INDENT 0.0
.TP
.B \-\-prefix
Prefix všetkých ciest k súborom. Štandardne sa použije absolútna cesta k adresáru s knižnicou.
.UNINDENT
.INDENT 0.0
.TP
.B \-\-search, \-s
Filtrovať výsledky hľadacím dopytom. Formát dopytu je zdokumentovaný v príslušnej sekcii Používateľskej príručky. Štandardne výstup nebude filtrovaný.
.UNINDENT
.INDENT 0.0
.TP
.B \-\-separator
Reťazec, ktorým budú oddelené jednotlivé polia. Štandardne je to medzera.
.UNINDENT
.INDENT 0.0
.TP
.B \-\-sort\-by
The field by which to sort the results. Available fields: author_sort, authors, comments, cover, formats, identifiers, isbn, languages, last_modified, pubdate, publisher, rating, series, series_index, size, tags, timestamp, title, uuid Default: id
.UNINDENT
.SH ADD
.INDENT 0.0
.INDENT 3.5
.sp
.nf
.ft C
calibredb add [možnosti] súbor1 súbor2 súbor3 ...
.ft P
.fi
.UNINDENT
.UNINDENT
.sp
Pridá uvedené súbory ako knihy do databázy. Vstupom môžu byť aj adresáre,
relevantné možnosti sú uvedené nižšie.
.sp
Whenever you pass arguments to calibredb that have spaces in them, enclose the arguments in quotation marks. For example: "/some path/with spaces"
.INDENT 0.0
.TP
.B \-\-authors, \-a
Nastaviť autorov pridávaných kníh
.UNINDENT
.INDENT 0.0
.TP
.B \-\-cover, \-c
Path to the cover to use for the added book
.UNINDENT
.INDENT 0.0
.TP
.B \-\-duplicates, \-d
Pridať knihy do databázy aj keď sa v nej už nachádzajú. Prodovnávajú sa názvy kníh.
.UNINDENT
.INDENT 0.0
.TP
.B \-\-empty, \-e
Pridať prázdnu knihu (knihu bez formátov)
.UNINDENT
.INDENT 0.0
.TP
.B \-\-identifier, \-I
Set the identifiers for this book, for e.g. \-I asin:XXX \-I isbn:YYY
.UNINDENT
.INDENT 0.0
.TP
.B \-\-isbn, \-i
Nastaviť ISBN pridávaných kníh
.UNINDENT
.INDENT 0.0
.TP
.B \-\-languages, \-l
A comma separated list of languages (best to use ISO639 language codes, though some language names may also be recognized)
.UNINDENT
.INDENT 0.0
.TP
.B \-\-series, \-s
Nastaviť série pridávaných kníh
.UNINDENT
.INDENT 0.0
.TP
.B \-\-series\-index, \-S
Nastaviť číslo v rámci série pridávaných kníh
.UNINDENT
.INDENT 0.0
.TP
.B \-\-tags, \-T
Nastaviť značky pridávaných kníh
.UNINDENT
.INDENT 0.0
.TP
.B \-\-title, \-t
Nastaviť názov pridanej knihy(kníh)
.UNINDENT
.SS ADDING FROM DIRECTORIES
.sp
Options to control the adding of books from directories. By default only files that have extensions of known e\-book file types are added.
.INDENT 0.0
.TP
.B \-\-add
A filename (glob) pattern, files matching this pattern will be added when scanning directories for files, even if they are not of a known e\-book file type. Can be specified multiple times for multiple patterns.
.UNINDENT
.INDENT 0.0
.TP
.B \-\-ignore
A filename (glob) pattern, files matching this pattern will be ignored when scanning directories for files. Can be specified multiple times for multiple patterns. For e.g.: *.pdf will ignore all pdf files
.UNINDENT
.INDENT 0.0
.TP
.B \-\-one\-book\-per\-directory, \-1
Považovať každý adresár za jednu knihu a všetky súbory v ňom za rôzne formáty tej knihy
.UNINDENT
.INDENT 0.0
.TP
.B \-\-recurse, \-r
Spracovať adresáre rekurzívne
.UNINDENT
.SH REMOVE
.INDENT 0.0
.INDENT 3.5
.sp
.nf
.ft C
calibredb remove ids
.ft P
.fi
.UNINDENT
.UNINDENT
.sp
Remove the books identified by ids from the database. ids should be a comma separated list of id numbers (you can get id numbers by using the search command). For example, 23,34,57\-85 (when specifying a range, the last number in the range is not included).
.sp
Whenever you pass arguments to calibredb that have spaces in them, enclose the arguments in quotation marks. For example: "/some path/with spaces"
.INDENT 0.0
.TP
.B \-\-permanent
Nepoužívať kôš
.UNINDENT
.SH ADD_FORMAT
.INDENT 0.0
.INDENT 3.5
.sp
.nf
.ft C
calibredb add_format [options] id ebook_file
.ft P
.fi
.UNINDENT
.UNINDENT
.sp
Add the e\-book in ebook_file to the available formats for the logical book identified by id. You can get id by using the search command. If the format already exists, it is replaced, unless the do not replace option is specified.
.sp
Whenever you pass arguments to calibredb that have spaces in them, enclose the arguments in quotation marks. For example: "/some path/with spaces"
.INDENT 0.0
.TP
.B \-\-dont\-replace
Do not replace the format if it already exists
.UNINDENT
.SH REMOVE_FORMAT
.INDENT 0.0
.INDENT 3.5
.sp
.nf
.ft C
calibredb remove_format [options] id fmt
.ft P
.fi
.UNINDENT
.UNINDENT
.sp
Remove the format fmt from the logical book identified by id. You can get id by using the search command. fmt should be a file extension like LRF or TXT or EPUB. If the logical book does not have fmt available, do nothing.
.sp
Whenever you pass arguments to calibredb that have spaces in them, enclose the arguments in quotation marks. For example: "/some path/with spaces"
.SH SHOW_METADATA
.INDENT 0.0
.INDENT 3.5
.sp
.nf
.ft C
calibredb show_metadata [options] id
.ft P
.fi
.UNINDENT
.UNINDENT
.sp
Show the metadata stored in the calibre database for the book identified by id.
id is an id number from the search command.
.sp
Whenever you pass arguments to calibredb that have spaces in them, enclose the arguments in quotation marks. For example: "/some path/with spaces"
.INDENT 0.0
.TP
.B \-\-as\-opf
Vypísať metadáta vo formáte OPF (XML)
.UNINDENT
.SH SET_METADATA
.INDENT 0.0
.INDENT 3.5
.sp
.nf
.ft C
calibredb set_metadata [options] id [/path/to/metadata.opf]
.ft P
.fi
.UNINDENT
.UNINDENT
.sp
Set the metadata stored in the calibre database for the book identified by id
from the OPF file metadata.opf. id is an id number from the search command. You
can get a quick feel for the OPF format by using the \-\-as\-opf switch to the
show_metadata command. You can also set the metadata of individual fields with
the \-\-field option. If you use the \-\-field option, there is no need to specify
an OPF file.
.sp
Whenever you pass arguments to calibredb that have spaces in them, enclose the arguments in quotation marks. For example: "/some path/with spaces"
.INDENT 0.0
.TP
.B \-\-field, \-f
The field to set. Format is field_name:value, for example: \fI\%\-\-field\fP tags:tag1,tag2. Use \fI\%\-\-list\-fields\fP to get a list of all field names. You can specify this option multiple times to set multiple fields. Note: For languages you must use the ISO639 language codes (e.g. en for English, fr for French and so on). For identifiers, the syntax is \fI\%\-\-field\fP identifiers:isbn:XXXX,doi:YYYYY. For boolean (yes/no) fields use true and false or yes and no.
.UNINDENT
.INDENT 0.0
.TP
.B \-\-list\-fields, \-l
List the metadata field names that can be used with the \fI\%\-\-field\fP option
.UNINDENT
.SH EXPORT
.INDENT 0.0
.INDENT 3.5
.sp
.nf
.ft C
calibredb export [options] ids
.ft P
.fi
.UNINDENT
.UNINDENT
.sp
Export the books specified by ids (a comma separated list) to the filesystem.
The \fBexport\fP operation saves all formats of the book, its cover and metadata (in
an opf file). You can get id numbers from the search command.
.sp
Whenever you pass arguments to calibredb that have spaces in them, enclose the arguments in quotation marks. For example: "/some path/with spaces"
.INDENT 0.0
.TP
.B \-\-all
Exportovať všetky knihy v databáze, bez ohľadu na zoznam identifikačných kódov.
.UNINDENT
.INDENT 0.0
.TP
.B \-\-dont\-asciiize
Štandardne Calibre skonvertuje všetky ne\-Anglické znaky v názvoch súborov do ich Anglických ekvivalentov. UPOZORNENIE: Ak to vypnete, môže pri ukladaní, v závislosti od podpory unicode v používanom súborovom systéme, dochádzať k chybám. Zadanie tohoto prepínača toto chovanie vypne.
.UNINDENT
.INDENT 0.0
.TP
.B \-\-dont\-save\-cover
Normally, calibre will save the cover in a separate file along with the actual e\-book files. Zadanie tohoto prepínača toto chovanie vypne.
.UNINDENT
.INDENT 0.0
.TP
.B \-\-dont\-update\-metadata
Štandardne Calibre aktualizuje metadáta v ukladaných súboroch podľa knižnice. Môže spomaľovať ukladanie na disk. Zadanie tohoto prepínača toto chovanie vypne.
.UNINDENT
.INDENT 0.0
.TP
.B \-\-dont\-write\-opf
Štandardne Calibre uloží metadáta do samostatného súboru OPF, k súborom e\-knihy. Zadanie tohoto prepínača toto chovanie vypne.
.UNINDENT
.INDENT 0.0
.TP
.B \-\-formats
Zoznam formátov oddelených čiarkami, ktoré ukladať pre každú knihu. Vo východzom nastavení sa ukladajú všetky dostupné formáty.
.UNINDENT
.INDENT 0.0
.TP
.B \-\-progress
Report progress
.UNINDENT
.INDENT 0.0
.TP
.B \-\-replace\-whitespace
Nahradiť medzery podčiarkami.
.UNINDENT
.INDENT 0.0
.TP
.B \-\-single\-dir
Exportovať všetky knihy do jedného adresára
.UNINDENT
.INDENT 0.0
.TP
.B \-\-template
Šablóna ovplyvňujúca názov súboru a štruktúru priečinkov ukladaných súborov. Východzie je \fB"\fP{author_sort}/{title}/{title} \- {authors}\fB"\fP, čo uloží knihy do adresára podľa autora s názvom obsahujúcim názov a autora. Dostupné voľby sú: {author_sort, authors, id, isbn, languages, last_modified, pubdate, publisher, rating, series, series_index, tags, timestamp, title}
.UNINDENT
.INDENT 0.0
.TP
.B \-\-timefmt
Formát zobrazovaných dátomov. %d \- deň, %b \- mesiac, %m \- číslo mesiaca, %Y \- rok. Východzie je: %b, %Y
.UNINDENT
.INDENT 0.0
.TP
.B \-\-to\-dir
Exportovať knihy do určeného adresára. Štandardne .
.UNINDENT
.INDENT 0.0
.TP
.B \-\-to\-lowercase
Skonvertovať cesty na malé písmená.
.UNINDENT
.SH CATALOG
.INDENT 0.0
.INDENT 3.5
.sp
.nf
.ft C
calibredb catalog /path/to/destination.(csv|epub|mobi|xml...) [options]
.ft P
.fi
.UNINDENT
.UNINDENT
.sp
Export a \fBcatalog\fP in format specified by path/to/destination extension.
Options control how entries are displayed in the generated \fBcatalog\fP output.
Note that different \fBcatalog\fP formats support different sets of options.
.sp
Whenever you pass arguments to calibredb that have spaces in them, enclose the arguments in quotation marks. For example: "/some path/with spaces"
.INDENT 0.0
.TP
.B \-\-ids, \-i
Zoznam databázových ID oddelených čiarkami. Ak je zadané, \fI\%\-\-search\fP sa ignoruje. Východzie: všetky
.UNINDENT
.INDENT 0.0
.TP
.B \-\-search, \-s
Filtrovať výsledky podľa vyhľadávacieho dotazu. Formát dotazu si prosím pozrite dokumentáciu k hľadaniu v Užívateľskej príručke. východzie: bez filtrovania
.UNINDENT
.INDENT 0.0
.TP
.B \-\-verbose, \-v
Zobraziť podrobné výstupné informácie. Užitočné pri hľadaní chýb v programe
.UNINDENT
.SS EPUB OPTIONS
.INDENT 0.0
.TP
.B \-\-catalog\-title
Title of generated catalog used as title in metadata. Default: \fB\(aq\fPMy Books\fB\(aq\fP Applies to: AZW3, EPUB, MOBI output formats
.UNINDENT
.INDENT 0.0
.TP
.B \-\-cross\-reference\-authors
Create cross\-references in Authors section for books with multiple authors. Default: \fB\(aq\fPFalse\fB\(aq\fP Applies to: AZW3, EPUB, MOBI output formats
.UNINDENT
.INDENT 0.0
.TP
.B \-\-debug\-pipeline
Save the output from different stages of the conversion pipeline to the specified directory. Useful if you are unsure at which stage of the conversion process a bug is occurring. Default: \fB\(aq\fPNone\fB\(aq\fP Applies to: AZW3, EPUB, MOBI output formats
.UNINDENT
.INDENT 0.0
.TP
.B \-\-exclude\-genre
Regex describing tags to exclude as genres. Default: \fB\(aq\fP[.+]|^+$\fB\(aq\fP excludes bracketed tags, e.g. \fB\(aq\fP[Project Gutenberg]\fB\(aq\fP, and \fB\(aq\fP+\fB\(aq\fP, the default tag for read books. Applies to: AZW3, EPUB, MOBI output formats
.UNINDENT
.INDENT 0.0
.TP
.B \-\-exclusion\-rules
Specifies the rules used to exclude books from the generated catalog. The model for an exclusion rule is either (\fB\(aq\fP<rule name>\fB\(aq\fP,\fB\(aq\fPTags\fB\(aq\fP,\fB\(aq\fP<comma\-separated list of tags>\fB\(aq\fP) or (\fB\(aq\fP<rule name>\fB\(aq\fP,\fB\(aq\fP<custom column>\fB\(aq\fP,\fB\(aq\fP<pattern>\fB\(aq\fP). For example: ((\fB\(aq\fPArchived books\fB\(aq\fP,\fB\(aq\fP#status\fB\(aq\fP,\fB\(aq\fPArchived\fB\(aq\fP),) will exclude a book with a value of \fB\(aq\fPArchived\fB\(aq\fP in the custom column \fB\(aq\fPstatus\fB\(aq\fP\&. When multiple rules are defined, all rules will be applied. Default:  \fB"\fP((\fB\(aq\fPCatalogs\fB\(aq\fP,\fB\(aq\fPTags\fB\(aq\fP,\fB\(aq\fPCatalog\fB\(aq\fP),)\fB"\fP Applies to: AZW3, EPUB, MOBI output formats
.UNINDENT
.INDENT 0.0
.TP
.B \-\-generate\-authors
Include \fB\(aq\fPAuthors\fB\(aq\fP section in catalog. Default: \fB\(aq\fPFalse\fB\(aq\fP Applies to: AZW3, EPUB, MOBI output formats
.UNINDENT
.INDENT 0.0
.TP
.B \-\-generate\-descriptions
Include \fB\(aq\fPDescriptions\fB\(aq\fP section in catalog. Default: \fB\(aq\fPFalse\fB\(aq\fP Applies to: AZW3, EPUB, MOBI output formats
.UNINDENT
.INDENT 0.0
.TP
.B \-\-generate\-genres
Include \fB\(aq\fPGenres\fB\(aq\fP section in catalog. Default: \fB\(aq\fPFalse\fB\(aq\fP Applies to: AZW3, EPUB, MOBI output formats
.UNINDENT
.INDENT 0.0
.TP
.B \-\-generate\-recently\-added
Include \fB\(aq\fPRecently Added\fB\(aq\fP section in catalog. Default: \fB\(aq\fPFalse\fB\(aq\fP Applies to: AZW3, EPUB, MOBI output formats
.UNINDENT
.INDENT 0.0
.TP
.B \-\-generate\-series
Include \fB\(aq\fPSeries\fB\(aq\fP section in catalog. Default: \fB\(aq\fPFalse\fB\(aq\fP Applies to: AZW3, EPUB, MOBI output formats
.UNINDENT
.INDENT 0.0
.TP
.B \-\-generate\-titles
Include \fB\(aq\fPTitles\fB\(aq\fP section in catalog. Default: \fB\(aq\fPFalse\fB\(aq\fP Applies to: AZW3, EPUB, MOBI output formats
.UNINDENT
.INDENT 0.0
.TP
.B \-\-genre\-source\-field
Source field for \fB\(aq\fPGenres\fB\(aq\fP section. Default: \fB\(aq\fPZnačky\fB\(aq\fP Applies to: AZW3, EPUB, MOBI output formats
.UNINDENT
.INDENT 0.0
.TP
.B \-\-header\-note\-source\-field
Custom field containing note text to insert in Description header. Default: \fB\(aq\fP\fB\(aq\fP Applies to: AZW3, EPUB, MOBI output formats
.UNINDENT
.INDENT 0.0
.TP
.B \-\-merge\-comments\-rule
#<custom field>:[before|after]:[True|False] specifying:  <custom field> Custom field containing notes to merge with Comments  [before|after] Placement of notes with respect to Comments  [True|False] \- A horizontal rule is inserted between notes and Comments Default: \fB\(aq\fP::\fB\(aq\fP Applies to: AZW3, EPUB, MOBI output formats
.UNINDENT
.INDENT 0.0
.TP
.B \-\-output\-profile
Specifies the output profile. In some cases, an output profile is required to optimize the catalog for the device. For example, \fB\(aq\fPkindle\fB\(aq\fP or \fB\(aq\fPkindle_dx\fB\(aq\fP creates a structured Table of Contents with Sections and Articles. Default: \fB\(aq\fPNone\fB\(aq\fP Applies to: AZW3, EPUB, MOBI output formats
.UNINDENT
.INDENT 0.0
.TP
.B \-\-prefix\-rules
Specifies the rules used to include prefixes indicating read books, wishlist items and other user\-specified prefixes. The model for a prefix rule is (\fB\(aq\fP<rule name>\fB\(aq\fP,\fB\(aq\fP<source field>\fB\(aq\fP,\fB\(aq\fP<pattern>\fB\(aq\fP,\fB\(aq\fP<prefix>\fB\(aq\fP). When multiple rules are defined, the first matching rule will be used. Default: \fB"\fP((\fB\(aq\fPRead books\fB\(aq\fP,\fB\(aq\fPtags\fB\(aq\fP,\fB\(aq\fP+\fB\(aq\fP,\fB\(aq\fP✓\fB\(aq\fP),(\fB\(aq\fPWishlist item\fB\(aq\fP,\fB\(aq\fPtags\fB\(aq\fP,\fB\(aq\fPWishlist\fB\(aq\fP,\fB\(aq\fP×\fB\(aq\fP))\fB"\fP Applies to: AZW3, EPUB, MOBI output formats
.UNINDENT
.INDENT 0.0
.TP
.B \-\-preset
Use a named preset created with the GUI catalog builder. A preset specifies all settings for building a catalog. Default: \fB\(aq\fPNone\fB\(aq\fP Applies to: AZW3, EPUB, MOBI output formats
.UNINDENT
.INDENT 0.0
.TP
.B \-\-thumb\-width
Size hint (in inches) for book covers in catalog. Range: 1.0 \- 2.0 Default: \fB\(aq\fP1.0\fB\(aq\fP Applies to: AZW3, EPUB, MOBI output formats
.UNINDENT
.INDENT 0.0
.TP
.B \-\-use\-existing\-cover
Replace existing cover when generating the catalog. Default: \fB\(aq\fPFalse\fB\(aq\fP Applies to: AZW3, EPUB, MOBI output formats
.UNINDENT
.SH SAVED_SEARCHES
.INDENT 0.0
.INDENT 3.5
.sp
.nf
.ft C
calibredb saved_searches [options] (list|add|remove)
.ft P
.fi
.UNINDENT
.UNINDENT
.sp
Manage the saved searches stored in this database.
If you try to add a query with a name that already exists, it will be
replaced.
.sp
Syntax for adding:
.sp
calibredb \fBsaved_searches\fP add search_name search_expression
.sp
Syntax for removing:
.sp
calibredb \fBsaved_searches\fP remove search_name
.sp
Whenever you pass arguments to calibredb that have spaces in them, enclose the arguments in quotation marks. For example: "/some path/with spaces"
.SH ADD_CUSTOM_COLUMN
.INDENT 0.0
.INDENT 3.5
.sp
.nf
.ft C
calibredb add_custom_column [voľby] označenie názov typdát
.ft P
.fi
.UNINDENT
.UNINDENT
.sp
Vytvorí vlastný stĺpec.
označenie je názov stĺpca pre počítač. Nesmie obsahovať medzery a dvojbodky.
názov je názov stĺpca pre ľudí.
typdát je jedno z: bool, comments, composite, datetime, enumeration, float, int, rating, series, text
.sp
Whenever you pass arguments to calibredb that have spaces in them, enclose the arguments in quotation marks. For example: "/some path/with spaces"
.INDENT 0.0
.TP
.B \-\-display
A dictionary of options to customize how the data in this column will be interpreted. This is a JSON  string. For enumeration columns, use \fI\%\-\-display\fP\fB"\fP{\e \fB"\fPenum_values\e \fB"\fP:[\e \fB"\fPval1\e \fB"\fP, \e \fB"\fPval2\e \fB"\fP]}\fB"\fP There are many options that can go into the display variable.The options by column type are: composite: composite_template, composite_sort, make_category,contains_html, use_decorations datetime: date_format enumeration: enum_values, enum_colors, use_decorations int, float: number_format text: is_names, use_decorations  The best way to find legal combinations is to create a custom column of the appropriate type in the GUI then look at the backup OPF for a book (ensure that a new OPF has been created since the column was added). You will see the JSON for the \fB"\fPdisplay\fB"\fP for the new column in the OPF.
.UNINDENT
.INDENT 0.0
.TP
.B \-\-is\-multiple
Tetnto stĺpec obsahuje údaje typu značky (tzn. viac hodnôt oddelených čiarkami). Platí len ak je typdát text.
.UNINDENT
.SH CUSTOM_COLUMNS
.INDENT 0.0
.INDENT 3.5
.sp
.nf
.ft C
calibredb custom_columns [options]
.ft P
.fi
.UNINDENT
.UNINDENT
.sp
List available custom columns. Shows column labels and ids.
.sp
Whenever you pass arguments to calibredb that have spaces in them, enclose the arguments in quotation marks. For example: "/some path/with spaces"
.INDENT 0.0
.TP
.B \-\-details, \-d
Zobraziť podrobnosti každého stĺpca.
.UNINDENT
.SH REMOVE_CUSTOM_COLUMN
.INDENT 0.0
.INDENT 3.5
.sp
.nf
.ft C
calibredb remove_custom_column [options] label
.ft P
.fi
.UNINDENT
.UNINDENT
.sp
Remove the custom column identified by label. You can see available
columns with the custom_columns command.
.sp
Whenever you pass arguments to calibredb that have spaces in them, enclose the arguments in quotation marks. For example: "/some path/with spaces"
.INDENT 0.0
.TP
.B \-\-force, \-f
Nepýtať sa na potvrdenie
.UNINDENT
.SH SET_CUSTOM
.INDENT 0.0
.INDENT 3.5
.sp
.nf
.ft C
calibredb set_custom [options] column id value
.ft P
.fi
.UNINDENT
.UNINDENT
.sp
Set the value of a custom column for the book identified by id.
You can get a list of ids using the search command.
You can get a list of custom column names using the custom_columns
command.
.sp
Whenever you pass arguments to calibredb that have spaces in them, enclose the arguments in quotation marks. For example: "/some path/with spaces"
.INDENT 0.0
.TP
.B \-\-append, \-a
Ak stĺpec obsahuje viac hodnôt, pridaj tieto k existujúcim, namiesto ich nahradenia.
.UNINDENT
.SH RESTORE_DATABASE
.INDENT 0.0
.INDENT 3.5
.sp
.nf
.ft C
calibredb restore_database [voľby]
.ft P
.fi
.UNINDENT
.UNINDENT
.sp
Obnoví databázu z metadát uložených v súboroch OPF v každom adresári
knižnice Calibre. To je užitočné pri poškodení súboru metadata.db.
.sp
UPOZORNENIE: Tento príkaz vytvorí databázu nanovo. Prídete o všetky uložené
hľadania, užívateľské kategórie, prepojovacie panely, uložené nastavenia konverzie
pre jednotlivé knihy a užívateľské recepty. Obnovené metadáta budú presné len
do tej miery, do akej sú vyčerpávajúce údaje v súboroch OPF.
.sp
Whenever you pass arguments to calibredb that have spaces in them, enclose the arguments in quotation marks. For example: "/some path/with spaces"
.INDENT 0.0
.TP
.B \-\-really\-do\-it, \-r
Skutočne vykonať obnovu. Príkaz sa nespustí, dokiaľ túto voľbu nezadáte.
.UNINDENT
.SH CHECK_LIBRARY
.INDENT 0.0
.INDENT 3.5
.sp
.nf
.ft C
calibredb check_library [voľby]
.ft P
.fi
.UNINDENT
.UNINDENT
.sp
Vykoná nejaké kontroly v súborovom systéme knižnice. Reporty sú invalid_titles, extra_titles, invalid_authors, extra_authors, missing_formats, extra_formats, extra_files, missing_covers, extra_covers, failed_folders
.sp
Whenever you pass arguments to calibredb that have spaces in them, enclose the arguments in quotation marks. For example: "/some path/with spaces"
.INDENT 0.0
.TP
.B \-\-csv, \-c
Výstup do CSV
.UNINDENT
.INDENT 0.0
.TP
.B \-\-ignore_extensions, \-e
Zoznam ignorovaných prípon oddelených čiarkami. Východzie: všetky
.UNINDENT
.INDENT 0.0
.TP
.B \-\-ignore_names, \-n
Zoznam ignorovaných názvov oddelených čiarkami. Východzie: všetky
.UNINDENT
.INDENT 0.0
.TP
.B \-\-report, \-r
Zoznam reportov oddelených čiarkami. Východzie: všetky
.UNINDENT
.SH LIST_CATEGORIES
.INDENT 0.0
.INDENT 3.5
.sp
.nf
.ft C
calibredb list_categories [voľby]
.ft P
.fi
.UNINDENT
.UNINDENT
.sp
Vytvorí zostavu z informácií o kategóriách v databáze. Informácie
sú ekvivalentné s tým, čo sa zobrazuje v paneli značiek.
.sp
Whenever you pass arguments to calibredb that have spaces in them, enclose the arguments in quotation marks. For example: "/some path/with spaces"
.INDENT 0.0
.TP
.B \-\-categories, \-r
Comma\-separated list of category lookup names. Default: all
.UNINDENT
.INDENT 0.0
.TP
.B \-\-csv, \-c
Výstup do CSV
.UNINDENT
.INDENT 0.0
.TP
.B \-\-dialect
The type of CSV file to produce. Choices: excel, excel\-tab
.UNINDENT
.INDENT 0.0
.TP
.B \-\-item_count, \-i
Zobrazí len počet položiek v kategórii, namiesto počtov na pložku v rámci kategórie.
.UNINDENT
.INDENT 0.0
.TP
.B \-\-width, \-w
Maximálna šírka riadka výstupu. Štandardne sa použije šírka obrazovky.
.UNINDENT
.SH BACKUP_METADATA
.INDENT 0.0
.INDENT 3.5
.sp
.nf
.ft C
calibredb backup_metadata [options]
.ft P
.fi
.UNINDENT
.UNINDENT
.sp
Backup the metadata stored in the database into individual OPF files in each
books directory. This normally happens automatically, but you can run this
command to force re\-generation of the OPF files, with the \-\-all option.
.sp
Note that there is normally no need to do this, as the OPF files are backed up
automatically, every time metadata is changed.
.sp
Whenever you pass arguments to calibredb that have spaces in them, enclose the arguments in quotation marks. For example: "/some path/with spaces"
.INDENT 0.0
.TP
.B \-\-all
Normally, this command only operates on books that have out of date OPF files. This option makes it operate on all books.
.UNINDENT
.SH CLONE
.INDENT 0.0
.INDENT 3.5
.sp
.nf
.ft C
calibredb clone path/to/new/library
.ft P
.fi
.UNINDENT
.UNINDENT
.sp
Create a \fBclone\fP of the current library. This creates a new, empty library that has all the
same custom columns, virtual libraries and other settings as the current library.
.sp
The cloned library will contain no books. If you want to create a full duplicate, including
all books, then simply use your filesystem tools to copy the library folder.
.sp
Whenever you pass arguments to calibredb that have spaces in them, enclose the arguments in quotation marks. For example: "/some path/with spaces"
.SH EMBED_METADATA
.INDENT 0.0
.INDENT 3.5
.sp
.nf
.ft C
calibredb embed_metadata [options] book_id
.ft P
.fi
.UNINDENT
.UNINDENT
.sp
Update the metadata in the actual book files stored in the calibre library from
the metadata in the calibre database.  Normally, metadata is updated only when
exporting files from calibre, this command is useful if you want the files to
be updated in place. Note that different file formats support different amounts
of metadata. You can use the special value \(aqall\(aq for book_id to update metadata
in all books. You can also specify many book ids separated by spaces and id ranges
separated by hyphens. For example: calibredb \fBembed_metadata\fP 1 2 10\-15 23
.sp
Whenever you pass arguments to calibredb that have spaces in them, enclose the arguments in quotation marks. For example: "/some path/with spaces"
.INDENT 0.0
.TP
.B \-\-only\-formats, \-f
Only update metadata in files of the specified format. Specify it multiple times for multiple formats. By default, all formats are updated.
.UNINDENT
.SH SEARCH
.INDENT 0.0
.INDENT 3.5
.sp
.nf
.ft C
calibredb search [options] search expression
.ft P
.fi
.UNINDENT
.UNINDENT
.sp
Search the library for the specified \fBsearch\fP term, returning a comma separated
list of book ids matching the \fBsearch\fP expression. The output format is useful
to feed into other commands that accept a list of ids as input.
.sp
The \fBsearch\fP expression can be anything from calibre\(aqs powerful \fBsearch\fP query
language, for example: author:asimov title:robot
.sp
Whenever you pass arguments to calibredb that have spaces in them, enclose the arguments in quotation marks. For example: "/some path/with spaces"
.INDENT 0.0
.TP
.B \-\-limit, \-l
The maximum number of results to return. Default is all results.
.UNINDENT
.SH AUTHOR
Kovid Goyal
.SH COPYRIGHT
Kovid Goyal
.\" Generated by docutils manpage writer.
.<|MERGE_RESOLUTION|>--- conflicted
+++ resolved
@@ -1,10 +1,6 @@
 .\" Man page generated from reStructuredText.
 .
-<<<<<<< HEAD
-.TH "CALIBREDB" "1" "marca 23, 2018" "3.20.0" "calibre"
-=======
 .TH "CALIBREDB" "1" "apríla 06, 2018" "3.21.0" "calibre"
->>>>>>> 2f1b199f
 .SH NAME
 calibredb \- calibredb
 .
