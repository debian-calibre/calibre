.\" Man page generated from reStructuredText.
.
<<<<<<< HEAD
.TH "CALIBRE-CUSTOMIZE" "1" "júna 15, 2018" "3.26.0" "calibre"
=======
.TH "CALIBRE-CUSTOMIZE" "1" "júna 15, 2018" "3.26.1" "calibre"
>>>>>>> 9cbded46
.SH NAME
calibre-customize \- calibre-customize
.
.nr rst2man-indent-level 0
.
.de1 rstReportMargin
\\$1 \\n[an-margin]
level \\n[rst2man-indent-level]
level margin: \\n[rst2man-indent\\n[rst2man-indent-level]]
-
\\n[rst2man-indent0]
\\n[rst2man-indent1]
\\n[rst2man-indent2]
..
.de1 INDENT
.\" .rstReportMargin pre:
. RS \\$1
. nr rst2man-indent\\n[rst2man-indent-level] \\n[an-margin]
. nr rst2man-indent-level +1
.\" .rstReportMargin post:
..
.de UNINDENT
. RE
.\" indent \\n[an-margin]
.\" old: \\n[rst2man-indent\\n[rst2man-indent-level]]
.nr rst2man-indent-level -1
.\" new: \\n[rst2man-indent\\n[rst2man-indent-level]]
.in \\n[rst2man-indent\\n[rst2man-indent-level]]u
..
.INDENT 0.0
.INDENT 3.5
.sp
.nf
.ft C
calibre\-customize options
.ft P
.fi
.UNINDENT
.UNINDENT
.sp
Nastaviť calibre nahraním externých doplnkov.
.sp
Whenever you pass arguments to \fBcalibre\-customize\fP that have spaces in them, enclose the arguments in quotation marks. For example: "/some path/with spaces"
.SH MOŽNOSTI
.INDENT 0.0
.TP
.B \-\-add\-plugin, \-a
Pridať modul zadaním cesty k ZIP súboru, ktorý ho obsahuje.
.UNINDENT
.INDENT 0.0
.TP
.B \-\-build\-plugin, \-b
Pre vývojárov modulov: Cesta k adresáru v ktorom vyvýjate modul. Tento príkaz modul automaticky zbalí a aktualizuje ho v Calibre.
.UNINDENT
.INDENT 0.0
.TP
.B \-\-customize\-plugin
Upraviť modul. Zadajte názov modulu, za ním čiarku a reťazec s úpravami.
.UNINDENT
.INDENT 0.0
.TP
.B \-\-disable\-plugin
Deaktivovať modul podľa mena
.UNINDENT
.INDENT 0.0
.TP
.B \-\-enable\-plugin
Aktivovať modul podľa mena
.UNINDENT
.INDENT 0.0
.TP
.B \-\-help, \-h
zobraziť túto nápovedu a skončiť
.UNINDENT
.INDENT 0.0
.TP
.B \-\-list\-plugins, \-l
Vypísať všetky inštalované moduly
.UNINDENT
.INDENT 0.0
.TP
.B \-\-remove\-plugin, \-r
Odstrániť modul podľa mena. Vstavané moduly nie je možné odstrániť.
.UNINDENT
.INDENT 0.0
.TP
.B \-\-version
zobraziť verziu programu a skončiť
.UNINDENT
.SH AUTHOR
Kovid Goyal
.SH COPYRIGHT
Kovid Goyal
.\" Generated by docutils manpage writer.
.<|MERGE_RESOLUTION|>--- conflicted
+++ resolved
@@ -1,10 +1,6 @@
 .\" Man page generated from reStructuredText.
 .
-<<<<<<< HEAD
-.TH "CALIBRE-CUSTOMIZE" "1" "júna 15, 2018" "3.26.0" "calibre"
-=======
 .TH "CALIBRE-CUSTOMIZE" "1" "júna 15, 2018" "3.26.1" "calibre"
->>>>>>> 9cbded46
 .SH NAME
 calibre-customize \- calibre-customize
 .
