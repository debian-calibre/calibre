.\" Man page generated from reStructuredText.
.
<<<<<<< HEAD
.TH "EBOOK-VIEWER" "1" "decembra 15, 2017" "3.14.0" "calibre"
=======
.TH "EBOOK-VIEWER" "1" "januára 05, 2018" "3.15.0" "calibre"
>>>>>>> 5dbd69a2
.SH NAME
ebook-viewer \- ebook-viewer
.
.nr rst2man-indent-level 0
.
.de1 rstReportMargin
\\$1 \\n[an-margin]
level \\n[rst2man-indent-level]
level margin: \\n[rst2man-indent\\n[rst2man-indent-level]]
-
\\n[rst2man-indent0]
\\n[rst2man-indent1]
\\n[rst2man-indent2]
..
.de1 INDENT
.\" .rstReportMargin pre:
. RS \\$1
. nr rst2man-indent\\n[rst2man-indent-level] \\n[an-margin]
. nr rst2man-indent-level +1
.\" .rstReportMargin post:
..
.de UNINDENT
. RE
.\" indent \\n[an-margin]
.\" old: \\n[rst2man-indent\\n[rst2man-indent-level]]
.nr rst2man-indent-level -1
.\" new: \\n[rst2man-indent\\n[rst2man-indent-level]]
.in \\n[rst2man-indent\\n[rst2man-indent-level]]u
..
.INDENT 0.0
.INDENT 3.5
.sp
.nf
.ft C
ebook\-viewer [options] file
.ft P
.fi
.UNINDENT
.UNINDENT
.sp
View an e\-book.
.sp
Whenever you pass arguments to \fBebook\-viewer\fP that have spaces in them, enclose the arguments in quotation marks. For example: „/some path/with spaces“
.SH MOŽNOSTI
.INDENT 0.0
.TP
.B \-\-continue
Continue reading at the previously opened book
.UNINDENT
.INDENT 0.0
.TP
.B \-\-debug\-javascript
Vypísať upozornenia javascriptu a konzolové správy na konzolu
.UNINDENT
.INDENT 0.0
.TP
.B \-\-detach
Detach from the controlling terminal, if any (Linux only)
.UNINDENT
.INDENT 0.0
.TP
.B \-\-full\-screen, \-\-fullscreen, \-f
Ak zadané, okno prehliadača sa po štarte otvorí na celú obrazovku.
.UNINDENT
.INDENT 0.0
.TP
.B \-\-help, \-h
zobraziť túto nápovedu a skončiť
.UNINDENT
.INDENT 0.0
.TP
.B \-\-open\-at
The position at which to open the specified book. The position is a location as displayed in the top left corner of the viewer. Alternately, you can use the form toc:something and it will open at the location of the first Table of Contents entry that contains the string \fB"\fPsomething\fB"\fP\&.
.UNINDENT
.INDENT 0.0
.TP
.B \-\-raise\-window
Ak je zadané, okno prehliadača sa po štarte zobrazí v popredí.
.UNINDENT
.INDENT 0.0
.TP
.B \-\-version
zobraziť verziu programu a skončiť
.UNINDENT
.SH AUTHOR
Kovid Goyal
.SH COPYRIGHT
Kovid Goyal
.\" Generated by docutils manpage writer.
.<|MERGE_RESOLUTION|>--- conflicted
+++ resolved
@@ -1,10 +1,6 @@
 .\" Man page generated from reStructuredText.
 .
-<<<<<<< HEAD
-.TH "EBOOK-VIEWER" "1" "decembra 15, 2017" "3.14.0" "calibre"
-=======
 .TH "EBOOK-VIEWER" "1" "januára 05, 2018" "3.15.0" "calibre"
->>>>>>> 5dbd69a2
 .SH NAME
 ebook-viewer \- ebook-viewer
 .
