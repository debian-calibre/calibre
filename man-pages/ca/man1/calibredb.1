--- conflicted
+++ resolved
@@ -1,10 +1,6 @@
 .\" Man page generated from reStructuredText.
 .
-<<<<<<< HEAD
-.TH "CALIBREDB" "1" "de desembre 01, 2017" "3.13.0" "calibre"
-=======
 .TH "CALIBREDB" "1" "de desembre 15, 2017" "3.14.0" "calibre"
->>>>>>> 5d3343e3
 .SH NAME
 calibredb \- calibredb
 .
@@ -144,11 +140,7 @@
 .INDENT 0.0
 .TP
 .B \-\-library\-path, \-\-with\-library
-<<<<<<< HEAD
-Camí a la biblioteca de calibre. Per defecte, s\fB\(aq\fPutilitza el camí emmagatzemat en els paràmetres. Tambés és possible connectar\-se a un servidor de contingut de calibre per realitzar operacions en biblioteques remotes. Per fer\-ho, empreu la URL de la manera següent: \fI\%http:nomdelservidor:port/#biblioteca_id\fP per exemple, \fI\%http:localhost:8080/#lamevabiblioteca\fP\&. Bilioteca_id és l\fB\(aq\fPid de la biblioteca a la qual us voleu connectar en el servidor de continguts. Podeu utilitzar el valor especial «libray_id value of», per aconseguir una llista d\fB\(aq\fPids de biblioteques disponibles al servidor. Per més informació sobre com configurar l\fB\(aq\fPaccés a través del servidor de continguts, vegeu: \fI\%https://manual.calibre\-ebook.com/generated/en/calibredb.html\fP\&.
-=======
 Camí a la biblioteca de calibre. Per defecte, s\fB\(aq\fPutilitza el camí emmagatzemat als ajusts. També és possible connectar\-se a un servidor de contingut de calibre per realitzar operacions en biblioteques remotes. Per fer\-ho, utilitzeu l\fB\(aq\fPURL de la manera següent: \fI\%http:nomdelservidor:port/#biblioteca_id\fP per exemple, \fI\%http:localhost:8080/#lamevabiblioteca\fP\&. Bilioteca_id és l\fB\(aq\fPid. de la biblioteca a la qual us voleu connectar al servidor de continguts. Podeu utilitzar el valor especial «libray_id value of», per obtenir una llista dels id. de les biblioteques disponibles al servidor. Per més informació sobre com configurar l\fB\(aq\fPaccés a través del servidor de continguts, vegeu: \fI\%https://manual.calibre\-ebook.com/generated/en/calibredb.html\fP\&.
->>>>>>> 5d3343e3
 .UNINDENT
 .INDENT 0.0
 .TP
@@ -188,11 +180,7 @@
 .INDENT 0.0
 .TP
 .B \-\-fields, \-f
-<<<<<<< HEAD
-Els camps que es mostraran quan es vegi la llista de llibres a la base de dades. hauria de ser una llista de camps separats per coma. Camps disponibles: author_sort, authors, comments, cover, formats, identifiers, isbn, languages, last_modified, pubdate, publisher, rating, series, series_index, size, tags, timestamp, title, uuid Per defecte: %per defecte. El camp especial «tots» serveix per seleccionar tots els camps. A més dels camps ja predefinits descrits abans, també es disposa de camps personalitzats amb el format *nom_del_camp, com per exemple, per a un camp personalitzat #valoració, s\fB\(aq\fPutilitzaria el nom *valoració
-=======
 Els camps que es mostraran quan es mostra la llista de llibres a la base de dades. Hauria de ser una llista de camps separats per coma. Camps disponibles: author_sort, authors, comments, cover, formats, identifiers, isbn, languages, last_modified, pubdate, publisher, rating, series, series_index, size, tags, timestamp, title, uuid Per defecte: title,authors. El camp especial «all» serveix per seleccionar tots els camps. A més dels camps ja predefinits descrits abans, també es disposa de camps personalitzats amb el format *nom_del_camp, com per exemple, per a un camp personalitzat #valoració, s\fB\(aq\fPutilitzaria el nom *valoració
->>>>>>> 5d3343e3
 .UNINDENT
 .INDENT 0.0
 .TP
@@ -647,13 +635,8 @@
 .UNINDENT
 .sp
 Gestiona les cerques guardades en aquesta base de dades.
-<<<<<<< HEAD
-Si proveu de afegir una cerca amb un nom que ja existeix, es
-reemplaçarà.
-=======
 Si proveu d’afegir una cerca amb un nom que ja existeix, se
 substituirà.
->>>>>>> 5d3343e3
 .sp
 Sintaxi per afegir:
 .sp
@@ -914,20 +897,12 @@
 .UNINDENT
 .UNINDENT
 .sp
-<<<<<<< HEAD
-Actualitza les metadades als fitxers de llibre emmagatzemats a la llibreria de calibre des de
-=======
 Actualitza les metadades als fitxers del llibre real que estan emmagatzemats a la biblioteca de calibre a partir de
->>>>>>> 5d3343e3
 les metadades de la base de dades de calibre. Normalment, les metadades només s’actualitzen quan
 s’exporten els fitxers de calibre; per tant, aquesta ordre és útil si voleu que s’actualitzin
 a la vostra base de dades. Tingueu en compte que cada tipus de fitxer admet quantitats diferents
 de metadades. Es pot utilitzar el valor especial «all» perquè l’identificador de llibre actualitzi les metadades
-<<<<<<< HEAD
-a tots els llibres. També podeu especificar diversos identificadors de llibre separats per espais o conjunts d’identificadors
-=======
 en tots els llibres. També es poden especificar diversos identificadors de llibre separats per espais o conjunts d’identificadors
->>>>>>> 5d3343e3
 separats per guions. Per exemple: calibredb \fBembed_metadata\fP 1 2 10\-15 23
 .sp
 Sempre que passeu arguments a calibredb i aquests tinguin espais en blanc, delimiteu els arguments amb cometes. Per exemple: «/some path/with spaces»
