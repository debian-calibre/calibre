--- conflicted
+++ resolved
@@ -1,10 +1,6 @@
 .\" Man page generated from reStructuredText.
 .
-<<<<<<< HEAD
-.TH "EBOOK-CONVERT" "1" "de desembre 01, 2017" "3.13.0" "calibre"
-=======
 .TH "EBOOK-CONVERT" "1" "de desembre 15, 2017" "3.14.0" "calibre"
->>>>>>> 5d3343e3
 .SH NAME
 ebook-convert \- ebook-convert
 .
@@ -263,38 +259,22 @@
 .INDENT 0.0
 .TP
 .B \-\-margin\-bottom
-<<<<<<< HEAD
-Estableix el marge inferior en pts. Per defecte és %defecte. Establir\-lo en menys de zero farà que no hi hagi marge (els paràmetres de marge del document original es conservaran). Atenció: Els formats orientats a pàgina, com PDF o DOCX, tenen paràmetres de marge propis i tenen preferència.
-=======
 Estableix el marge inferior en pts. Per defecte és 5.0. Establir\-lo en menys de zero farà que no hi hagi marge (els ajusts del marge del document original es conservaran). Atenció: Els formats orientats a pàgines, com PDF o DOCX, tenen els seus propis ajusts del marge i aquests tenen preferència.
->>>>>>> 5d3343e3
 .UNINDENT
 .INDENT 0.0
 .TP
 .B \-\-margin\-left
-<<<<<<< HEAD
-Estableix el marge esquerre en pts. Per defecte és %defecte. Establir\-lo en menys de zero farà que no hi hagi marge (els paràmetres de marge del document original es conservaran). Atenció: Els formats orientats a pàgina, com PDF o DOCX, tenen paràmetres de marge propis i tenen preferència.
-=======
 Estableix el marge esquerre en pts. Per defecte és 5.0. Establir\-lo en menys de zero farà que no hi hagi marge (els ajusts del marge del document original es conservaran). Atenció: Els formats orientats a pàgines, com PDF o DOCX, tenen els seus propis ajusts del marge i aquests tenen preferència.
->>>>>>> 5d3343e3
 .UNINDENT
 .INDENT 0.0
 .TP
 .B \-\-margin\-right
-<<<<<<< HEAD
-Estableix el marge dret en pts. Per defecte és %defecte. Establir\-lo en menys de zero farà que no hi hagi marge (els paràmetres de marge del document original es conservaran). Atenció: Els formats orientats a pàgina, com PDF o DOCX, tenen paràmetres de marge propis i tenen preferència.
-=======
 Estableix el marge dret en pts. Per defecte és 5.0. Establir\-lo en menys de zero farà que no hi hagi marge (els ajusts del marge del document original es conservaran). Atenció: Els formats orientats a pàgines, com PDF o DOCX, tenen els seus propis ajusts del marge i aquests tenen preferència.
->>>>>>> 5d3343e3
 .UNINDENT
 .INDENT 0.0
 .TP
 .B \-\-margin\-top
-<<<<<<< HEAD
-Estableix el marge superior en pts. Per defecte és %defecte. Establir\-lo en menys de zero farà que no hi hagi marge (els paràmetres de marge del document original es conservaran). Atenció: Els formats orientats a pàgina, com PDF o DOCX, tenen paràmetres de marge propis i tenen preferència.
-=======
 Estableix el marge superior en pts. Per defecte és 5.0. Establir\-lo en menys de zero farà que no hi hagi marge (els ajusts del marge del document original es conservaran). Atenció: Els formats orientats a pàgines, com PDF o DOCX, tenen els seus propis ajusts del marge i aquests tenen preferència.
->>>>>>> 5d3343e3
 .UNINDENT
 .INDENT 0.0
 .TP
@@ -324,11 +304,7 @@
 .INDENT 0.0
 .TP
 .B \-\-transform\-css\-rules
-<<<<<<< HEAD
-Camí al fitxer que conté les regles per transformar els estils CSS del llibre. La manera més fàcil de crear aquest tipus de fitxer és utilitzar l\fB\(aq\fPassitent de creació de regles a la interfície gràfica d\fB\(aq\fPusuari. Podeu accedir\-hi a la secció del diàleg de conversió a «Aparença\->Transformació dels estils». Un cop hagueu creat les regles, empreu el botó «Exporta» per desar\-les en un fitxer.
-=======
 Camí al fitxer que conté les regles per transformar els estils CSS del llibre. La manera més fàcil de crear aquest tipus de fitxer és utilitzar l\fB\(aq\fPassistent de creació de regles a la interfície gràfica d\fB\(aq\fPusuari. Podeu accedir\-hi a la secció del diàleg de conversió a «Aparença\->Transformació dels estils». Un cop hàgiu creat les regles, empreu el botó «Exporta» per desar\-les en un fitxer.
->>>>>>> 5d3343e3
 .UNINDENT
 .INDENT 0.0
 .TP
@@ -403,11 +379,7 @@
 .INDENT 0.0
 .TP
 .B \-\-search\-replace
-<<<<<<< HEAD
-Camí a un fitxer que conté expression regulars als camps cerca i reemplaça. el fitxer ha de contenir línies alternants d\fB\(aq\fPexpresions regulars seguides per un patró de reemplaçament (que pot ser una línia buida). L\fB\(aq\fPexpressió regular ha de ser en sintaxi Python regex i codificada en UTF\-8.
-=======
 Camí a un fitxer que conté les expressions regulars de cerca i substitució. El fitxer ha de contenir línies alternants d\fB\(aq\fPexpressions regulars seguides per un patró de substitució (que pot ser una línia buida). L\fB\(aq\fPexpressió regular ha de ser expressions regulars de Python i han d\fB\(aq\fPestar codificades en UTF\-8.
->>>>>>> 5d3343e3
 .UNINDENT
 .INDENT 0.0
 .TP
@@ -445,11 +417,7 @@
 .INDENT 0.0
 .TP
 .B \-\-chapter
-<<<<<<< HEAD
-Una expressió d\fB\(aq\fPXPath per detectar títols de capítols. Per defecte, s\fB\(aq\fPassumeix que les etiquetes <h1> o <h2> contenen les paraules «capítol», «llibre», «secció», «pròleg», «epíleg» o «part» com a títols de capítol, així com també qualsevol etiqueta que tingui class=«capítol». L\fB\(aq\fPexpressió que s\fB\(aq\fPutilitzi ha d\fB\(aq\fPequivaler a una llista d\fB\(aq\fPelements. Per desactovar la detecció de capítols, utilitzeu l\fB\(aq\fPexpressió «/». Vegeu l\fB\(aq\fPassistent d\fB\(aq\fPXPath al manual d\fB\(aq\fPusuari de calibre per a més informació.
-=======
 Una expressió XPath per detectar títols de capítols. Per defecte, s\fB\(aq\fPassumeix que les etiquetes <h1> o <h2> contenen les paraules «capítol», «llibre», «secció», «pròleg», «epíleg» o «part» com a títols de capítol, així com qualsevol etiqueta que tingui class=«capítol». L\fB\(aq\fPexpressió que s\fB\(aq\fPutilitzi ha d\fB\(aq\fPequivaler a una llista d\fB\(aq\fPelements. Per desactivar la detecció de capítols, utilitzeu l\fB\(aq\fPexpressió «/». Vegeu l\fB\(aq\fPassistent de XPath al manual d\fB\(aq\fPusuari de calibre per a més informació.
->>>>>>> 5d3343e3
 .UNINDENT
 .INDENT 0.0
 .TP
@@ -633,11 +601,7 @@
 .INDENT 0.0
 .TP
 .B \-\-verbose, \-v
-<<<<<<< HEAD
-Nivell de detall. Augmenteu\-lo per aconseguir més detall. Augmentar\-lo dues vegades dona com a resultat detall complet, una vegada, detall mig, i cap resulta en el menor detall.
-=======
 Nivell de detall. Augmenteu\-ho per aconseguir més detall. Si s\fB\(aq\fPaugmenta dues vegades dóna com a resultat detall complet, una vegada, detall mitjà, i cap resulta en el menor detall.
->>>>>>> 5d3343e3
 .UNINDENT
 .SH AUTHOR
 Kovid Goyal
