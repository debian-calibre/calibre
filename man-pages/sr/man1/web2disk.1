.\" Man page generated from reStructuredText.
.
<<<<<<< HEAD
.TH "WEB2DISK" "1" "јун 15, 2018" "3.26.0" "calibre"
=======
.TH "WEB2DISK" "1" "јун 15, 2018" "3.26.1" "calibre"
>>>>>>> 9cbded46
.SH NAME
web2disk \- web2disk
.
.nr rst2man-indent-level 0
.
.de1 rstReportMargin
\\$1 \\n[an-margin]
level \\n[rst2man-indent-level]
level margin: \\n[rst2man-indent\\n[rst2man-indent-level]]
-
\\n[rst2man-indent0]
\\n[rst2man-indent1]
\\n[rst2man-indent2]
..
.de1 INDENT
.\" .rstReportMargin pre:
. RS \\$1
. nr rst2man-indent\\n[rst2man-indent-level] \\n[an-margin]
. nr rst2man-indent-level +1
.\" .rstReportMargin post:
..
.de UNINDENT
. RE
.\" indent \\n[an-margin]
.\" old: \\n[rst2man-indent\\n[rst2man-indent-level]]
.nr rst2man-indent-level -1
.\" new: \\n[rst2man-indent\\n[rst2man-indent-level]]
.in \\n[rst2man-indent\\n[rst2man-indent-level]]u
..
.INDENT 0.0
.INDENT 3.5
.sp
.nf
.ft C
web2disk URL
.ft P
.fi
.UNINDENT
.UNINDENT
.sp
Where URL is for example \fI\%https://google.com\fP
.sp
Whenever you pass arguments to \fBweb2disk\fP that have spaces in them, enclose the arguments in quotation marks. For example: "/some path/with spaces"
.SH [OPTIONS]
.INDENT 0.0
.TP
.B \-\-base\-dir, \-d
Основни директоријум у који ће бити сачуван УРЛ. Подразумева се .
.UNINDENT
.INDENT 0.0
.TP
.B \-\-delay
Најмањи размак, у секундама, између узастопних преузимања. Подразумева се 0 s
.UNINDENT
.INDENT 0.0
.TP
.B \-\-dont\-download\-stylesheets
Не преузимај CSS стилове.
.UNINDENT
.INDENT 0.0
.TP
.B \-\-encoding
Кодни распоред Интернет сајтова са којих покушавате преузимање. Подразумева се да ће бити покушан да буде одређен аутоматски.
.UNINDENT
.INDENT 0.0
.TP
.B \-\-filter\-regexp
Any link that matches this regular expression will be ignored. This option can be specified multiple times, in which case as long as any regexp matches a link, it will be ignored. By default, no links are ignored. If both filter regexp and match regexp are specified, then filter regexp is applied first.
.UNINDENT
.INDENT 0.0
.TP
.B \-\-help, \-h
прикажи ову поруку помоћи па изађи
.UNINDENT
.INDENT 0.0
.TP
.B \-\-match\-regexp
Биће праћене само везе које одговарају овом регуларном изразу. Ова могућност може бити наведена више пута, у ком случају ће везе бити праћене све док може да се пронађе бар један регуларни израз коме одговарају. Подразумева се да ће се пратити све везе.
.UNINDENT
.INDENT 0.0
.TP
.B \-\-max\-files, \-n
Највећи број датотека који ће бити преузет. Ово се односи само на датотеке у <a href> одредницама. Подразумева се 9223372036854775807
.UNINDENT
.INDENT 0.0
.TP
.B \-\-max\-recursions, \-r
Највећа дубина рекурзије, тј. праћења веза. Подразумева се 1
.UNINDENT
.INDENT 0.0
.TP
.B \-\-timeout, \-t
Број секунди за чекање на одзив сервера. Подразумева се 10.0 s
.UNINDENT
.INDENT 0.0
.TP
.B \-\-verbose
Прикажи детаљне информације. Корисно за тражење грешака.
.UNINDENT
.INDENT 0.0
.TP
.B \-\-version
прикажи број верзије програма и изађи
.UNINDENT
.SH AUTHOR
Kovid Goyal
.SH COPYRIGHT
Kovid Goyal
.\" Generated by docutils manpage writer.
.<|MERGE_RESOLUTION|>--- conflicted
+++ resolved
@@ -1,10 +1,6 @@
 .\" Man page generated from reStructuredText.
 .
-<<<<<<< HEAD
-.TH "WEB2DISK" "1" "јун 15, 2018" "3.26.0" "calibre"
-=======
 .TH "WEB2DISK" "1" "јун 15, 2018" "3.26.1" "calibre"
->>>>>>> 9cbded46
 .SH NAME
 web2disk \- web2disk
 .
