.\" Man page generated from reStructuredText.
.
<<<<<<< HEAD
.TH "CALIBRE-SERVER" "1" "März 23, 2018" "3.20.0" "calibre"
=======
.TH "CALIBRE-SERVER" "1" "April 06, 2018" "3.21.0" "calibre"
>>>>>>> 2f1b199f
.SH NAME
calibre-server \- calibre-server
.
.nr rst2man-indent-level 0
.
.de1 rstReportMargin
\\$1 \\n[an-margin]
level \\n[rst2man-indent-level]
level margin: \\n[rst2man-indent\\n[rst2man-indent-level]]
-
\\n[rst2man-indent0]
\\n[rst2man-indent1]
\\n[rst2man-indent2]
..
.de1 INDENT
.\" .rstReportMargin pre:
. RS \\$1
. nr rst2man-indent\\n[rst2man-indent-level] \\n[an-margin]
. nr rst2man-indent-level +1
.\" .rstReportMargin post:
..
.de UNINDENT
. RE
.\" indent \\n[an-margin]
.\" old: \\n[rst2man-indent\\n[rst2man-indent-level]]
.nr rst2man-indent-level -1
.\" new: \\n[rst2man-indent\\n[rst2man-indent-level]]
.in \\n[rst2man-indent\\n[rst2man-indent-level]]u
..
.INDENT 0.0
.INDENT 3.5
.sp
.nf
.ft C
calibre\-server [Optionen] [Pfad zum Bibliotheksordner …]
.ft P
.fi
.UNINDENT
.UNINDENT
.sp
Starten des Calibre\-Inhalteservers. Der Calibre\-Inhalteserver stellt Ihre Calibre\-Bibliotheken über das Internet bereit.
Sie können den Pfad zu den Bibliotheksordnern als Argumente von \fBcalibre\-server\fP angeben.
Falls Sie keinen Pfad angeben, werden alle dem Calibre\-Hauptprogramm bekannten Bibliotheken verwendet.
.sp
Wann immer Sie Argumente mit Leerzeichen an \fBcalibre\-server\fP weitergeben, müssen diese Argumente in Anführungsstriche gesetzt werden. Zum Beispiel: "/some path/with spaces"
.SH [OPTIONEN]
.INDENT 0.0
.TP
.B \-\-access\-log
Pfad zur Zugangsprotokolldatei. Dieses Protokoll enthält Informationen über Clients, die sich mit dem Server verbinden und Anfragen stellen. Standardmäßig wird keine Protokollierung durchgeführt.
.UNINDENT
.INDENT 0.0
.TP
.B \-\-ajax\-timeout
Zeit (in Sekunden), um auf eine Antwort des Servers zu warten, wenn Anfragen gestellt werden.
.UNINDENT
.INDENT 0.0
.TP
.B \-\-auth\-mode
Wählen Sie die verwendete Authentifizierungsart aus.        Festlegen des vom Server verwendeten HTTP\-Authentifizierungsmodus. Setzen Sie diesen auf \fB"\fPbasic\fB"\fP, falls Sie diesen Server hinter einem SSL\-Proxy verwenden. Belassen Sie ihn ansonsten auf \fB"\fPAuto\fB"\fP, was \fB"\fPBasic\fB"\fP verwendet, falls SSL konfiguriert ist, andernfalls wird \fB"\fPdigest\fB"\fP verwendet.
.UNINDENT
.INDENT 0.0
.TP
.B \-\-auto\-reload
Den Server automatisch neu laden, wenn sich der Quellcode ändert. Nützlich für Entwickler. Sie sollten außerdem einen kleinen Wert für die Zeitüberschreitung zum Herunterfahren angeben.
.UNINDENT
.INDENT 0.0
.TP
.B \-\-ban\-after
Anzahl der fehlgeschlagenen Anmeldungen für einen Bann.     Die Anzahl der Login\-Fehler, nach denen eine IP\-Adresse gesperrt wird.
.UNINDENT
.INDENT 0.0
.TP
.B \-\-ban\-for
Sperren von IP\-Adressen mit wiederholten Login\-Fehlern.     Verbietet vorübergehend den Zugriff für IP\-Adressen, die wiederholt fehlgeschlagene Anmeldungen für die angegebene Anzahl von Minuten haben. Nützlich, um Versuche zu verhindern, Passwörter zu erraten. Wenn auf Null gesetzt, wird kein Banning durchgeführt.
.UNINDENT
.INDENT 0.0
.TP
.B \-\-compress\-min\-size
Min. Größe, bei der Antworten Datenkompression verwenden (in Bytes).
.UNINDENT
.INDENT 0.0
.TP
.B \-\-custom\-list\-template
Pfad zu einer JSON\-Datei, die eine Vorlage für den benutzerdefinierten Buchlistenmodus enthält. Der einfachste Weg, eine solche Template\-Datei zu erstellen, ist es, in den Einstellungen\->Sharing over the net\->Buchlistenvorlage im Kaliber zu gehen, die Vorlage zu erstellen und sie zu exportieren.
.UNINDENT
.INDENT 0.0
.TP
.B \-\-daemonize
Prozess im Hintergrund als Dienst ausführen (nur Linux).
.UNINDENT
.INDENT 0.0
.TP
.B \-\-displayed\-fields
Angezeigte benutzerdefinierte Felder beschränken.   Kommagetrennte Liste von benutzerdefinierten Metadatenfeldern, die vom Inhalteserver in den Ansichten \fB"\fP/opds\fB"\fP und \fB"\fP/mobile\fB"\fP angezeigt werden sollen. Falls Sie diese Option verwenden, werden sämtliche in der Liste nicht enthaltenen Felder nicht angezeigt. Zum Beispiel: my_rating,my_tags
.UNINDENT
.INDENT 0.0
.TP
.B \-\-enable\-allow\-socket\-preallocation, \-\-disable\-allow\-socket\-preallocation
Socket\-Vorzuweisung, z. B. mit systemd\-Socket\-Aktivierung. Standardmäßig ist diese Optione aktiviert.
.UNINDENT
.INDENT 0.0
.TP
.B \-\-enable\-auth, \-\-disable\-auth
Passwortbasierte Authentifizierung für Serverzugriff.       Normalerweise ist der Server nicht eingeschränkt, sodass jeder darauf Zugriff hat. Mit dier Option können Sie den Zugriff auf vordefinierte Benutzer beschränken. Standardmäßig ist diese Option deaktiviert.
.UNINDENT
.INDENT 0.0
.TP
.B \-\-enable\-fallback\-to\-detected\-interface, \-\-disable\-fallback\-to\-detected\-interface
Rückgriff auf autom. erkannte Schnittstelle.        Falls es dem Server aus irgendeinem Grund nicht möglich ist, die in der Option \fB"\fPlisten_on\fB"\fP angegebene Schnittstelle einzubinden, wird versucht, eine Schnittstelle zu erkennen, die mit der Außenwelt verbindet, und dann diese einzubinden. Standardmäßig ist diese Optione aktiviert.
.UNINDENT
.INDENT 0.0
.TP
.B \-\-enable\-local\-write, \-\-disable\-local\-write
Erlauben Sie nicht authentifizierten lokalen Verbindungen, Änderungen vorzunehmen.  Wenn Sie die Authentifizierung nicht einschalten, arbeitet der Server normalerweise im Nur\-Lese\-Modus, damit anonyme Benutzer keine Änderungen an Ihren Calibre\-Bibliotheken vornehmen können. Mit dieser Option kann jeder, der sich von demselben Computer aus verbindet, auf dem der Server läuft, Änderungen vornehmen. Dies ist nützlich, wenn Sie den Server ohne Authentifizierung betreiben möchten, aber dennoch calibredb verwenden möchten, um Änderungen an Ihren Calibre\-Bibliotheken vorzunehmen. Beachten Sie, dass die Aktivierung dieser Option bedeutet, dass jedes Programm, das auf dem Computer läuft, Änderungen an Ihren Calibre\-Bibliotheken vornehmen kann. Standardmäßig ist diese Option deaktiviert.
.UNINDENT
.INDENT 0.0
.TP
.B \-\-enable\-log\-not\-found, \-\-disable\-log\-not\-found
HTTP 404 (nicht gefunden)\-Anfragen protokollieren.  Normalerweise protokolliert der Server alle HTTP\-Anfragen nach nicht gefundenen Ressourcen. Dies kann zu einer nicht unerheblichen Menge von Protokollmüll führen, falls Ihr Server das Ziel von Bots ist. Verwenden Sie diese Option, um die Protokollierung auszuschalten. Standardmäßig ist diese Optione aktiviert.
.UNINDENT
.INDENT 0.0
.TP
.B \-\-enable\-use\-bonjour, \-\-disable\-use\-bonjour
OPDS\-Feeds via BonJour veröffentlichen.     OPDS\-Feeds via BonJour\-Dienst veröffentlichen, sodass OPDS\-basierte Lese\-Apps den Server automatisch erkennen und sich mit diesem verbinden können. Standardmäßig ist diese Optione aktiviert.
.UNINDENT
.INDENT 0.0
.TP
.B \-\-enable\-use\-sendfile, \-\-disable\-use\-sendfile
Zero\-Copy\-Dateiübertragungen für verbesserte Leistung.      Dies verwendet beim Senden von Dateien über das Netzwerk sogenannte Zero\-Copy\-, In\-Kernel\-Übertragungen, was die Leistung verbessert. Dies kann jedoch beschädigte Dateiübertragungen auf einigen fehlerhaften Dateisystemen verursachen. Falls Sie beschädigte Dateiübertragungen feststellen, schalten Sie diese Funktion aus. Standardmäßig ist diese Optione aktiviert.
.UNINDENT
.INDENT 0.0
.TP
.B \-\-help, \-h
Diesen Hilfetext anzeigen und beenden.
.UNINDENT
.INDENT 0.0
.TP
.B \-\-ignored\-fields
Benutzerdefinierte Metadatenfelder ignoriert.       Kommagetrennte Liste von benutzerdefinierten Metadatenfeldern, die vom Inhalteserver in den Ansichten \fB"\fP/opds\fB"\fP und \fB"\fP/mobile\fB"\fP nicht angezeigt werden sollen. Zum Beispiel: my_rating,my_tags
.UNINDENT
.INDENT 0.0
.TP
.B \-\-listen\-on
Schnittstelle, die auf eingehende Verbindungen warten soll.         Standardmäßig werden alle verfügbaren Schnittstellen überwacht. Sie können dies beispielsweise in \fB"\fP127.0.0.1\fB"\fP ändern, um nur Verbindungen von der lokalen Maschine zu überwachen, oder in \fB"\fP::\fB"\fP, um alle eingehenden IPv6\- und IPv4\-Verbindungen zu überwachen.
.UNINDENT
.INDENT 0.0
.TP
.B \-\-log
Pfad zur Protokolldatei für das Serverprotokoll. Dieses Protokoll beinhaltet Serverinformationen und \-fehler, keine Zugriffsprotokolle. Standardmäßig wird die Protokolldatei in stdout geschrieben.
.UNINDENT
.INDENT 0.0
.TP
.B \-\-manage\-users
Datenbank der Benutzer verwalten, die Zugriff auf diesen Server haben. Beachten Sie auch die \fB\-\-userdb\-Option\fP\&.
.UNINDENT
.INDENT 0.0
.TP
.B \-\-max\-header\-line\-size
Max. Größe eines einzelnen HTTP\-Headers (in KB).
.UNINDENT
.INDENT 0.0
.TP
.B \-\-max\-job\-time
Maximalzeit für Arbeiterprozesse.   Maximale Zeit, die Arbeiterprozesse ausgeführt werden dürfen (in Minuten). Zum Deaktivieren der Zeitbeschränkung auf Null setzen.
.UNINDENT
.INDENT 0.0
.TP
.B \-\-max\-jobs
Maximale Anzahl von Arbeiterprozessen.      Arbeiterprozesse werden nach Bedarf gestartet und für umfangreiche Aufgaben verwendet, wie das Vorbereiten eine Buches für die Anzeige, Hinzufügen von Büchern, Konvertieren usw. Normalerweise basiert die maximale Anzahl solcher Prozesse auf der Anzahl von CPU\-Kernen. Sie können sie mit dieser Einstellung steuern.
.UNINDENT
.INDENT 0.0
.TP
.B \-\-max\-log\-size
Max. Protokolldateigröße (in MB).   Maximalgröße von vom Server erzeugten Protokolldateien. Sobald das Protokoll größer als die angegebene Größe wird, wird dieses automatisch rotiert. Zum Deaktivieren der Protokollrotation auf Null setzen.
.UNINDENT
.INDENT 0.0
.TP
.B \-\-max\-opds\-items
Maximale Anzahl von Büchern in OPDS\-Feeds.  Maximale Anzahl von Büchern, die der Server in einem einzelnen OPDS\-Bezugs\-Feed zurückgibt.
.UNINDENT
.INDENT 0.0
.TP
.B \-\-max\-opds\-ungrouped\-items
Max. Anzahl nicht gruppierter Elemente in OPDS\-Feeds.       Kategorieelemente wie Autor/Schlagwörter nach dem ersten Buchstaben gruppieren, falls mehr als die angegebene Anzahl von Elementen existiert. Zum Deaktivieren auf Null setzen.
.UNINDENT
.INDENT 0.0
.TP
.B \-\-max\-request\-body\-size
Max. zulässige Größe für auf den Server hochgeladene Dateien (in MB).
.UNINDENT
.INDENT 0.0
.TP
.B \-\-num\-per\-page
Anzahl der auf einer einzelnen Seite anzuzeigenden Bücher.  Anzahl der auf einer einzelnen Seite im Browser anzuzeigenden Bücher.
.UNINDENT
.INDENT 0.0
.TP
.B \-\-pidfile
Prozess\-PID in die angegebene Datei schreiben
.UNINDENT
.INDENT 0.0
.TP
.B \-\-port
Port, auf dem auf Verbindungen gewartet werden soll.
.UNINDENT
.INDENT 0.0
.TP
.B \-\-shutdown\-timeout
Wartezeit in Sekunden bis zu einem sauberen Herunterfahren.
.UNINDENT
.INDENT 0.0
.TP
.B \-\-ssl\-certfile
Pfad zur SSL\-Zertifikatsdatei.
.UNINDENT
.INDENT 0.0
.TP
.B \-\-ssl\-keyfile
Pfad zur SSL\-Privatschlüsseldatei.
.UNINDENT
.INDENT 0.0
.TP
.B \-\-timeout
Zeit (in Sekunden), nach der eine untätige Verbindung geschlossen wird.
.UNINDENT
.INDENT 0.0
.TP
.B \-\-url\-prefix
Vorzustellendes Präfix für alle URLs.       Hilfreich, wenn Sie diesen Server hinter einem Reverse\-Proxy betreiben möchten. Verwenden Sie beispielsweise \fB"\fP/calibre\fB"\fP als das URL\-Präfix.
.UNINDENT
.INDENT 0.0
.TP
.B \-\-userdb
Pfad zur Benutzerdatenbank, die für die Authentifizierung verwendet werden soll. Die Datenbank ist eine SQLite\-Datei. Um es zu erstellen, benutze \fI\%\-\-manage\-users\fP\&. Mehr über die Verwaltung von Benutzern erfahren Sie unter: \fI\%https://manual.calibre\-ebook.com/de/server.html#managing\-user\-accounts\-from\-the\-command\-line\-only\fP
.UNINDENT
.INDENT 0.0
.TP
.B \-\-version
Programmversion anzeigen und beenden
.UNINDENT
.INDENT 0.0
.TP
.B \-\-worker\-count
Anzahl von Arbeiterprozessen für die Verarbeitung von Anfragen.
.UNINDENT
.SH AUTHOR
Kovid Goyal
.SH COPYRIGHT
Kovid Goyal
.\" Generated by docutils manpage writer.
.<|MERGE_RESOLUTION|>--- conflicted
+++ resolved
@@ -1,10 +1,6 @@
 .\" Man page generated from reStructuredText.
 .
-<<<<<<< HEAD
-.TH "CALIBRE-SERVER" "1" "März 23, 2018" "3.20.0" "calibre"
-=======
 .TH "CALIBRE-SERVER" "1" "April 06, 2018" "3.21.0" "calibre"
->>>>>>> 2f1b199f
 .SH NAME
 calibre-server \- calibre-server
 .
