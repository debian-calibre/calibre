.\" Man page generated from reStructuredText.
.
<<<<<<< HEAD
.TH "WEB2DISK" "1" "giugno 15, 2018" "3.26.1" "calibre"
=======
.TH "WEB2DISK" "1" "luglio 06, 2018" "3.27.1" "calibre"
>>>>>>> 4f4430cd
.SH NAME
web2disk \- web2disk
.
.nr rst2man-indent-level 0
.
.de1 rstReportMargin
\\$1 \\n[an-margin]
level \\n[rst2man-indent-level]
level margin: \\n[rst2man-indent\\n[rst2man-indent-level]]
-
\\n[rst2man-indent0]
\\n[rst2man-indent1]
\\n[rst2man-indent2]
..
.de1 INDENT
.\" .rstReportMargin pre:
. RS \\$1
. nr rst2man-indent\\n[rst2man-indent-level] \\n[an-margin]
. nr rst2man-indent-level +1
.\" .rstReportMargin post:
..
.de UNINDENT
. RE
.\" indent \\n[an-margin]
.\" old: \\n[rst2man-indent\\n[rst2man-indent-level]]
.nr rst2man-indent-level -1
.\" new: \\n[rst2man-indent\\n[rst2man-indent-level]]
.in \\n[rst2man-indent\\n[rst2man-indent-level]]u
..
.INDENT 0.0
.INDENT 3.5
.sp
.nf
.ft C
web2disk URL
.ft P
.fi
.UNINDENT
.UNINDENT
.sp
Where URL is for example \fI\%https://google.com\fP
.sp
Whenever you pass arguments to \fBweb2disk\fP that have spaces in them, enclose the arguments in quotation marks. For example: "/some path/with spaces"
.SH [OPZIONI]
.INDENT 0.0
.TP
.B \-\-base\-dir, \-d
Cartella base in cui le URL sono salvate. Predefinita: .
.UNINDENT
.INDENT 0.0
.TP
.B \-\-delay
Intervallo minimo in secondi tra due scaricamenti consecutivi. Predefinito: 0 s
.UNINDENT
.INDENT 0.0
.TP
.B \-\-dont\-download\-stylesheets
Non scaricare i fogli di stile CSS
.UNINDENT
.INDENT 0.0
.TP
.B \-\-encoding
La codifica caratteri del sito web che si sta cercando di scaricare. L\fB\(aq\fPimpostazione predefinita è quella di provare e indovinare la codifica.
.UNINDENT
.INDENT 0.0
.TP
.B \-\-filter\-regexp
Any link that matches this regular expression will be ignored. This option can be specified multiple times, in which case as long as any regexp matches a link, it will be ignored. By default, no links are ignored. If both filter regexp and match regexp are specified, then filter regexp is applied first.
.UNINDENT
.INDENT 0.0
.TP
.B \-\-help, \-h
mostra questo messaggio di aiuto ed esci
.UNINDENT
.INDENT 0.0
.TP
.B \-\-match\-regexp
Saranno seguiti solamente i collegamenti che corrispondono a questa espressione regolare. Questa opzione può essere specificata più volte, in questo modo se un collegamento corrisponde a una delle espressioni regolari sarà seguito. Per impostazione predefinita i collegamenti non vengono seguiti
.UNINDENT
.INDENT 0.0
.TP
.B \-\-max\-files, \-n
Il numero massimo di file da scaricare. Questo si applica solo ai file con tag <a href>. Il valore predefinito è 9223372036854775807
.UNINDENT
.INDENT 0.0
.TP
.B \-\-max\-recursions, \-r
Numero massimo di livelli ricorsivi, cioè profondità dei link da seguire. Predefinito: 1
.UNINDENT
.INDENT 0.0
.TP
.B \-\-timeout, \-t
Timeout in secondi da aspettare per una risposta dal server. Predefinito: 10.0 s
.UNINDENT
.INDENT 0.0
.TP
.B \-\-verbose
Mostra un output dettagliato. Utile per il debug
.UNINDENT
.INDENT 0.0
.TP
.B \-\-version
mostra la versione del programma ed esci
.UNINDENT
.SH AUTHOR
Kovid Goyal
.SH COPYRIGHT
Kovid Goyal
.\" Generated by docutils manpage writer.
.<|MERGE_RESOLUTION|>--- conflicted
+++ resolved
@@ -1,10 +1,6 @@
 .\" Man page generated from reStructuredText.
 .
-<<<<<<< HEAD
-.TH "WEB2DISK" "1" "giugno 15, 2018" "3.26.1" "calibre"
-=======
 .TH "WEB2DISK" "1" "luglio 06, 2018" "3.27.1" "calibre"
->>>>>>> 4f4430cd
 .SH NAME
 web2disk \- web2disk
 .
