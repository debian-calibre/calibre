--- conflicted
+++ resolved
@@ -1,10 +1,6 @@
 .\" Man page generated from reStructuredText.
 .
-<<<<<<< HEAD
-.TH "EBOOK-VIEWER" "1" "junho 15, 2018" "3.26.0" "calibre"
-=======
 .TH "EBOOK-VIEWER" "1" "junho 15, 2018" "3.26.1" "calibre"
->>>>>>> 9cbded46
 .SH NAME
 ebook-viewer \- ebook-viewer
 .
