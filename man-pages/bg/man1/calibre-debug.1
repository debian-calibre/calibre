.\" Man page generated from reStructuredText.
.
<<<<<<< HEAD
.TH "CALIBRE-DEBUG" "1" "юни 15, 2018" "3.26.1" "calibre"
=======
.TH "CALIBRE-DEBUG" "1" "юли 06, 2018" "3.27.1" "calibre"
>>>>>>> 4f4430cd
.SH NAME
calibre-debug \- calibre-debug
.
.nr rst2man-indent-level 0
.
.de1 rstReportMargin
\\$1 \\n[an-margin]
level \\n[rst2man-indent-level]
level margin: \\n[rst2man-indent\\n[rst2man-indent-level]]
-
\\n[rst2man-indent0]
\\n[rst2man-indent1]
\\n[rst2man-indent2]
..
.de1 INDENT
.\" .rstReportMargin pre:
. RS \\$1
. nr rst2man-indent\\n[rst2man-indent-level] \\n[an-margin]
. nr rst2man-indent-level +1
.\" .rstReportMargin post:
..
.de UNINDENT
. RE
.\" indent \\n[an-margin]
.\" old: \\n[rst2man-indent\\n[rst2man-indent-level]]
.nr rst2man-indent-level -1
.\" new: \\n[rst2man-indent\\n[rst2man-indent-level]]
.in \\n[rst2man-indent\\n[rst2man-indent-level]]u
..
.INDENT 0.0
.INDENT 3.5
.sp
.nf
.ft C
calibre\-debug [options]
.ft P
.fi
.UNINDENT
.UNINDENT
.sp
Various command line interfaces useful for debugging calibre. With no options,
this command starts an embedded Python interpreter. You can also run the main
calibre GUI, the calibre viewer and the calibre editor in debug mode.
.sp
It also contains interfaces to various bits of calibre that do not have
dedicated command line tools, such as font subsetting, the e\-book diff tool and so
on.
.sp
You can also use \fBcalibre\-debug\fP to run standalone scripts. To do that use it like this:
.INDENT 0.0
.INDENT 3.5
\fBcalibre\-debug\fP myscript.py \fB\-\-\fP \fB\-\-option1\fP \fB\-\-option2\fP file1 file2 ...
.UNINDENT
.UNINDENT
.sp
Everything after the \fB\-\-\fP is passed to the script.
.sp
Whenever you pass arguments to \fBcalibre\-debug\fP that have spaces in them, enclose the arguments in quotation marks. For example: "/some path/with spaces"
.SH ОБЩИ НАСТРОЙКИ
.INDENT 0.0
.TP
.B \-\-add\-simple\-plugin
Добавяне на прост плъгин (напр. плъгин, състоящ се само от .py файл), чрез определяне на пътя до .py файла съдържащ кода.
.UNINDENT
.INDENT 0.0
.TP
.B \-\-command, \-c
Изпълняване на python код.
.UNINDENT
.INDENT 0.0
.TP
.B \-\-debug\-device\-driver, \-d
Засичане на дебъг устройство
.UNINDENT
.INDENT 0.0
.TP
.B \-\-default\-programs
(Де)регистрирай calibre от програмите по подразбиране на Уйндоус \fI\%\-\-default\-programs\fP = \fB(register|unregister)\fP
.UNINDENT
.INDENT 0.0
.TP
.B \-\-diff
Run the calibre diff tool. For example: calibre\-debug \fI\%\-\-diff\fP file1 file2
.UNINDENT
.INDENT 0.0
.TP
.B \-\-edit\-book, \-t
Стартирай calibre книжен редактор в режим дебъгване.
.UNINDENT
.INDENT 0.0
.TP
.B \-\-exec\-file, \-e
Изпълни python кода във файла.
.UNINDENT
.INDENT 0.0
.TP
.B \-\-explode\-book, \-x
Explode the book into the specified directory. Usage: \-x file.epub output_dir Exports the book as a collection of HTML files and metadata, which you can edit using standard HTML editing tools. Works with EPUB, AZW3, HTMLZ and DOCX files.
.UNINDENT
.INDENT 0.0
.TP
.B \-\-export\-all\-calibre\-data
Експортирай всички calibre данни (книги/настройки/плъгини)
.UNINDENT
.INDENT 0.0
.TP
.B \-\-gui, \-g
Стартирай ГИ с активиран дебъгер. Резултатът излиза в stdout и stderr.
.UNINDENT
.INDENT 0.0
.TP
.B \-\-gui\-debug
Стартирай ГИ с дебъгер конзола и запис към определен път. Само за вътрешно ползване, използвай опция \-g за стартиране на ГИ в режим дебъгер.
.UNINDENT
.INDENT 0.0
.TP
.B \-\-help, \-h
Покажи това помощно съобщение и излез
.UNINDENT
.INDENT 0.0
.TP
.B \-\-implode\-book, \-i
Implode a previously exploded book. Usage: \-i output_dir file.epub Imports the book from the files in output_dir which must have been created by a previous call to \fI\%\-\-explode\-book\fP\&. Be sure to specify the same file type as was used when exploding.
.UNINDENT
.INDENT 0.0
.TP
.B \-\-import\-calibre\-data
Импортирай по\-рано експортирани calibre данни
.UNINDENT
.INDENT 0.0
.TP
.B \-\-inspect\-mobi, \-m
Преглеждане на MOBI файла(овете) в определен път(ища).
.UNINDENT
.INDENT 0.0
.TP
.B \-\-paths
Показване на пътищата, необходими за настройване на средата за работа на Calibre
.UNINDENT
.INDENT 0.0
.TP
.B \-\-reinitialize\-db
Повторно инициализиране на sqlite calibre база данни от зададения път. Полезно при възстановяване от грешки в базата данни.
.UNINDENT
.INDENT 0.0
.TP
.B \-\-run\-plugin, \-r
Run a plugin that provides a command line interface. For example: calibre\-debug \-r \fB"\fPAdd Books\fB"\fP \fB\-\-\fP file1 \fB\-\-option1\fP Everything after the \fB\-\-\fP will be passed to the plugin as arguments.
.UNINDENT
.INDENT 0.0
.TP
.B \-\-shutdown\-running\-calibre, \-s
Cause a running calibre instance, if any, to be shutdown. Note that if there are running jobs, they will be silently aborted, so use with care.
.UNINDENT
.INDENT 0.0
.TP
.B \-\-subset\-font, \-f
Subset the specified font. Use \fB\-\-\fP after this option to pass option to the font subsetting program.
.UNINDENT
.INDENT 0.0
.TP
.B \-\-test\-build
Test binary modules in build
.UNINDENT
.INDENT 0.0
.TP
.B \-\-version
покажи версия на програмата и излез
.UNINDENT
.INDENT 0.0
.TP
.B \-\-viewer, \-w
Стартирай четеца в режим дебъгване
.UNINDENT
.SH AUTHOR
Kovid Goyal
.SH COPYRIGHT
Kovid Goyal
.\" Generated by docutils manpage writer.
.<|MERGE_RESOLUTION|>--- conflicted
+++ resolved
@@ -1,10 +1,6 @@
 .\" Man page generated from reStructuredText.
 .
-<<<<<<< HEAD
-.TH "CALIBRE-DEBUG" "1" "юни 15, 2018" "3.26.1" "calibre"
-=======
 .TH "CALIBRE-DEBUG" "1" "юли 06, 2018" "3.27.1" "calibre"
->>>>>>> 4f4430cd
 .SH NAME
 calibre-debug \- calibre-debug
 .
