--- conflicted
+++ resolved
@@ -1,10 +1,6 @@
 .\" Man page generated from reStructuredText.
 .
-<<<<<<< HEAD
-.TH "EBOOK-CONVERT" "1" "12月 01, 2017" "3.13.0" "calibre"
-=======
 .TH "EBOOK-CONVERT" "1" "12月 15, 2017" "3.14.0" "calibre"
->>>>>>> 5d3343e3
 .SH NAME
 ebook-convert \- ebook-convert
 .
