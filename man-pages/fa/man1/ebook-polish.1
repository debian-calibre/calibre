--- conflicted
+++ resolved
@@ -1,10 +1,6 @@
 .\" Man page generated from reStructuredText.
 .
-<<<<<<< HEAD
-.TH "EBOOK-POLISH" "1" "آوریل 06, 2018" "3.21.0" "calibre"
-=======
 .TH "EBOOK-POLISH" "1" "آوریل 20, 2018" "3.22.1" "calibre"
->>>>>>> db624a56
 .SH NAME
 ebook-polish \- ebook-polish
 .
