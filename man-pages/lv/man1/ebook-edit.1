--- conflicted
+++ resolved
@@ -1,10 +1,6 @@
 .\" Man page generated from reStructuredText.
 .
-<<<<<<< HEAD
-.TH "EBOOK-EDIT" "1" "aprīlis 06, 2018" "3.21.0" "calibre"
-=======
 .TH "EBOOK-EDIT" "1" "aprīlis 20, 2018" "3.22.1" "calibre"
->>>>>>> db624a56
 .SH NAME
 ebook-edit \- ebook-edit
 .
