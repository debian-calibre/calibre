--- conflicted
+++ resolved
@@ -1,4 +1,11 @@
-<<<<<<< HEAD
+calibre (4.3.0+dfsg-2) unstable; urgency=medium
+
+  * Conversion to PDF is currently (since version 4) broken due to Qt
+    libraries being too old. The moment Qt 5.13 will be included in
+    Debian, conversion will start again.
+
+ -- Norbert Preining <norbert@preining.info>  Fri, 22 Nov 2019 15:56:21 +0900
+
 calibre (4.2.0+dfsg-1) experimental; urgency=medium
 
   This is an experimental version of Calibre based on Python3.
@@ -7,15 +14,4 @@
   If you install this package, you might need to remove all
   plugins from ~/.config/calibre/plugins
 
- -- Norbert Preining <norbert@preining.info>  Thu, 24 Oct 2019 09:05:49 +0900
-
-calibre (4.0.0+really3.48.dfsg-1) unstable; urgency=medium
-=======
-calibre (4.3.0+dfsg-2) unstable; urgency=medium
->>>>>>> 2a6f2189
-
-  * Conversion to PDF is currently (since version 4) broken due to Qt
-    libraries being too old. The moment Qt 5.13 will be included in
-    Debian, conversion will start again.
-
- -- Norbert Preining <norbert@preining.info>  Fri, 22 Nov 2019 15:56:21 +0900+ -- Norbert Preining <norbert@preining.info>  Thu, 24 Oct 2019 09:05:49 +0900