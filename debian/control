Source: calibre
Section: text
Priority: optional
Build-Depends:
 debhelper-compat (= 13),
 curl,
 dh-buildinfo,
 dh-python,
 fonts-liberation2,
 libboost-dev,
 libchm-dev,
 libegl1-mesa-dev,
 libhunspell-dev,
 libhyphen-dev,
 libicu-dev,
 libjpeg-turbo-progs,
 libjxr-tools,
 libmtdev-dev [linux-any],
 libmtp-dev (>= 1.1.5),
 libpodofo-dev (>= 0.8.2),
 libqt5svg5-dev,
 libsqlite3-dev,
 libstemmer-dev,
 libudev-dev [linux-any],
 libusb-1.0-0-dev,
 optipng,
 poppler-utils (>= 0.85.0),
 pyqt5-dev (>= 5.15.0+dfsg-1+exp1~),
 pyqt5-dev-tools,
 python3,
 python3-apsw,
 python3-bs4,
 python3-chardet,
 python3-chm,
 python3-css-parser,
 python3-cssselect,
 python3-dateutil,
 python3-dev,
<<<<<<< HEAD
 python3-feedparser (>=6.0.8-1~),
=======
 python3-feedparser (>= 6.0.8-1~),
>>>>>>> 008cfb46
 python3-html2text,
 python3-html5-parser (>=0.4.10-1~),
 python3-html5lib,
 python3-ipython,
 python3-jeepney,
 python3-lxml,
 python3-markdown,
 python3-mechanize,
 python3-msgpack,
 python3-netifaces,
 python3-openssl,
 python3-pil,
 python3-pkg-resources,
 python3-psutil,
 python3-py7zr,
 python3-pygments,
 python3-pyparsing,
 python3-pyqt5,
 python3-pyqt5.qtsvg,
 python3-pyqt5.qtwebengine (>= 5.12.1-4+b1),
 python3-pyqtbuild,
 python3-regex,
 python3-routes,
 python3-setuptools,
 python3-sipbuild,
 python3-speechd,
 python3-zeroconf,
 qt5-image-formats-plugins,
 qt5-qmake,
 qtbase5-dev (>= 5.12),
 qtbase5-private-dev,
 qtchooser,
 xauth,
 xdg-utils,
 xvfb,
Maintainer: Calibre maintainer team <team+calibre@tracker.debian.org>
Uploaders: YOKOTA Hiroshi <yokota.hgml@gmail.com>,
 Martin Pitt <mpitt@debian.org>,
 Nicholas D Steeves <sten@debian.org>,
Standards-Version: 4.6.0
Homepage: https://calibre-ebook.com
Vcs-Browser: https://github.com/debian-calibre/calibre
Vcs-Git: https://github.com/debian-calibre/calibre.git
Rules-Requires-Root: no

Package: calibre
Architecture: all
Pre-Depends: dpkg (>= 1.17.14)
Depends: calibre-bin (>= ${source:Version}), ${misc:Depends},
 fonts-liberation2,
 libjpeg-turbo-progs,
 libjxr-tools,
 optipng,
 poppler-utils (>= 0.85.0),
 ${python3:Depends},
 python3-apsw,
 python3-bs4,
 python3-chardet,
 python3-chm,
 python3-css-parser,
 python3-cssselect,
 python3-dateutil,
 python3-feedparser,
 python3-html2text,
 python3-html5-parser,
 python3-html5lib,
 python3-jeepney,
 python3-lxml,
 python3-markdown,
 python3-mechanize,
 python3-msgpack,
 python3-netifaces,
 python3-pil,
 python3-pkg-resources,
 python3-py7zr,
 python3-pygments,
 python3-pyparsing,
 python3-pyqt5 (>= ${pyqt:Version}),
 python3-pyqt5.qtsvg,
 python3-pyqt5.qtwebengine (>= 5.12.1-4+b1),
 python3-pyqt5.sip (>= 12.9),
 python3-regex,
 python3-routes,
 python3-speechd,
 python3-zeroconf,
 xdg-utils,
Recommends: python3-dnspython (>= 1.6.0), udisks2,
 python3-ipython,
Suggests: python3-openssl, python3-unrardll
Description: powerful and easy to use e-book manager
 Calibre is a complete e-library solution. It includes library management,
 format conversion, news feeds to e-book conversion, e-book viewer and editor,
 and e-book reader sync features.
 .
 Calibre is primarily an e-book cataloging program. It manages your e-book
 collection for you. It is designed around the concept of the logical book,
 i.e. a single entry in the database that may correspond to e-books in several
 formats. It also supports conversion to and from a dozen different e-book
 formats.
 .
 Calibre supports almost every single e-Reader (e.g., Kindle, Kobo, Nook) and
 is compatible with more devices with every update. Calibre can transfer your
 e-books from one device to another in seconds, wirelessly or with a cable.
 It will send the best file format for your device converting it if
 needed, automatically.
 .
 Calibre can automatically fetch news from a number of websites/RSS feeds,
 format the news into a e-book and upload to a connected device.
 .
 Calibre has also a built-in e-book viewer that can display all the major e-book
 formats.

Package: calibre-bin
Architecture: any
Depends: ${shlibs:Depends},
 ${misc:Depends},
Recommends: calibre (>= ${source:Version}),
 qt5-image-formats-plugins,
Description: powerful and easy to use e-book manager (binary plugins)
 Calibre is a complete e-library solution. It includes library management,
 format conversion, news feeds to e-book conversion, e-book viewer and editor,
 and e-book reader sync features.
 .
 This package contains the compiled architecture dependent plugins, the main
 package is called 'calibre'.<|MERGE_RESOLUTION|>--- conflicted
+++ resolved
@@ -36,11 +36,7 @@
  python3-cssselect,
  python3-dateutil,
  python3-dev,
-<<<<<<< HEAD
- python3-feedparser (>=6.0.8-1~),
-=======
  python3-feedparser (>= 6.0.8-1~),
->>>>>>> 008cfb46
  python3-html2text,
  python3-html5-parser (>=0.4.10-1~),
  python3-html5lib,
