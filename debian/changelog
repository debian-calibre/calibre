--- conflicted
+++ resolved
@@ -1,16 +1,14 @@
-<<<<<<< HEAD
+calibre (3.39.1+dfsg-3) unstable; urgency=medium
+
+  * remove .pyc files on upgrade from pre-pyclean versions (Closes: #865879)
+
+ -- Norbert Preining <norbert@preining.info>  Fri, 10 May 2019 11:47:37 +0900
+
 calibre (3.39.1+dfsg-2~bpo9+1) stretch-backports; urgency=medium
 
   * Rebuild for stretch-backports.
 
  -- Nicholas D Steeves <nsteeves@gmail.com>  Wed, 20 Mar 2019 06:04:21 -0600
-=======
-calibre (3.39.1+dfsg-3) unstable; urgency=medium
-
-  * remove .pyc files on upgrade from pre-pyclean versions (Closes: #865879)
-
- -- Norbert Preining <norbert@preining.info>  Fri, 10 May 2019 11:47:37 +0900
->>>>>>> 5e73e7d8
 
 calibre (3.39.1+dfsg-2) unstable; urgency=medium
 
