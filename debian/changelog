<<<<<<< HEAD
calibre (4.6.0+dfsg-1+exp1) experimental; urgency=medium

  * Calibre 4.5 / Python 3 for Debian experimental

 -- Norbert Preining <norbert@preining.info>  Fri, 13 Dec 2019 22:27:52 +0900
=======
calibre (4.6.0+dfsg-2) UNRELEASED; urgency=medium

  [ Debian Janitor ]
  * Fix some issues reported by lintian
    - Set debhelper-compat version in Build-Depends.
    Fixes lintian: uses-debhelper-compat-file
    See https://lintian.debian.org/tags/uses-debhelper-compat-file.html for more details.
    - Set upstream metadata fields: Repository, Repository-Browse.
    Fixes lintian: upstream-metadata-file-is-missing
    See https://lintian.debian.org/tags/upstream-metadata-file-is-missing.html for more details.

  [ Norbert Preining ]
  * reenable plugin dropdown menu

 -- Norbert Preining <norbert@preining.info>  Thu, 26 Dec 2019 10:03:58 +0900
>>>>>>> 03f80ece

calibre (4.6.0+dfsg-1) unstable; urgency=medium

  [ YOKOTA Hiroshi ]
  * Hardening Qt code
  * Use automatic variables from dpkg-buildflags(1)
  * Use environment values for hardening options.
    Debian package builder already sets hardening options.
  * Apply CPPFLAGS to more hardening
  * Move patches to quilt
  * Maximize hardening
  * Update maintainer list.
    Add myself to maintainer.
    Thanks to Norbert and his approval.
  * Refactor downloader code
  * Use "shell" function
  * Use newer "tar" option
  * Use XZ_OPT to specify compression option
  * Refactor
  * Factor out to shell script
  * Cosmetic fix
  * Keep downloaded file while processing.
    Source archive is too big to discard.
    Keep it while processing.
  * Don't use environment variable
    gzip(1) deprecates this style environment variables.
  * Add achiever options to reproducible build
  * Update standards version
  * Remove outdated patch

  [ Norbert Preining ]
  * New upstream version 4.6.0+dfsg
  * Add libhyphen-dev to B-D
  * Adjust install files to renamed lzma library

 -- Norbert Preining <norbert@preining.info>  Fri, 13 Dec 2019 17:26:59 +0900

calibre (4.5.0+dfsg-3+exp1) experimental; urgency=medium

  * Calibre 4.5 / Python 3 for Debian experimental

 -- Norbert Preining <norbert@preining.info>  Tue, 03 Dec 2019 12:43:45 +0900

calibre (4.5.0+dfsg-3) unstable; urgency=medium

  [ YOKOTA Hiroshi ]
  * Markdown support restored (Closes: #934000)
  * Remove Qt4 hack

 -- Norbert Preining <norbert@preining.info>  Tue, 03 Dec 2019 08:58:11 +0900

calibre (4.5.0+dfsg-2+exp1) experimental; urgency=medium

  * Calibre 4.5 / Python 3 for Debian experimental

 -- Norbert Preining <norbert@preining.info>  Fri, 29 Nov 2019 14:22:40 +0900

calibre (4.5.0+dfsg-2) unstable; urgency=medium

  * Fix double inclusion of man pages in -B builds

 -- Norbert Preining <norbert@preining.info>  Fri, 29 Nov 2019 14:18:17 +0900

calibre (4.5.0+dfsg-1+exp1) experimental; urgency=medium

  * Calibre 4.5 / Python 3 for Debian experimental

 -- Norbert Preining <norbert@preining.info>  Fri, 29 Nov 2019 08:02:02 +0900

calibre (4.5.0+dfsg-1) unstable; urgency=medium

  [ YOKOTA Hiroshi ]
  * Remove CDBS dependency and switch to DH v12

  [ Norbert Preining ]
  * New upstream version 4.5.0+dfsg

 -- Norbert Preining <norbert@preining.info>  Fri, 29 Nov 2019 07:58:23 +0900

calibre (4.4.0+dfsg-1+exp1) experimental; urgency=medium

  * Calibre 4.4 / Python 3 for Debian experimental

 -- Norbert Preining <norbert@preining.info>  Fri, 22 Nov 2019 16:19:57 +0900

calibre (4.4.0+dfsg-1) unstable; urgency=medium

  * New upstream version 4.4.0+dfsg
  * drop cherrypi deps (Closes: #936270)

 -- Norbert Preining <norbert@preining.info>  Fri, 22 Nov 2019 15:57:48 +0900

calibre (4.3.0+dfsg-2+exp1) experimental; urgency=medium

  * Calibre 4.3 / Python 3 for Debian experimental

 -- Norbert Preining <norbert@preining.info>  Mon, 11 Nov 2019 09:21:41 +0900

calibre (4.3.0+dfsg-2) unstable; urgency=medium

  [ YOKOTA Hiroshi ]
  * Fix mathjax installation

 -- Norbert Preining <norbert@preining.info>  Mon, 11 Nov 2019 09:13:20 +0900

calibre (4.3.0+dfsg-1+exp1) experimental; urgency=medium

  * Calibre 4.3 / Python 3 for Debian experimental

 -- Norbert Preining <norbert@preining.info>  Fri, 08 Nov 2019 12:02:43 +0900

calibre (4.3.0+dfsg-1) unstable; urgency=medium

  * update watch file for series 4 release
  * New upstream version 4.3.0+dfsg (Py2 build)
  * unfuzzify patches

 -- Norbert Preining <norbert@preining.info>  Fri, 08 Nov 2019 11:52:02 +0900

calibre (4.2.0+dfsg-2+exp2) experimental; urgency=medium

  * fix Kobo support (Closes: #943725)

 -- Norbert Preining <norbert@preining.info>  Thu, 31 Oct 2019 11:08:58 +0900

calibre (4.2.0+dfsg-2+exp1) experimental; urgency=medium

  * Calibre 4.2 / Python 3 for Debian experimental

 -- Norbert Preining <norbert@preining.info>  Mon, 28 Oct 2019 14:56:15 +0900

calibre (4.2.0+dfsg-2) unstable; urgency=medium

  * Calibre 4.2 / Python 2 for Debian sid

 -- Norbert Preining <norbert@preining.info>  Mon, 28 Oct 2019 10:44:31 +0900

calibre (4.2.0+dfsg-1) experimental; urgency=medium

  * New upstream version 4.{0,1,2}.0+dfsg
  * switch to qtwebengine
  * switch to Python3

 -- Norbert Preining <norbert@preining.info>  Fri, 25 Oct 2019 08:09:57 +0900

calibre (4.0.0+really3.48.dfsg-1) unstable; urgency=medium

  * Revert to 3.48 since necessary modules for running Calibre >= 4.0 are
    not available for Python 2 (Closes: #941802, #941806)

 -- Norbert Preining <norbert@preining.info>  Sun, 06 Oct 2019 10:09:23 +0900

calibre (4.0.0+dfsg-1) unstable; urgency=medium

  * New upstream version 4.0.0+dfsg
  * fix debian packaging for 4.0 upstream
  * add libhunspell-dev to B-D

 -- Norbert Preining <norbert@preining.info>  Sat, 05 Oct 2019 09:42:11 +0900

calibre (3.48.0+dfsg-1) unstable; urgency=medium

  * New upstream version 3.48.0+dfsg

 -- Norbert Preining <norbert@preining.info>  Fri, 13 Sep 2019 16:15:19 +0900

calibre (3.47.1+dfsg-1) unstable; urgency=medium

  * New upstream version 3.47.1+dfsg

 -- Norbert Preining <norbert@preining.info>  Mon, 02 Sep 2019 13:01:03 +0900

calibre (3.47.0+dfsg-1) unstable; urgency=medium

  * New upstream version 3.47.0+dfsg
  * Add python-html2text also to deps (really closes: #932044)
  * update patches

 -- Norbert Preining <norbert@preining.info>  Fri, 30 Aug 2019 11:16:46 +0900

calibre (3.46.0+dfsg-1) unstable; urgency=medium

  [ Norbert Preining ]
  * Add python-html2text dependency (Closes: #932044)
  * New upstream version 3.46.0+dfsg

  [ Nicholas D Steeves ]
  * Use secure URL for Homepage (d/control) & Source (d/copyright)

 -- Norbert Preining <norbert@preining.info>  Fri, 19 Jul 2019 14:15:34 +0900

calibre (3.45.2+dfsg-1) unstable; urgency=medium

  * New upstream version 3.45.2+dfsg

 -- Norbert Preining <norbert@preining.info>  Sat, 13 Jul 2019 23:30:58 +0900

calibre (3.45.1+dfsg-1) unstable; urgency=medium

  * New upstream version 3.45.1+dfsg

 -- Norbert Preining <norbert@preining.info>  Sat, 13 Jul 2019 00:04:09 +0900

calibre (3.45.0+dfsg-1) unstable; urgency=medium

  * New upstream version 3.45.0+dfsg
  * update patches

 -- Norbert Preining <norbert@preining.info>  Fri, 12 Jul 2019 13:45:43 +0900

calibre (3.44.0+dfsg-2) unstable; urgency=medium

  * Upload to unstable, use source only upload

 -- Norbert Preining <norbert@preining.info>  Tue, 09 Jul 2019 10:40:43 +0900

calibre (3.44.0+dfsg-1) experimental; urgency=medium

  * New upstream version 3.44.0+dfsg

 -- Norbert Preining <norbert@preining.info>  Fri, 31 May 2019 14:18:13 +0900

calibre (3.43.0+dfsg-1) experimental; urgency=medium

  * remove .pyc files on upgrade from pre-pyclean versions (Closes: #865879)
  * New upstream version 3.43.0+dfsg
  * update patches

 -- Norbert Preining <norbert@preining.info>  Tue, 28 May 2019 23:22:31 +0900

calibre (3.42.0+dfsg-1) experimental; urgency=medium

  * New upstream version 3.42.0+dfsg
  * update patches

 -- Norbert Preining <norbert@preining.info>  Sun, 05 May 2019 16:00:21 +0900

calibre (3.41.3+dfsg-1) experimental; urgency=medium

  * New upstream version 3.41.3+dfsg

 -- Norbert Preining <norbert@preining.info>  Sat, 20 Apr 2019 12:27:09 +0900

calibre (3.41.1+dfsg-1) experimental; urgency=medium

  * New upstream version 3.41.1+dfsg

 -- Norbert Preining <norbert@preining.info>  Fri, 19 Apr 2019 19:16:55 +0900

calibre (3.41.0+dfsg-1) experimental; urgency=medium

  * New upstream version 3.41.0+dfsg
  * Update and fix patches
  * add python-bs4 to build deps
  * install backports directory

 -- Norbert Preining <norbert@preining.info>  Fri, 19 Apr 2019 14:44:34 +0900

calibre (3.40.1+dfsg-1) experimental; urgency=medium

  * new upstream release (Closes: #924066)

 -- Norbert Preining <norbert@preining.info>  Mon, 11 Mar 2019 00:37:01 +0900

calibre (3.39.1+dfsg-2) unstable; urgency=medium

  * update my email and VCS fields (Closes: #921473)

 -- Norbert Preining <norbert@preining.info>  Fri, 08 Feb 2019 17:41:17 +0900

calibre (3.39.1+dfsg-1) unstable; urgency=medium

  [ Nicholas D Steeves ]
  * New upstream version 3.39.1+dfsg.
  * Add build dep on >= 0.5.6~ of python-msgpack.  Calibre began to
    require newer than 0.4.8 some time between 3.32.0 and 3.35.  This is
    needed to fix FTBFS when backporting to stretch.
  * Add python-msgpack >= 0.5.6~ dependency to bin:calibre.
  * Clean up trailing whitespace in changelog and control.
  * Fix a line that was too long in extended description.
  * Drop obsolete debian/pycompat.
  * Switch to secure copyright format URL.
  * Add myself to Uploaders.
  * Use secure URL in watch file
  * debian/rules: adjust get-orig-source to remove new location of
    bundled mathjax.

  [ Norbert Preining ]
  * Adjust watch file for version 3 series
  * add css-parser to (build-)depends

 -- Nicholas D Steeves <nsteeves@gmail.com>  Tue, 05 Feb 2019 14:26:32 -0700

calibre (3.35.0+dfsg-1) unstable; urgency=medium

  * New upstream version 3.35.0+dfsg

 -- Norbert Preining <preining@debian.org>  Sun, 09 Dec 2018 15:40:54 +0900

calibre (3.34.0+dfsg-1) unstable; urgency=medium

  * suggest python-unrardll for rar/cbr support (Closes: #733513)
  * New upstream version 3.34.0+dfsg

 -- Norbert Preining <preining@debian.org>  Fri, 09 Nov 2018 12:54:38 +0900

calibre (3.33.1+dfsg-1) unstable; urgency=medium

  * New upstream version 3.33.1+dfsg
  * update patches

 -- Norbert Preining <preining@debian.org>  Fri, 19 Oct 2018 20:17:43 +0900

calibre (3.32.0+dfsg-1) unstable; urgency=medium

  * New upstream version 3.32.0+dfsg
  * unfuzzify patches
  * bump standards version, no changes necessary
  * install new polyglot lib

 -- Norbert Preining <preining@debian.org>  Fri, 28 Sep 2018 23:59:38 +0900

calibre (3.31.0+dfsg-1) unstable; urgency=medium

  * New upstream version 3.31.0+dfsg

 -- Norbert Preining <preining@debian.org>  Fri, 07 Sep 2018 15:06:49 +0900

calibre (3.30.0+dfsg-1) unstable; urgency=medium

  * New upstream version 3.30.0+dfsg
    (probably already fixed much earlier)
    - python epub to mobi conversion works (Closes: #699057)
    - PyQt4 not used anymore (Closes: #771550)
    - markdown patch is not used anymore (Closes: #723907)
    - properly open directories (Closes: #738535)
    - man pages are now available for calibre/ebook cmds (Closes: #766555)
  * add python-html5lib for recipe dependencies (Closes: #906572)
  * add depends on libjpeg-turbo-progs and optipng for image
    optimization in ebook editor (Closes: #884767)

 -- Norbert Preining <preining@debian.org>  Fri, 24 Aug 2018 12:50:53 +0900

calibre (3.29.0+dfsg-1) unstable; urgency=medium

  * New upstream version 3.29.0+dfsg
  * update patches

 -- Norbert Preining <preining@debian.org>  Fri, 10 Aug 2018 21:22:26 +0900

calibre (3.28.0+dfsg-1) unstable; urgency=medium

  * New upstream version 3.28.0+dfsg

 -- Norbert Preining <preining@debian.org>  Sat, 21 Jul 2018 13:44:07 +0900

calibre (3.27.1+dfsg-1) unstable; urgency=medium

  * New upstream version 3.27.1+dfsg

 -- Norbert Preining <preining@debian.org>  Mon, 09 Jul 2018 14:06:12 +0900

calibre (3.26.1+dfsg-1) unstable; urgency=medium

  * New upstream version 3.26.1+dfsg

 -- Norbert Preining <preining@debian.org>  Fri, 29 Jun 2018 01:58:59 +0900

calibre (3.26.0+dfsg-1) unstable; urgency=medium

  * New upstream version 3.26.0+dfsg

 -- Norbert Preining <preining@debian.org>  Fri, 15 Jun 2018 15:15:56 +0900

calibre (3.25.0+dfsg-1) unstable; urgency=medium

  * New upstream version 3.25.0+dfsg
  * update patches

 -- Norbert Preining <preining@debian.org>  Sun, 03 Jun 2018 17:46:00 +0900

calibre (3.24.2+dfsg-1) unstable; urgency=medium

  * Two new upstream versions

 -- Norbert Preining <preining@debian.org>  Mon, 28 May 2018 23:38:25 +0900

calibre (3.24.0+dfsg-1) unstable; urgency=medium

  * New upstream version 3.24.0+dfsg

 -- Norbert Preining <preining@debian.org>  Fri, 25 May 2018 23:16:59 +0900

calibre (3.23.0+dfsg-1) unstable; urgency=medium

  * New upstream version 3.23.0+dfsg

 -- Norbert Preining <preining@debian.org>  Sat, 05 May 2018 21:59:21 +0900

calibre (3.22.1+dfsg-1) unstable; urgency=medium

  * New upstream version 3.22.1+dfsg

 -- Norbert Preining <preining@debian.org>  Sun, 22 Apr 2018 23:50:41 +0900

calibre (3.21.0+dfsg-1) unstable; urgency=medium

  * New upstream version 3.21.0+dfsg
  * update patches

 -- Norbert Preining <preining@debian.org>  Sat, 07 Apr 2018 21:30:46 +0900

calibre (3.20.0+dfsg-1) unstable; urgency=medium

  * add explicit b-d on libusb-1.0-0-dev (Closes: #892523)
  * New upstream version 3.20.0+dfsg
  * update patches

 -- Norbert Preining <preining@debian.org>  Fri, 30 Mar 2018 21:25:14 +0900

calibre (3.19.0+dfsg-1) unstable; urgency=medium

  * New upstream version 3.19.0+dfsg
    - use JSON to prevent malicious bookmark files from causing code execution
      (Closes: #892242)

 -- Norbert Preining <preining@debian.org>  Sat, 10 Mar 2018 00:16:43 +0900

calibre (3.18.0+dfsg-1) unstable; urgency=medium

  * New upstream version 3.18.0+dfsg

 -- Norbert Preining <preining@debian.org>  Sat, 24 Feb 2018 22:03:27 +0900

calibre (3.17.0+dfsg-2) unstable; urgency=medium

  * remove dependency on beautifulsoup, included in calibre (Closes: #891094)

 -- Norbert Preining <preining@debian.org>  Fri, 23 Feb 2018 00:03:15 +0900

calibre (3.17.0+dfsg-1) unstable; urgency=medium

  * New upstream release
  * adjust VCS fields to Salsa
  * update patches

 -- Norbert Preining <preining@debian.org>  Sat, 10 Feb 2018 23:01:54 +0900

calibre (3.16.0+dfsg-1) unstable; urgency=medium

  * New upstream version 3.16.0+dfsg

 -- Norbert Preining <preining@debian.org>  Sat, 27 Jan 2018 16:41:50 +0900

calibre (3.15.0.1+dfsg-1) unstable; urgency=medium

  * New upstream version 3.15.0.1+dfsg
    The initial source tarball contained broken .mo files, this one is
    the current 3.15.0 source tarball with fixed .mo files (Closes: #886682)

 -- Norbert Preining <preining@debian.org>  Tue, 09 Jan 2018 23:25:07 +0900

calibre (3.15.0+dfsg-1) unstable; urgency=medium

  * New upstream version 3.15.0+dfsg
  * update description (Closes: #885445)
  * bump standards version, no changes necessary

 -- Norbert Preining <preining@debian.org>  Fri, 05 Jan 2018 15:01:51 +0900

calibre (3.14.0+dfsg-1) unstable; urgency=medium

  * New upstream version 3.14.0+dfsg

 -- Norbert Preining <preining@debian.org>  Sat, 16 Dec 2017 06:51:20 +0900

calibre (3.13.0+dfsg-1) unstable; urgency=medium

  * adjust deps on python-lxml, thanks Daniel Baumann (Closes: #882350)
  * new upstream version 3.13.0+dfsg
  * bump standards version, no changes necessary

 -- Norbert Preining <preining@debian.org>  Fri, 08 Dec 2017 22:54:27 +0900

calibre (3.12.0+dfsg-1) unstable; urgency=medium

  * New upstream release

 -- Norbert Preining <preining@debian.org>  Fri, 10 Nov 2017 12:03:34 +0900

calibre (3.11.1+dfsg-1) unstable; urgency=medium

  * New upstream releases

 -- Norbert Preining <preining@debian.org>  Sun, 05 Nov 2017 08:43:00 +0900

calibre (3.10.0+dfsg-1) unstable; urgency=medium

  * New upstream releases
  * Do not use --detach in .desktop files (Closes: #877774)
  * switch priority from extra to optional
  * bump standards version, no changes necessary
  * change maintainership with agreement from Miriam, thanks.

 -- Norbert Preining <preining@debian.org>  Tue, 24 Oct 2017 15:35:53 +0900

calibre (3.8.0+dfsg-1) unstable; urgency=medium

  * New upstream version 3.8.0+dfsg
  * update patches
  * bump standards version, no changes necessary

 -- Norbert Preining <preining@debian.org>  Mon, 25 Sep 2017 09:48:22 +0900

calibre (3.7.0+dfsg-2) unstable; urgency=medium

  * add various missing build-deps
    this fixes missing desktop files and bash-completion (Closes: #871016)

 -- Norbert Preining <preining@debian.org>  Mon, 04 Sep 2017 11:09:09 +0900

calibre (3.7.0+dfsg-1) unstable; urgency=medium

  [ Martin Pitt ]
  * Whitespace fixes

  [ Norbert Preining ]
  * New upstream version 3.7.0+dfsg
  * Rework .pyc generation using pycompile in postinst/postrm
    code copied from dh_python generated debhelper snippets.
  * do not delete _ui.py files in clean action
  * update list of installed files
  * add source override for wrong lintian check
  * add python-html5-parser to deps
  * bump standards version, no changes necessary
  * cherrypick upstream fix for mspack security issues (Closes: #872595)

 -- Norbert Preining <preining@debian.org>  Wed, 30 Aug 2017 20:40:23 +0900

calibre (3.4.0+dfsg-1) unstable; urgency=medium

  [ Martin Pitt ]
  * New upstream release. (Closes: #868663)
  * Add missing python-msgpack dependency for calibre-server.
    (Closes: #866102)
  * Drop obsolete alternative python-imaging dependency.
    (Closes: #866418)
  * Drop long-obsolete calibre.preinst conffile cleanup.
  * Clean up *.pyc files on upgrade in /usr/lib/calibre/.
    (Closes: #868379)
  * Add Norbert Preining as Co-Maintainer. Thank you!

  [ Norbert Preining ]
  * Fix desktop integration installation
    - Add XDG_DATA_DIRS setting to the environment, which fixes
      xdg-icon-resource calls
    - Patch linux.py to NOT use xdg-mime and xdg-desktop-menu because
      they hard-code gnome_app_dir etc which cannot be overridden,
      and replace with install calls
    - Remove the locally managed desktop and mime xml files
  * Switch to upstream provided manpages.

 -- Martin Pitt <mpitt@debian.org>  Mon, 17 Jul 2017 15:09:28 +0200

calibre (3.1.1+dfsg-1) unstable; urgency=medium

  * New upstream release. (Closes: #865018)
  * debian/rules: Drop jquery-ui* and Datejs downloads from get-orig-source
    rule, upstream does not use these any more.
  * README.Debian: Fix "the the" typo. Thanks Norbert Preining.
  * Use packaged libjs-coffeescript and python-regex instead of the bundled
    one. Thanks Norbert Preining.
  * Drop Do-not-build-unrar-extension-as-we-strip-unrar-from-the-t.patch;
    unrar is now loaded dynamically, not via a shipped extension.

 -- Martin Pitt <mpitt@debian.org>  Sat, 24 Jun 2017 20:50:27 +0200

calibre (2.85.1+dfsg-1) experimental; urgency=medium

  * New upstream release. (Closes: #864057)

 -- Martin Pitt <mpitt@debian.org>  Sun, 04 Jun 2017 10:05:55 +0200

calibre (2.83.0+dfsg-1) experimental; urgency=medium

  * New upstream release.

 -- Martin Pitt <mpitt@debian.org>  Sun, 30 Apr 2017 18:31:44 +0200

calibre (2.75.1+dfsg-1) unstable; urgency=medium

  * New upstream release:
    - security fix: E-book viewer: Prevent javascript in the book from
      accessing files on the computer using XMLHttpRequest.

 -- Martin Pitt <mpitt@debian.org>  Tue, 27 Dec 2016 10:53:00 +0100

calibre (2.71.0+dfsg-1) unstable; urgency=medium

  [ Martin Pitt ]
  * Move from bzr to collab-maint git, update Vcs-* tags
  * Turn patches into "gbp pq" format
  * debian/rules get-orig-source: Don't update checkout any more.
    This was appropriate for debian/ only bzr branch, but not for full-source gbp.
  * Bump debhelper compat to 9

  [ Ritesh Raj Sarraf ]
  * debian/rules get-orig-source: Update download URL for Datejs
  * New upstream release.
    Adjust patches, add new python-pyqt5.qtwebkit and python-apsw dependencies.
    (Closes: #840999)

 -- Martin Pitt <mpitt@debian.org>  Mon, 14 Nov 2016 23:44:26 +0100

calibre (2.60.0+dfsg-1) unstable; urgency=medium

  * New upstream release.

 -- Martin Pitt <mpitt@debian.org>  Thu, 30 Jun 2016 10:51:32 +0200

calibre (2.55.0+dfsg-1) unstable; urgency=medium

  * New upstream release.
  * Drop obsolete XS-Python-Version.
  * Bump Standards-Version to 3.9.8 (no changes necessary).
  * debian/copyright: Factor out licenses (fixes lintian warning
    (dep5-copyright-license-name-not-unique)
  * Add links-privacy.patch: content-server: Don't load external URLs for
    privacy (spotted by lintian).
  * Enable relro hardening.

 -- Martin Pitt <mpitt@debian.org>  Sun, 17 Apr 2016 23:52:46 +0200

calibre (2.54.0+dfsg-1) unstable; urgency=medium

  * New upstream release.
  * Drop use_system_markdown.patch, redundant with the sedding in
    debian/rules. Thanks Felix Dietrich.
  * markdown-calibre: Use system "markdown" module. Thanks Felix Dietrich.
    (Closes: #808198)

 -- Martin Pitt <mpitt@debian.org>  Sun, 03 Apr 2016 21:18:01 +0200

calibre (2.48.0+dfsg-1) unstable; urgency=medium

  * New upstream release.

 -- Martin Pitt <mpitt@debian.org>  Sun, 03 Jan 2016 10:43:05 +0100

calibre (2.45.0+dfsg-1) unstable; urgency=medium

  * New upstream release.

 -- Martin Pitt <mpitt@debian.org>  Sat, 28 Nov 2015 15:26:52 +0100

calibre (2.38.0+dfsg-1) unstable; urgency=medium

  * New upstream release. (Closes: #796929)

 -- Martin Pitt <mpitt@debian.org>  Wed, 16 Sep 2015 11:08:57 +0200

calibre (2.33.0+dfsg-1) unstable; urgency=medium

  * New upstream release.
  * debian/watch, debian/rules: Adjust to changed upstream tarball location.
  * debian/rules get-orig-source: Download Datejs-all-Alpha1.zip and produce
    unminified date.js in the original tarball. Thanks Jesus M.
    Gonzalez-Barahona! (Closes: #775663)

 -- Martin Pitt <mpitt@debian.org>  Sat, 25 Jul 2015 11:27:08 +0200

calibre (2.31.0+dfsg-1) unstable; urgency=medium

  * New upstream release (Closes: #789244)
  * Add new libssl-dev build dependency, required for this version.
  * debian/calibre.install: Add new "duktape" module.

 -- Martin Pitt <mpitt@debian.org>  Sun, 28 Jun 2015 13:46:13 +0200

calibre (2.24.0+dfsg-1) unstable; urgency=medium

  * New upstream release. (Closes: #782248)
  * Drop git_pytqt_5.4.1.patch, upstream now.

 -- Martin Pitt <mpitt@debian.org>  Sun, 12 Apr 2015 19:02:00 -0500

calibre (2.20.0+dfsg-1) unstable; urgency=medium

  * New upstream release. (Closes: #780348)
  * Backport compatibility fix for PyQT 5.4.1 from upstream git.
  * debian/calibre.install: Add new css_selectors private module.

 -- Martin Pitt <mpitt@debian.org>  Sat, 14 Mar 2015 08:27:35 +0100

calibre (2.19.0+dfsg-1) unstable; urgency=medium

  * New upstream release. (Closes: #776786)

 -- Martin Pitt <mpitt@debian.org>  Fri, 06 Feb 2015 12:09:59 +0100

calibre (2.16.0+dfsg-1) unstable; urgency=medium

  * New upstream release. (Closes: #774547)
  * debian/calibre.install: Drop six.py, not shipped upstream any more.

 -- Martin Pitt <mpitt@debian.org>  Sat, 17 Jan 2015 11:03:00 +0100

calibre (2.14.0+dfsg-1) unstable; urgency=medium

  * New upstream release. (Closes: #774003)

 -- Martin Pitt <mpitt@debian.org>  Sun, 28 Dec 2014 13:20:01 +0100

calibre (2.13.0+dfsg-1) unstable; urgency=medium

  * New upstream release. (Closes: #773812)

 -- Martin Pitt <mpitt@debian.org>  Tue, 23 Dec 2014 20:27:32 +0100

calibre (2.9.0+dfsg-1) unstable; urgency=medium

  * New upstream release.
  * Drop qt5-default metapackage (lintian complained) and set $QT_SELECT in
    debian/rules instead.

 -- Martin Pitt <mpitt@debian.org>  Mon, 10 Nov 2014 07:34:49 +0100

calibre (2.7.0+dfsg-1) unstable; urgency=medium

  * New upstream release.

 -- Martin Pitt <mpitt@debian.org>  Thu, 30 Oct 2014 10:57:06 +0100

calibre (2.5.0+dfsg-1) unstable; urgency=medium

  * New upstream release.
  * debian/rules: Fix get-orig-source rule to produce tarballs with just one
    top-level dir, not an additional "./" prefix.

 -- Martin Pitt <mpitt@debian.org>  Sun, 12 Oct 2014 22:33:24 +0200

calibre (2.4.0+dfsg-1) unstable; urgency=medium

  * New upstream release.
  * Fix original file name of jquery.multiselect.js to avoid lintian error.
  * Don't ship calibre-portable.sh, not needed in package.
  * Use dpkg buildflags.mk for hardening.

 -- Martin Pitt <mpitt@debian.org>  Mon, 29 Sep 2014 13:14:54 +0200

calibre (2.3.0+dfsg-1) unstable; urgency=medium

  * New upstream release. (Closes: #762155)
  * Rebuild against current Qt/sip API. (Closes: #761517)
  * Bump Standards-Version to 3.9.6 (no changes necessary).

 -- Martin Pitt <mpitt@debian.org>  Fri, 19 Sep 2014 06:59:32 +0200

calibre (2.2.0+dfsg-2) unstable; urgency=medium

  * Make libudev-dev and libmtdev-dev linux-any, to fix building on BSD/Hurd.
    (see #760863)
  * Work around broken threading on mips builders. (Closes: #760865)

 -- Martin Pitt <mpitt@debian.org>  Wed, 10 Sep 2014 12:01:23 +0200

calibre (2.2.0+dfsg-1) unstable; urgency=medium

  * New upstream release.
  * Add missing python-pyqt5.qtsvg dependency. (Closes: #759551)
  * Add libegl1-mesa-dev build dep for new version.

 -- Martin Pitt <mpitt@debian.org>  Mon, 08 Sep 2014 09:44:52 +0200

calibre (2.0.0+dfsg-1) unstable; urgency=medium

  * New upstream release. (Closes: #759246)
  * Adjust debian/rules get-orig-source for slightly changed upstream tarball
    layout.
  * This version uses Qt5 now. Close all crashes which are related to Qt4.
    (Closes: #673598, #609705) (LP: #1294989, #1074796, #1038931, #1021047,
    #976305, #967316, #958282, #939788, #930445, #927641, #925777, #891924,
    #886504, #871883, #854417, #852624, #762931, #762643, #761719, #745176,
    #720028, #701129, #696077, #659806, #565377, #565366, #565178, #563585,
    #557883, #458403, #1216549, #1051759, #1027371, #720021, #556985, #555961)
  * Adjust build and binary dependencies for the Qt 4 → 5 change.

 -- Martin Pitt <mpitt@debian.org>  Tue, 26 Aug 2014 20:43:13 +0200

calibre (1.48.0+dfsg-1) unstable; urgency=medium

  * New upstream release. (Closes: #757135)

 -- Martin Pitt <mpitt@debian.org>  Wed, 13 Aug 2014 12:04:58 +0200

calibre (1.36.0+dfsg-1) unstable; urgency=medium

  * New upstream release:
    - Fixes editing of metadata (Closes: #741638)

 -- Martin Pitt <mpitt@debian.org>  Wed, 14 May 2014 18:17:50 +0200

calibre (1.25.0+dfsg-1) unstable; urgency=medium

  * New upstream release.
  * debian/rules: Drop the removal of manual/images/valid.png, got dropped
    upstream.
  * debian/copyright: Update copyrights, and fix wrong copyright-1.0 syntax.
    Thanks Felix Gruber!
  * debian/control: Remove trailing spaces.
  * debian/control: Bump minimal dependencies to the versions at
    http://calibre-ebook.com/download_linux. (see #738642)
  * debian/rules: Ignore bash completion files, until we figure out what to
    build-depend on to make these files also built in minimal schroots.

 -- Martin Pitt <mpitt@debian.org>  Thu, 27 Feb 2014 07:48:06 +0100

calibre (1.22.0+dfsg1-1) unstable; urgency=medium

  [ Gary Preston ]
  * get-orig-source:
    - Remove non-free manual/images/valid.png. (Closes: #735340)
    - Remove unnecessary and wrong gunzip switch from tar command.
    - wget original source for jquery ui and jquery multiselect and add them
      as *.js.orig next to their whitespace-compressed versions.
      (Closes: #735354)

 -- Martin Pitt <mpitt@debian.org>  Wed, 05 Feb 2014 07:22:28 +0100

calibre (1.22.0+dfsg-1) unstable; urgency=medium

  * New upstream release.
  * debian/copyright: Update to 1.0 copyright standard. Thanks Felix Gruber!
    (LP: #737343)

 -- Martin Pitt <mpitt@debian.org>  Sun, 02 Feb 2014 10:46:11 +0100

calibre (1.14.0+dfsg-1) unstable; urgency=low

  * New upstream release. (Closes: #731502)
  * Depend on python-pil | python-imaging now, upstream source is compatible
    with both. (Closes: #731501)

 -- Martin Pitt <mpitt@debian.org>  Fri, 06 Dec 2013 08:28:47 +0100

calibre (1.9.0+dfsg-1) unstable; urgency=low

  * New upstream release.
  * debian/calibre.install: Install new module.
  * Bump Standards-Version to 3.9.5, no changes necessary.

 -- Martin Pitt <mpitt@debian.org>  Mon, 04 Nov 2013 11:02:15 +0100

calibre (1.5.0+dfsg-1) unstable; urgency=low

  * New upstream release. (Closes: #722962)
  * Drop removal of non-free fonts, they got removed upstream.
  * use_system_markdown.patch: Adjust for new upstream release.
  * Drop debian/local/calibre-mount-helper and its installation in
    debian/rules, upstream removed the mount-helper.
  * debian/local/calibre-gui.desktop: Add GenericName, thanks Ronny
    Standtke. (Closes: #662838)

 -- Martin Pitt <mpitt@debian.org>  Mon, 14 Oct 2013 12:12:07 +0200

calibre (1.0.0+dfsg-1) unstable; urgency=low

  * New upstream release. (Closes: #720836)
  * debian/calibre.install: Drop usr/etc, not shipped by upstream any more.
  * debian/control: Add python-apsw dependency.

 -- Martin Pitt <mpitt@debian.org>  Mon, 26 Aug 2013 07:33:55 +0200

calibre (0.9.41+dfsg-1) unstable; urgency=low

  * New upstream release.
  * debian/local/calibre.desktop: Rename to calibre-gui.desktop to match its
    window class. (LP: #1206687)
  * Add debian/local/ebook-viewer.desktop, so that one can directly open
    *.epub or *.mobi files in file browsers. Thanks Korey Lu!
    (Closes: #664182)
  * Make it possible to auto-start calibre when connecting an e-book reader
    device:
    - Add debian/local/mime/calibre.xml MIME association, install in
      debian/calibre.install.
    - debian/local/calibre-gui.desktop: Add MIME type and file argument.
    - Thanks to Thanks Korey Lu! (Closes: #715246)

 -- Martin Pitt <mpitt@debian.org>  Thu, 01 Aug 2013 18:17:22 +0200

calibre (0.9.31+dfsg-1) unstable; urgency=low

  * New upstream release.
  * Rebuild against current sip4 ABI, this makes the package installable
    again. (Closes: #708613)
  * Bump Standards-Version to 3.9.4, no changes necessary.

 -- Martin Pitt <mpitt@debian.org>  Tue, 21 May 2013 08:56:01 +0200

calibre (0.9.27+dfsg-1) experimental; urgency=low

  Upload to experimental as unstable's mathjax version is too old.

  [ Dmitry Shachnev ]
  * Remove non-free bundled copy of unrar. (Closes: #704977, #702816)
  * Remove bundled copy of mathjax. (Closes: #700838)
  * Remove bundled copy of python-markdown.
  * Make get-orig-tarball downloading the correct version.
  * Remove *.pyc, *.qrc, *.so and *_ui.py files in clean target.

  [ Martin Pitt ]
  * New upstream release.
  * dont_build_unrar_plugin.patch: Also remove "rar" as accepted file
    extension.

 -- Martin Pitt <mpitt@debian.org>  Tue, 23 Apr 2013 21:58:12 +0200

calibre (0.9.18+dfsg-1) unstable; urgency=low

  * New upstream release. (Closes: #699700)
  * Unfuzz patches.
  * Add new libqt4-private-dev build dependency, required by this version.

 -- Martin Pitt <mpitt@debian.org>  Tue, 12 Feb 2013 16:45:34 +0100

calibre (0.9.11+dfsg-1) unstable; urgency=low

  * New upstream release.
  * Add missing python-cssselect dependency.
  * Add python_multiarch_inc.patch: Use python-config instead of
    sysconfig.get_python_inc(), as the latter does not work with
    multiarch-split include files. (LP: #1094246)

 -- Martin Pitt <mpitt@debian.org>  Fri, 28 Dec 2012 14:31:49 +0100

calibre (0.9.0+dfsg-1) unstable; urgency=low

  * New upstream release.
  * debian/control, debian/rules: ttf-liberation is no more, move to
    fonts-liberation. Thanks to Kan-Ru Chen! (Closes: #674838)
  * debian/calibre.install: Drop pyPdf, not shipped upstream any more.
  * debian/control: Add new python-netifaces dependency.

 -- Martin Pitt <mpitt@debian.org>  Wed, 03 Oct 2012 23:18:14 +0200

calibre (0.8.64+dfsg-1) unstable; urgency=low

  * New upstream release:
    - Update license of the quick start guide to be DFSG compatible. Thanks to
      Christophe Siraut for sorting this out! (Closes: #653328)
  * debian/control: Add new libmtp-dev build dependency.
  * debian/control: Stricter python-mechanize dependency. (Closes: #684616)

 -- Martin Pitt <mpitt@debian.org>  Thu, 16 Aug 2012 09:55:40 +0200

calibre (0.8.60+dfsg-1) unstable; urgency=low

  * New upstream release. (Closes: #677956)
  * debian/control: New upstream release uses poppler-utils directly, drop
    libpoppler-private-dev and libpoppler-qt4-dev build dependencies.
    (Closes: #679883)
  * Drop manpages-installation.patch, does not apply any more.
  * debian/control: Fix "upports" typo. (Closes: #678686)
  * debian/rules: Update source path for logo.png.
  * debian/rules: Drop manpage path installation fix, as upstream does not
    install manpages any more.
  * debian/calibre.install: install new file qtcurve/test_rendering.py.

 -- Martin Pitt <mpitt@debian.org>  Sat, 21 Jul 2012 18:14:54 +0200

calibre (0.8.51+dfsg-1) unstable; urgency=low

  * New upstream release.
  * Rebuild against python-sip du jour. (Closes: #671809)
  * debian/control: Bump python-cssutils dependency to >= 0.9.0, to ensure
    that we have the "validate" keyword available.

 -- Martin Pitt <mpitt@debian.org>  Mon, 14 May 2012 12:13:07 +0200

calibre (0.8.49+dfsg-0.1) unstable; urgency=low

  * Non-maintainer upload.
  * New upstream release. (Closes: #640021)
  * debian/control, debian/rules: Remove internal feedparser Python module. Add
    python-feedparser as binary dependency. (Closes: #555352)
  * debian/control: Bump Standards-Version (no changes needed).
  * debian/watch: Upstream switched to *.tar.xz, update accordingly. (Closes:
    #618948)
  * debian/rules: Fix images permissions.

 -- Kefu Chai <tchaikov@gmail.com>  Sun, 29 Apr 2012 20:06:10 +0800

calibre (0.8.41+dfsg-1) unstable; urgency=low

  * New upstream release.
  * debian/control: Add libpoppler-private-dev build dependency, thanks Pino
    Toscano. (Closes: #660114)

 -- Martin Pitt <mpitt@debian.org>  Sat, 03 Mar 2012 22:02:28 +0100

calibre (0.8.38+dfsg-1) unstable; urgency=low

  * New upstream release.
  * debian/control: Bump Standards-Version to 3.9.2. No changes necessary.

 -- Martin Pitt <mpitt@debian.org>  Fri, 10 Feb 2012 07:35:00 +0100

calibre (0.8.34+dfsg-1) unstable; urgency=low

  * New upstream version. (Closes: #654751)
  * debian/rules: Do not install calibre copy of chardet; instead, add
    build/binary python-chardet dependency.
  * Add disable_plugins.py: Disable plugin dialog. It uses a totally
    non-authenticated and non-trusted way of installing arbitrary code.
    (Closes: #640026)
  * debian/rules: Install with POSIX locale, to avoid installing translated
    manpages into the standard locations. (Closes: #646674)

 -- Martin Pitt <mpitt@debian.org>  Sat, 07 Jan 2012 11:22:54 +0100

calibre (0.8.29+dfsg-1) unstable; urgency=low

  * New upstream release.
  * debian/control, debian/rules: Always depend on the python-qt4 which we
    build against. This will still not stop the PyQt4 guys to break their ABI
    with every single microrelease, but at least the dependency will
    automatically become tighter with every calibre rebuild now.
    (Closes: #651496)
  * debian/control: Drop python-django-tagging dependency, not used any more.
    (Closes: #651156)
  * debian/rules: Fix half of the manpages landing in the wrong path.
    (Closes: #646674)
  * debian/control: Drop dependency to python-encutils. calibre does not use
    it explicitly any more. (Closes: #649558)

 -- Martin Pitt <mpitt@debian.org>  Tue, 20 Dec 2011 16:02:01 +0100

calibre (0.8.28+dfsg-1) unstable; urgency=low

  * debian/rules get-orig-source: Upstream switched to *.tar.xz, update
    accordingly.
  * New upstream release.

 -- Martin Pitt <mpitt@debian.org>  Tue, 06 Dec 2011 08:33:19 +0100

calibre (0.8.25+dfsg-1) unstable; urgency=low

  [ Ritesh Raj Sarraf ]
  * New upstream release.

  [ Martin Pitt ]
  * debian/control: Bump python-qt4 build/binary dependencies against PyQt4 to
    >= 4.8. Yay for continuous ABI breaks. (Closes: #647268, #647819)

 -- Martin Pitt <mpitt@debian.org>  Fri, 11 Nov 2011 09:01:24 +0100

calibre (0.8.21+dfsg-1) unstable; urgency=low

  * New upstream release. (Closes: #642517)
  * debian/control: Revert accidental X-Ubuntu-Original-Maintainer change.
    (Closes: #644029)

 -- Martin Pitt <mpitt@debian.org>  Tue, 04 Oct 2011 10:29:28 +0200

calibre (0.8.8+dfsg-1) unstable; urgency=low

  [ Martin Pitt ]
  * New upstream version.
  * Fix wrong libmagick4 transition bug number in previous changelog.
  * manpages-installation.patch: Update for new upstream version.
  * debian/control: Fix spelling errors. Thanks Paul Stewart!
    (LP: #803684, LP: #803676)

  [ Michael Wild ]
  * Don't remove pyPdf from installation, it is a modified version
    (Closes: #631266, LP: #800551)
    - debian/control: drop dependencies on python-pypdf
    - debian/rules: do not remove pyPdf directory
    - debian/calibre.install: install usr/lib/calibre/pyPdf

 -- Martin Pitt <mpitt@debian.org>  Thu, 07 Jul 2011 09:35:43 +0200

calibre (0.8.2+dfsg-1) unstable; urgency=low

  * Rebuild against libmagick 4. (Closes: #625556)
  * debian/watch: Update for new location on sourceforge.
  * Drop kfreebsd.patch, fixed upstream.
  * Unfuzz the other two patches.
  * debian/control: Change build dependency to unversioned libboost-dev.
  * debian/rules: Drop fixing recipes permissions, they are installed as a zip
    file now.
  * debian/rules: Rewrite weird "env python2" style hashbang lines to use
    standard /usr/bin/python.
  * debian/control, debian/rules: Force usage of python2.7 for now, as long as
    it is not the default yet. The new upstream version requires it now.
  * debian/control: Remove unnecessary python-pythonmagick dependency.
    (Closes: #628640)

 -- Martin Pitt <mpitt@debian.org>  Tue, 31 May 2011 07:38:22 +0200

calibre (0.7.50+dfsg-2) unstable; urgency=low

  * debian/control: Build with libpodofo-dev to enable PDF metadata.
    (Closes: #619632)
  * debian/control: Add libboost1.42-dev build dependency. Apparently it is
    needed in some setups. (Closes: #619807)
  * debian/rules: Call dh_sip to generate a proper sip API dependency, to
    prevent crashes like #616372 for partial upgrades.
  * debian/control: Bump python-qt4 dependency to >= 4.8.3-2, which reportedly
    fixes crashes on startup. (Closes: #619701, #620125)

 -- Martin Pitt <mpitt@debian.org>  Tue, 12 Apr 2011 11:29:25 +0200

calibre (0.7.50+dfsg-1) unstable; urgency=low

  * New upstream release.
  * Rebuild against current python-sip ABI. (Closes: #616372, #619238)
  * debian/control: Add poppler-utils dependency to ensure that pdftohtml is
    available. (Closes: #612041)

 -- Martin Pitt <mpitt@debian.org>  Thu, 24 Mar 2011 23:11:22 +0100

calibre (0.7.44+dfsg-1) unstable; urgency=low

  [ Martin Pitt ]
  * New upstream release.
  * debian/rules: Update get-orig-source for reorganized upstream download
    URL.

  [ Jose Ernesto Davila Pantoja ]
  * debian/control:
    - Support was misspelled as upport. (Closes: LP: #706221)
    - Removed python-routes from Recommends, it's already a Depends.

 -- Martin Pitt <mpitt@debian.org>  Fri, 11 Feb 2011 10:19:12 +0100

calibre (0.7.43+dfsg-1) unstable; urgency=low

  * New upstream release.
  * debian/control: Replace obsolete "sip4" build dependency with
    python-sip-dev. (Closes: #611092)
  * debian/control: Fix forgotten hardcoded python2.6 dependency.
  * debian/control: Add missing ${sip:Depends} to -bin.

 -- Martin Pitt <mpitt@debian.org>  Mon, 31 Jan 2011 12:49:13 +0100

calibre (0.7.42+dfsg-1) unstable; urgency=low

  [ Jonathan Carter ]
  * Use calibre icon for LRF Viewer until it has its own one (Closes: #606900,
    LP: #704075)

  [ Martin Pitt ]
  * New upstream release.
  * Drop 00upstream_content_server_xss.patch, in upstream release now.
  * no_updates_dialog.patch: Unfuzz for new release.

 -- Martin Pitt <mpitt@debian.org>  Tue, 25 Jan 2011 13:12:02 +0100

calibre (0.7.38+dfsg-2) unstable; urgency=low

  * debian/copyright: Update according to current upstream COPYING. In
    particular, the pdfreflow extension is now distributed under GPL-2+. This
    permits linking against poppler (which is GPL 2 only).
    (Closes: #609581)
  * Add kfreebsd.patch: Fix building under GNU/kFreeBSD, thanks Petr Salinger!
    (Closes: #609557)

 -- Martin Pitt <mpitt@debian.org>  Wed, 12 Jan 2011 22:25:48 -0600

calibre (0.7.38+dfsg-1) unstable; urgency=low

  * New upstream release:
    - Fix path traversal vulnerability in the content server (not enabled by
      default). See http://bugs.calibre-ebook.com/ticket/7980,
      http://www.waraxe.us/advisory-77.html. First half of #608822
  * debian/control: Add new build dependency libicu-dev.
  * Add 00upstream_content_server_xss.patch: Fix XSS vulnerability in the
    content server, the other half of above issue. (Closes: #608822) Patch
    cherrypicked from upstream bzr (r7531)

 -- Martin Pitt <mpitt@debian.org>  Mon, 10 Jan 2011 09:18:13 -0600

calibre (0.7.32+dfsg-1) unstable; urgency=low

  * New upstream release.
  * debian/rules, debian/copyright, debian/control, debian/watch: Update to
    new upstream page domain name.
  * manpages-installation.patch: Install manpages under /usr/share/man under
    KFreeBSD, too. (part of #604267)
  * debian/rules: Remove bogus /config directory which the KFreeBSD
    installation creates. (Closes: #604267)
  * debian/control: Add new build/binary dependency python-pythonmagick, and
    new build dependency libsqlite3-dev.

 -- Martin Pitt <mpitt@debian.org>  Sun, 05 Dec 2010 13:59:11 +0100

calibre (0.7.29+dfsg-1) unstable; urgency=low

  * New upstream release. (Closes: #600787)
    - Fixes handling of epubs with different local/global encoding.
      (Closes: #597533)
    - Removes remaining string-type exceptions. (Closes: #585216)
  * debian/control: Add recommends to python-dnspython. (Closes: #604120)
  * debian/control: Bump python-qt4 dependencies to >= 4.7.3.
    (Closes: #584855)
  * debian/rules: Remove internal copy of pyparsing and replace imports with
    system library. Add python-pyparsing build and binary dependency.
    (Closes: #555368)
  * debian/control, debian/rules: Remove hacks to force Python 2.6, that
    version is the default now.
  * debian/rules: Call dh_install with --fail-missing.
  * debian/calibre.install: Install new templite module.
  * debian/control, debian/rules: Remove internal routes Python module. Add
    python-routes build and binary dependency.

 -- Martin Pitt <mpitt@debian.org>  Sat, 20 Nov 2010 17:51:59 +0100

calibre (0.7.18+dfsg-1) unstable; urgency=low

  * New upstream release, with support for more devices, more news recipes,
    and bug fixes.
  * debian/local/calibre-mount-helper: Exit with nonzero if mounting failed,
    to avoid calibre getting confused. Thanks Olaf Leidinger!

 -- Martin Pitt <mpitt@debian.org>  Mon, 13 Sep 2010 10:03:42 +0200

calibre (0.7.13+dfsg-1) unstable; urgency=low

  * New upstream version.
  * debian/control: Add python-routes recommends. (Closes: #590561)
  * Convert to 3.0 (quilt) source format.
  * Bump debhelper compat level to 7, and drop now obsolete
    DEB_DH_INSTALL_SOURCEDIR in debian/rules.
  * debian/control: Add missing ${misc:Depends}.
  * debian/control: Bump Standards-Version to 3.9.1.
  * debian/copyright: Replace obsolete reference to
    /usr/share/common-licenses/BSD with their verbatim text from the original
    source.
  * debian/rules: Remove invalid hashbang lines from *.recipe, these have no
    __main__.

 -- Martin Pitt <mpitt@debian.org>  Wed, 11 Aug 2010 11:30:57 +0200

calibre (0.7.7+dfsg-1) unstable; urgency=low

  * New upstream release.
    - Fixes wrong version display in main window. (Closes: #587281)

 -- Martin Pitt <mpitt@debian.org>  Fri, 09 Jul 2010 10:35:31 +0200

calibre (0.7.2+dfsg-1) unstable; urgency=low

  * New major upstream version. See http://calibre-ebook.com/new-in/seven for
    details.
  * Refresh patches to apply cleanly.
  * debian/control: Bump python-cssutils to >= 0.9.7~ to ensure the existence
    of the CSSRuleList.rulesOfType attribute. This makes epub conversion work
    again. (Closes: #584756)
  * Add debian/local/calibre-mount-helper: Simple and safe replacement for
    upstream's calibre-mount-helper, using udisks --mount and eject.
    (Closes: #584915, LP: #561958)

 -- Martin Pitt <mpitt@debian.org>  Mon, 21 Jun 2010 10:18:08 +0200

calibre (0.6.54+dfsg-1) unstable; urgency=low

  * New upstream release. Please see http://calibre.kovidgoyal.net/new_in_6/
    for the list of new features and changes. (Closes: #539343, #575546,
    LP: #529730)
    - Fixes crashes on startup. (Closes: #533428, #539119)
    - Fixes "invalid type" errors. (Closes: #545858)
  * Overhaul and update the packaging for the new release's build system.
    Changes taken from the Ubuntu branch/package.
  * debian/control: Bump Python dependencies to 2.6, since upstream needs
    it now.
  * debian/rules: Force all hashbang lines to #!/usr/bin/python2.6, as long as
    2.5 is still the default in Debian.
  * Bump Standards-Version to 3.8.4.

 -- Martin Pitt <mpitt@debian.org>  Sun, 23 May 2010 15:34:44 +0200

calibre (0.5.14+dfsg-1) unstable; urgency=low

  * New upstream release.
  * debian/rules, get-orig-source: Do not unpack newly generated orig tarball
    if we don't have unpackaged upstream sources in the tree (such as when
    building with bzr-buildpackage).

 -- Martin Pitt <mpitt@debian.org>  Sat, 06 Jun 2009 17:18:02 +0200

calibre (0.5.11+dfsg-2) unstable; urgency=low

  * debian/rules, debian/control: Remove upstream shipped copy of
    python-django-tagging. Depend on the package instead.
    (Closes: #528091)
  * debian/control: Use my @debian.org Uploaders: address.
  * debian/control: Bump Standards-Version (no changes necesssary).

 -- Martin Pitt <mpitt@debian.org>  Thu, 14 May 2009 08:15:23 +0200

calibre (0.5.11+dfsg-1) unstable; urgency=low

  * New upstream release.
  * debian/control: Drop Ubuntu specific python-mechanize binary dependency as
    well (brown paperbag). (Closes: #525612)

 -- Martin Pitt <mpitt@debian.org>  Sun, 10 May 2009 21:00:35 +0200

calibre (0.5.9+dfsg-1) unstable; urgency=low

  * New upstream release. (Closes: #525339)
  * manpages-installation.patch: Encode generated manpages as UTF-8, to avoid
    UnicodeDecodeErrors when writing them out to files.
  * debian/control: Demote calibre dependency of calibre-bin to Recommends:,
    which is sufficient and avoids a circular dependency. (Closes: #522059)
  * debian/control: Drop build dependency help2man, current version does not
    need it any more.
  * debian/control: Drop versioned build dependency on python-mechanize,
    current sid version is enough.
  * debian/rules: Copy "setup.py install" command from cdbs'
    python-distutils.mk, since the current version broke this. This is a
    hackish workaround until #525436 gets fixed.
  * debian/rules: Drop using $(wildcard ), use `ls`; the former does not work
    any more.

 -- Martin Pitt <mpitt@debian.org>  Sun, 05 Apr 2009 18:42:16 -0700

calibre (0.4.143+dfsg-1) unstable; urgency=low

  [ Martin Pitt ]
  * Initial release, packaging by Miriam Ruiz <miriam@debian.org> and
    Martin Pitt <martin.pitt@ubuntu.com>. Closes: #482680

 -- Miriam Ruiz <little_miry@yahoo.es>  Thu, 08 Jan 2009 21:42:04 +0100<|MERGE_RESOLUTION|>--- conflicted
+++ resolved
@@ -1,10 +1,3 @@
-<<<<<<< HEAD
-calibre (4.6.0+dfsg-1+exp1) experimental; urgency=medium
-
-  * Calibre 4.5 / Python 3 for Debian experimental
-
- -- Norbert Preining <norbert@preining.info>  Fri, 13 Dec 2019 22:27:52 +0900
-=======
 calibre (4.6.0+dfsg-2) UNRELEASED; urgency=medium
 
   [ Debian Janitor ]
@@ -20,7 +13,12 @@
   * reenable plugin dropdown menu
 
  -- Norbert Preining <norbert@preining.info>  Thu, 26 Dec 2019 10:03:58 +0900
->>>>>>> 03f80ece
+
+calibre (4.6.0+dfsg-1+exp1) experimental; urgency=medium
+
+  * Calibre 4.5 / Python 3 for Debian experimental
+
+ -- Norbert Preining <norbert@preining.info>  Fri, 13 Dec 2019 22:27:52 +0900
 
 calibre (4.6.0+dfsg-1) unstable; urgency=medium
 
