<<<<<<< HEAD
calibre (4.3.0+dfsg-2+exp1) experimental; urgency=medium

  * Calibre 4.3 / Python 3 for Debian experimental

 -- Norbert Preining <norbert@preining.info>  Mon, 11 Nov 2019 09:21:41 +0900
=======
calibre (4.4.0+dfsg-1) unstable; urgency=medium

  * New upstream version 4.4.0+dfsg
  * drop cherrypi deps (Closes: #936270)

 -- Norbert Preining <norbert@preining.info>  Fri, 22 Nov 2019 15:57:48 +0900
>>>>>>> 2a6f2189

calibre (4.3.0+dfsg-2) unstable; urgency=medium

  [ YOKOTA Hiroshi ]
  * Fix mathjax installation

 -- Norbert Preining <norbert@preining.info>  Mon, 11 Nov 2019 09:13:20 +0900

calibre (4.3.0+dfsg-1+exp1) experimental; urgency=medium

  * Calibre 4.3 / Python 3 for Debian experimental

 -- Norbert Preining <norbert@preining.info>  Fri, 08 Nov 2019 12:02:43 +0900

calibre (4.3.0+dfsg-1) unstable; urgency=medium

  * update watch file for series 4 release
  * New upstream version 4.3.0+dfsg (Py2 build)
  * unfuzzify patches

 -- Norbert Preining <norbert@preining.info>  Fri, 08 Nov 2019 11:52:02 +0900

calibre (4.2.0+dfsg-2+exp2) experimental; urgency=medium

  * fix Kobo support (Closes: #943725)

 -- Norbert Preining <norbert@preining.info>  Thu, 31 Oct 2019 11:08:58 +0900

calibre (4.2.0+dfsg-2+exp1) experimental; urgency=medium

  * Calibre 4.2 / Python 3 for Debian experimental

 -- Norbert Preining <norbert@preining.info>  Mon, 28 Oct 2019 14:56:15 +0900

calibre (4.2.0+dfsg-2) unstable; urgency=medium

  * Calibre 4.2 / Python 2 for Debian sid

 -- Norbert Preining <norbert@preining.info>  Mon, 28 Oct 2019 10:44:31 +0900

calibre (4.2.0+dfsg-1) experimental; urgency=medium

  * New upstream version 4.{0,1,2}.0+dfsg
  * switch to qtwebengine
  * switch to Python3

 -- Norbert Preining <norbert@preining.info>  Fri, 25 Oct 2019 08:09:57 +0900

calibre (4.0.0+really3.48.dfsg-1) unstable; urgency=medium

  * Revert to 3.48 since necessary modules for running Calibre >= 4.0 are
    not available for Python 2 (Closes: #941802, #941806)

 -- Norbert Preining <norbert@preining.info>  Sun, 06 Oct 2019 10:09:23 +0900

calibre (4.0.0+dfsg-1) unstable; urgency=medium

  * New upstream version 4.0.0+dfsg
  * fix debian packaging for 4.0 upstream
  * add libhunspell-dev to B-D

 -- Norbert Preining <norbert@preining.info>  Sat, 05 Oct 2019 09:42:11 +0900

calibre (3.48.0+dfsg-1) unstable; urgency=medium

  * New upstream version 3.48.0+dfsg

 -- Norbert Preining <norbert@preining.info>  Fri, 13 Sep 2019 16:15:19 +0900

calibre (3.47.1+dfsg-1) unstable; urgency=medium

  * New upstream version 3.47.1+dfsg

 -- Norbert Preining <norbert@preining.info>  Mon, 02 Sep 2019 13:01:03 +0900

calibre (3.47.0+dfsg-1) unstable; urgency=medium

  * New upstream version 3.47.0+dfsg
  * Add python-html2text also to deps (really closes: #932044)
  * update patches

 -- Norbert Preining <norbert@preining.info>  Fri, 30 Aug 2019 11:16:46 +0900

calibre (3.46.0+dfsg-1) unstable; urgency=medium

  [ Norbert Preining ]
  * Add python-html2text dependency (Closes: #932044)
  * New upstream version 3.46.0+dfsg

  [ Nicholas D Steeves ]
  * Use secure URL for Homepage (d/control) & Source (d/copyright)

 -- Norbert Preining <norbert@preining.info>  Fri, 19 Jul 2019 14:15:34 +0900

calibre (3.45.2+dfsg-1) unstable; urgency=medium

  * New upstream version 3.45.2+dfsg

 -- Norbert Preining <norbert@preining.info>  Sat, 13 Jul 2019 23:30:58 +0900

calibre (3.45.1+dfsg-1) unstable; urgency=medium

  * New upstream version 3.45.1+dfsg

 -- Norbert Preining <norbert@preining.info>  Sat, 13 Jul 2019 00:04:09 +0900

calibre (3.45.0+dfsg-1) unstable; urgency=medium

  * New upstream version 3.45.0+dfsg
  * update patches

 -- Norbert Preining <norbert@preining.info>  Fri, 12 Jul 2019 13:45:43 +0900

calibre (3.44.0+dfsg-2) unstable; urgency=medium

  * Upload to unstable, use source only upload

 -- Norbert Preining <norbert@preining.info>  Tue, 09 Jul 2019 10:40:43 +0900

calibre (3.44.0+dfsg-1) experimental; urgency=medium

  * New upstream version 3.44.0+dfsg

 -- Norbert Preining <norbert@preining.info>  Fri, 31 May 2019 14:18:13 +0900

calibre (3.43.0+dfsg-1) experimental; urgency=medium

  * remove .pyc files on upgrade from pre-pyclean versions (Closes: #865879)
  * New upstream version 3.43.0+dfsg
  * update patches

 -- Norbert Preining <norbert@preining.info>  Tue, 28 May 2019 23:22:31 +0900

calibre (3.42.0+dfsg-1) experimental; urgency=medium

  * New upstream version 3.42.0+dfsg
  * update patches

 -- Norbert Preining <norbert@preining.info>  Sun, 05 May 2019 16:00:21 +0900

calibre (3.41.3+dfsg-1) experimental; urgency=medium

  * New upstream version 3.41.3+dfsg

 -- Norbert Preining <norbert@preining.info>  Sat, 20 Apr 2019 12:27:09 +0900

calibre (3.41.1+dfsg-1) experimental; urgency=medium

  * New upstream version 3.41.1+dfsg

 -- Norbert Preining <norbert@preining.info>  Fri, 19 Apr 2019 19:16:55 +0900

calibre (3.41.0+dfsg-1) experimental; urgency=medium

  * New upstream version 3.41.0+dfsg
  * Update and fix patches
  * add python-bs4 to build deps
  * install backports directory

 -- Norbert Preining <norbert@preining.info>  Fri, 19 Apr 2019 14:44:34 +0900

calibre (3.40.1+dfsg-1) experimental; urgency=medium

  * new upstream release (Closes: #924066)

 -- Norbert Preining <norbert@preining.info>  Mon, 11 Mar 2019 00:37:01 +0900

calibre (3.39.1+dfsg-2) unstable; urgency=medium

  * update my email and VCS fields (Closes: #921473)

 -- Norbert Preining <norbert@preining.info>  Fri, 08 Feb 2019 17:41:17 +0900

calibre (3.39.1+dfsg-1) unstable; urgency=medium

  [ Nicholas D Steeves ]
  * New upstream version 3.39.1+dfsg.
  * Add build dep on >= 0.5.6~ of python-msgpack.  Calibre began to
    require newer than 0.4.8 some time between 3.32.0 and 3.35.  This is
    needed to fix FTBFS when backporting to stretch.
  * Add python-msgpack >= 0.5.6~ dependency to bin:calibre.
  * Clean up trailing whitespace in changelog and control.
  * Fix a line that was too long in extended description.
  * Drop obsolete debian/pycompat.
  * Switch to secure copyright format URL.
  * Add myself to Uploaders.
  * Use secure URL in watch file
  * debian/rules: adjust get-orig-source to remove new location of
    bundled mathjax.

  [ Norbert Preining ]
  * Adjust watch file for version 3 series
  * add css-parser to (build-)depends

 -- Nicholas D Steeves <nsteeves@gmail.com>  Tue, 05 Feb 2019 14:26:32 -0700

calibre (3.35.0+dfsg-1) unstable; urgency=medium

  * New upstream version 3.35.0+dfsg

 -- Norbert Preining <preining@debian.org>  Sun, 09 Dec 2018 15:40:54 +0900

calibre (3.34.0+dfsg-1) unstable; urgency=medium

  * suggest python-unrardll for rar/cbr support (Closes: #733513)
  * New upstream version 3.34.0+dfsg

 -- Norbert Preining <preining@debian.org>  Fri, 09 Nov 2018 12:54:38 +0900

calibre (3.33.1+dfsg-1) unstable; urgency=medium

  * New upstream version 3.33.1+dfsg
  * update patches

 -- Norbert Preining <preining@debian.org>  Fri, 19 Oct 2018 20:17:43 +0900

calibre (3.32.0+dfsg-1) unstable; urgency=medium

  * New upstream version 3.32.0+dfsg
  * unfuzzify patches
  * bump standards version, no changes necessary
  * install new polyglot lib

 -- Norbert Preining <preining@debian.org>  Fri, 28 Sep 2018 23:59:38 +0900

calibre (3.31.0+dfsg-1) unstable; urgency=medium

  * New upstream version 3.31.0+dfsg

 -- Norbert Preining <preining@debian.org>  Fri, 07 Sep 2018 15:06:49 +0900

calibre (3.30.0+dfsg-1) unstable; urgency=medium

  * New upstream version 3.30.0+dfsg
    (probably already fixed much earlier)
    - python epub to mobi conversion works (Closes: #699057)
    - PyQt4 not used anymore (Closes: #771550)
    - markdown patch is not used anymore (Closes: #723907)
    - properly open directories (Closes: #738535)
    - man pages are now available for calibre/ebook cmds (Closes: #766555)
  * add python-html5lib for recipe dependencies (Closes: #906572)
  * add depends on libjpeg-turbo-progs and optipng for image
    optimization in ebook editor (Closes: #884767)

 -- Norbert Preining <preining@debian.org>  Fri, 24 Aug 2018 12:50:53 +0900

calibre (3.29.0+dfsg-1) unstable; urgency=medium

  * New upstream version 3.29.0+dfsg
  * update patches

 -- Norbert Preining <preining@debian.org>  Fri, 10 Aug 2018 21:22:26 +0900

calibre (3.28.0+dfsg-1) unstable; urgency=medium

  * New upstream version 3.28.0+dfsg

 -- Norbert Preining <preining@debian.org>  Sat, 21 Jul 2018 13:44:07 +0900

calibre (3.27.1+dfsg-1) unstable; urgency=medium

  * New upstream version 3.27.1+dfsg

 -- Norbert Preining <preining@debian.org>  Mon, 09 Jul 2018 14:06:12 +0900

calibre (3.26.1+dfsg-1) unstable; urgency=medium

  * New upstream version 3.26.1+dfsg

 -- Norbert Preining <preining@debian.org>  Fri, 29 Jun 2018 01:58:59 +0900

calibre (3.26.0+dfsg-1) unstable; urgency=medium

  * New upstream version 3.26.0+dfsg

 -- Norbert Preining <preining@debian.org>  Fri, 15 Jun 2018 15:15:56 +0900

calibre (3.25.0+dfsg-1) unstable; urgency=medium

  * New upstream version 3.25.0+dfsg
  * update patches

 -- Norbert Preining <preining@debian.org>  Sun, 03 Jun 2018 17:46:00 +0900

calibre (3.24.2+dfsg-1) unstable; urgency=medium

  * Two new upstream versions

 -- Norbert Preining <preining@debian.org>  Mon, 28 May 2018 23:38:25 +0900

calibre (3.24.0+dfsg-1) unstable; urgency=medium

  * New upstream version 3.24.0+dfsg

 -- Norbert Preining <preining@debian.org>  Fri, 25 May 2018 23:16:59 +0900

calibre (3.23.0+dfsg-1) unstable; urgency=medium

  * New upstream version 3.23.0+dfsg

 -- Norbert Preining <preining@debian.org>  Sat, 05 May 2018 21:59:21 +0900

calibre (3.22.1+dfsg-1) unstable; urgency=medium

  * New upstream version 3.22.1+dfsg

 -- Norbert Preining <preining@debian.org>  Sun, 22 Apr 2018 23:50:41 +0900

calibre (3.21.0+dfsg-1) unstable; urgency=medium

  * New upstream version 3.21.0+dfsg
  * update patches

 -- Norbert Preining <preining@debian.org>  Sat, 07 Apr 2018 21:30:46 +0900

calibre (3.20.0+dfsg-1) unstable; urgency=medium

  * add explicit b-d on libusb-1.0-0-dev (Closes: #892523)
  * New upstream version 3.20.0+dfsg
  * update patches

 -- Norbert Preining <preining@debian.org>  Fri, 30 Mar 2018 21:25:14 +0900

calibre (3.19.0+dfsg-1) unstable; urgency=medium

  * New upstream version 3.19.0+dfsg
    - use JSON to prevent malicious bookmark files from causing code execution
      (Closes: #892242)

 -- Norbert Preining <preining@debian.org>  Sat, 10 Mar 2018 00:16:43 +0900

calibre (3.18.0+dfsg-1) unstable; urgency=medium

  * New upstream version 3.18.0+dfsg

 -- Norbert Preining <preining@debian.org>  Sat, 24 Feb 2018 22:03:27 +0900

calibre (3.17.0+dfsg-2) unstable; urgency=medium

  * remove dependency on beautifulsoup, included in calibre (Closes: #891094)

 -- Norbert Preining <preining@debian.org>  Fri, 23 Feb 2018 00:03:15 +0900

calibre (3.17.0+dfsg-1) unstable; urgency=medium

  * New upstream release
  * adjust VCS fields to Salsa
  * update patches

 -- Norbert Preining <preining@debian.org>  Sat, 10 Feb 2018 23:01:54 +0900

calibre (3.16.0+dfsg-1) unstable; urgency=medium

  * New upstream version 3.16.0+dfsg

 -- Norbert Preining <preining@debian.org>  Sat, 27 Jan 2018 16:41:50 +0900

calibre (3.15.0.1+dfsg-1) unstable; urgency=medium

  * New upstream version 3.15.0.1+dfsg
    The initial source tarball contained broken .mo files, this one is
    the current 3.15.0 source tarball with fixed .mo files (Closes: #886682)

 -- Norbert Preining <preining@debian.org>  Tue, 09 Jan 2018 23:25:07 +0900

calibre (3.15.0+dfsg-1) unstable; urgency=medium

  * New upstream version 3.15.0+dfsg
  * update description (Closes: #885445)
  * bump standards version, no changes necessary

 -- Norbert Preining <preining@debian.org>  Fri, 05 Jan 2018 15:01:51 +0900

calibre (3.14.0+dfsg-1) unstable; urgency=medium

  * New upstream version 3.14.0+dfsg

 -- Norbert Preining <preining@debian.org>  Sat, 16 Dec 2017 06:51:20 +0900

calibre (3.13.0+dfsg-1) unstable; urgency=medium

  * adjust deps on python-lxml, thanks Daniel Baumann (Closes: #882350)
  * new upstream version 3.13.0+dfsg
  * bump standards version, no changes necessary

 -- Norbert Preining <preining@debian.org>  Fri, 08 Dec 2017 22:54:27 +0900

calibre (3.12.0+dfsg-1) unstable; urgency=medium

  * New upstream release

 -- Norbert Preining <preining@debian.org>  Fri, 10 Nov 2017 12:03:34 +0900

calibre (3.11.1+dfsg-1) unstable; urgency=medium

  * New upstream releases

 -- Norbert Preining <preining@debian.org>  Sun, 05 Nov 2017 08:43:00 +0900

calibre (3.10.0+dfsg-1) unstable; urgency=medium

  * New upstream releases
  * Do not use --detach in .desktop files (Closes: #877774)
  * switch priority from extra to optional
  * bump standards version, no changes necessary
  * change maintainership with agreement from Miriam, thanks.

 -- Norbert Preining <preining@debian.org>  Tue, 24 Oct 2017 15:35:53 +0900

calibre (3.8.0+dfsg-1) unstable; urgency=medium

  * New upstream version 3.8.0+dfsg
  * update patches
  * bump standards version, no changes necessary

 -- Norbert Preining <preining@debian.org>  Mon, 25 Sep 2017 09:48:22 +0900

calibre (3.7.0+dfsg-2) unstable; urgency=medium

  * add various missing build-deps
    this fixes missing desktop files and bash-completion (Closes: #871016)

 -- Norbert Preining <preining@debian.org>  Mon, 04 Sep 2017 11:09:09 +0900

calibre (3.7.0+dfsg-1) unstable; urgency=medium

  [ Martin Pitt ]
  * Whitespace fixes

  [ Norbert Preining ]
  * New upstream version 3.7.0+dfsg
  * Rework .pyc generation using pycompile in postinst/postrm
    code copied from dh_python generated debhelper snippets.
  * do not delete _ui.py files in clean action
  * update list of installed files
  * add source override for wrong lintian check
  * add python-html5-parser to deps
  * bump standards version, no changes necessary
  * cherrypick upstream fix for mspack security issues (Closes: #872595)

 -- Norbert Preining <preining@debian.org>  Wed, 30 Aug 2017 20:40:23 +0900

calibre (3.4.0+dfsg-1) unstable; urgency=medium

  [ Martin Pitt ]
  * New upstream release. (Closes: #868663)
  * Add missing python-msgpack dependency for calibre-server.
    (Closes: #866102)
  * Drop obsolete alternative python-imaging dependency.
    (Closes: #866418)
  * Drop long-obsolete calibre.preinst conffile cleanup.
  * Clean up *.pyc files on upgrade in /usr/lib/calibre/.
    (Closes: #868379)
  * Add Norbert Preining as Co-Maintainer. Thank you!

  [ Norbert Preining ]
  * Fix desktop integration installation
    - Add XDG_DATA_DIRS setting to the environment, which fixes
      xdg-icon-resource calls
    - Patch linux.py to NOT use xdg-mime and xdg-desktop-menu because
      they hard-code gnome_app_dir etc which cannot be overridden,
      and replace with install calls
    - Remove the locally managed desktop and mime xml files
  * Switch to upstream provided manpages.

 -- Martin Pitt <mpitt@debian.org>  Mon, 17 Jul 2017 15:09:28 +0200

calibre (3.1.1+dfsg-1) unstable; urgency=medium

  * New upstream release. (Closes: #865018)
  * debian/rules: Drop jquery-ui* and Datejs downloads from get-orig-source
    rule, upstream does not use these any more.
  * README.Debian: Fix "the the" typo. Thanks Norbert Preining.
  * Use packaged libjs-coffeescript and python-regex instead of the bundled
    one. Thanks Norbert Preining.
  * Drop Do-not-build-unrar-extension-as-we-strip-unrar-from-the-t.patch;
    unrar is now loaded dynamically, not via a shipped extension.

 -- Martin Pitt <mpitt@debian.org>  Sat, 24 Jun 2017 20:50:27 +0200

calibre (2.85.1+dfsg-1) experimental; urgency=medium

  * New upstream release. (Closes: #864057)

 -- Martin Pitt <mpitt@debian.org>  Sun, 04 Jun 2017 10:05:55 +0200

calibre (2.83.0+dfsg-1) experimental; urgency=medium

  * New upstream release.

 -- Martin Pitt <mpitt@debian.org>  Sun, 30 Apr 2017 18:31:44 +0200

calibre (2.75.1+dfsg-1) unstable; urgency=medium

  * New upstream release:
    - security fix: E-book viewer: Prevent javascript in the book from
      accessing files on the computer using XMLHttpRequest.

 -- Martin Pitt <mpitt@debian.org>  Tue, 27 Dec 2016 10:53:00 +0100

calibre (2.71.0+dfsg-1) unstable; urgency=medium

  [ Martin Pitt ]
  * Move from bzr to collab-maint git, update Vcs-* tags
  * Turn patches into "gbp pq" format
  * debian/rules get-orig-source: Don't update checkout any more.
    This was appropriate for debian/ only bzr branch, but not for full-source gbp.
  * Bump debhelper compat to 9

  [ Ritesh Raj Sarraf ]
  * debian/rules get-orig-source: Update download URL for Datejs
  * New upstream release.
    Adjust patches, add new python-pyqt5.qtwebkit and python-apsw dependencies.
    (Closes: #840999)

 -- Martin Pitt <mpitt@debian.org>  Mon, 14 Nov 2016 23:44:26 +0100

calibre (2.60.0+dfsg-1) unstable; urgency=medium

  * New upstream release.

 -- Martin Pitt <mpitt@debian.org>  Thu, 30 Jun 2016 10:51:32 +0200

calibre (2.55.0+dfsg-1) unstable; urgency=medium

  * New upstream release.
  * Drop obsolete XS-Python-Version.
  * Bump Standards-Version to 3.9.8 (no changes necessary).
  * debian/copyright: Factor out licenses (fixes lintian warning
    (dep5-copyright-license-name-not-unique)
  * Add links-privacy.patch: content-server: Don't load external URLs for
    privacy (spotted by lintian).
  * Enable relro hardening.

 -- Martin Pitt <mpitt@debian.org>  Sun, 17 Apr 2016 23:52:46 +0200

calibre (2.54.0+dfsg-1) unstable; urgency=medium

  * New upstream release.
  * Drop use_system_markdown.patch, redundant with the sedding in
    debian/rules. Thanks Felix Dietrich.
  * markdown-calibre: Use system "markdown" module. Thanks Felix Dietrich.
    (Closes: #808198)

 -- Martin Pitt <mpitt@debian.org>  Sun, 03 Apr 2016 21:18:01 +0200

calibre (2.48.0+dfsg-1) unstable; urgency=medium

  * New upstream release.

 -- Martin Pitt <mpitt@debian.org>  Sun, 03 Jan 2016 10:43:05 +0100

calibre (2.45.0+dfsg-1) unstable; urgency=medium

  * New upstream release.

 -- Martin Pitt <mpitt@debian.org>  Sat, 28 Nov 2015 15:26:52 +0100

calibre (2.38.0+dfsg-1) unstable; urgency=medium

  * New upstream release. (Closes: #796929)

 -- Martin Pitt <mpitt@debian.org>  Wed, 16 Sep 2015 11:08:57 +0200

calibre (2.33.0+dfsg-1) unstable; urgency=medium

  * New upstream release.
  * debian/watch, debian/rules: Adjust to changed upstream tarball location.
  * debian/rules get-orig-source: Download Datejs-all-Alpha1.zip and produce
    unminified date.js in the original tarball. Thanks Jesus M.
    Gonzalez-Barahona! (Closes: #775663)

 -- Martin Pitt <mpitt@debian.org>  Sat, 25 Jul 2015 11:27:08 +0200

calibre (2.31.0+dfsg-1) unstable; urgency=medium

  * New upstream release (Closes: #789244)
  * Add new libssl-dev build dependency, required for this version.
  * debian/calibre.install: Add new "duktape" module.

 -- Martin Pitt <mpitt@debian.org>  Sun, 28 Jun 2015 13:46:13 +0200

calibre (2.24.0+dfsg-1) unstable; urgency=medium

  * New upstream release. (Closes: #782248)
  * Drop git_pytqt_5.4.1.patch, upstream now.

 -- Martin Pitt <mpitt@debian.org>  Sun, 12 Apr 2015 19:02:00 -0500

calibre (2.20.0+dfsg-1) unstable; urgency=medium

  * New upstream release. (Closes: #780348)
  * Backport compatibility fix for PyQT 5.4.1 from upstream git.
  * debian/calibre.install: Add new css_selectors private module.

 -- Martin Pitt <mpitt@debian.org>  Sat, 14 Mar 2015 08:27:35 +0100

calibre (2.19.0+dfsg-1) unstable; urgency=medium

  * New upstream release. (Closes: #776786)

 -- Martin Pitt <mpitt@debian.org>  Fri, 06 Feb 2015 12:09:59 +0100

calibre (2.16.0+dfsg-1) unstable; urgency=medium

  * New upstream release. (Closes: #774547)
  * debian/calibre.install: Drop six.py, not shipped upstream any more.

 -- Martin Pitt <mpitt@debian.org>  Sat, 17 Jan 2015 11:03:00 +0100

calibre (2.14.0+dfsg-1) unstable; urgency=medium

  * New upstream release. (Closes: #774003)

 -- Martin Pitt <mpitt@debian.org>  Sun, 28 Dec 2014 13:20:01 +0100

calibre (2.13.0+dfsg-1) unstable; urgency=medium

  * New upstream release. (Closes: #773812)

 -- Martin Pitt <mpitt@debian.org>  Tue, 23 Dec 2014 20:27:32 +0100

calibre (2.9.0+dfsg-1) unstable; urgency=medium

  * New upstream release.
  * Drop qt5-default metapackage (lintian complained) and set $QT_SELECT in
    debian/rules instead.

 -- Martin Pitt <mpitt@debian.org>  Mon, 10 Nov 2014 07:34:49 +0100

calibre (2.7.0+dfsg-1) unstable; urgency=medium

  * New upstream release.

 -- Martin Pitt <mpitt@debian.org>  Thu, 30 Oct 2014 10:57:06 +0100

calibre (2.5.0+dfsg-1) unstable; urgency=medium

  * New upstream release.
  * debian/rules: Fix get-orig-source rule to produce tarballs with just one
    top-level dir, not an additional "./" prefix.

 -- Martin Pitt <mpitt@debian.org>  Sun, 12 Oct 2014 22:33:24 +0200

calibre (2.4.0+dfsg-1) unstable; urgency=medium

  * New upstream release.
  * Fix original file name of jquery.multiselect.js to avoid lintian error.
  * Don't ship calibre-portable.sh, not needed in package.
  * Use dpkg buildflags.mk for hardening.

 -- Martin Pitt <mpitt@debian.org>  Mon, 29 Sep 2014 13:14:54 +0200

calibre (2.3.0+dfsg-1) unstable; urgency=medium

  * New upstream release. (Closes: #762155)
  * Rebuild against current Qt/sip API. (Closes: #761517)
  * Bump Standards-Version to 3.9.6 (no changes necessary).

 -- Martin Pitt <mpitt@debian.org>  Fri, 19 Sep 2014 06:59:32 +0200

calibre (2.2.0+dfsg-2) unstable; urgency=medium

  * Make libudev-dev and libmtdev-dev linux-any, to fix building on BSD/Hurd.
    (see #760863)
  * Work around broken threading on mips builders. (Closes: #760865)

 -- Martin Pitt <mpitt@debian.org>  Wed, 10 Sep 2014 12:01:23 +0200

calibre (2.2.0+dfsg-1) unstable; urgency=medium

  * New upstream release.
  * Add missing python-pyqt5.qtsvg dependency. (Closes: #759551)
  * Add libegl1-mesa-dev build dep for new version.

 -- Martin Pitt <mpitt@debian.org>  Mon, 08 Sep 2014 09:44:52 +0200

calibre (2.0.0+dfsg-1) unstable; urgency=medium

  * New upstream release. (Closes: #759246)
  * Adjust debian/rules get-orig-source for slightly changed upstream tarball
    layout.
  * This version uses Qt5 now. Close all crashes which are related to Qt4.
    (Closes: #673598, #609705) (LP: #1294989, #1074796, #1038931, #1021047,
    #976305, #967316, #958282, #939788, #930445, #927641, #925777, #891924,
    #886504, #871883, #854417, #852624, #762931, #762643, #761719, #745176,
    #720028, #701129, #696077, #659806, #565377, #565366, #565178, #563585,
    #557883, #458403, #1216549, #1051759, #1027371, #720021, #556985, #555961)
  * Adjust build and binary dependencies for the Qt 4 → 5 change.

 -- Martin Pitt <mpitt@debian.org>  Tue, 26 Aug 2014 20:43:13 +0200

calibre (1.48.0+dfsg-1) unstable; urgency=medium

  * New upstream release. (Closes: #757135)

 -- Martin Pitt <mpitt@debian.org>  Wed, 13 Aug 2014 12:04:58 +0200

calibre (1.36.0+dfsg-1) unstable; urgency=medium

  * New upstream release:
    - Fixes editing of metadata (Closes: #741638)

 -- Martin Pitt <mpitt@debian.org>  Wed, 14 May 2014 18:17:50 +0200

calibre (1.25.0+dfsg-1) unstable; urgency=medium

  * New upstream release.
  * debian/rules: Drop the removal of manual/images/valid.png, got dropped
    upstream.
  * debian/copyright: Update copyrights, and fix wrong copyright-1.0 syntax.
    Thanks Felix Gruber!
  * debian/control: Remove trailing spaces.
  * debian/control: Bump minimal dependencies to the versions at
    http://calibre-ebook.com/download_linux. (see #738642)
  * debian/rules: Ignore bash completion files, until we figure out what to
    build-depend on to make these files also built in minimal schroots.

 -- Martin Pitt <mpitt@debian.org>  Thu, 27 Feb 2014 07:48:06 +0100

calibre (1.22.0+dfsg1-1) unstable; urgency=medium

  [ Gary Preston ]
  * get-orig-source:
    - Remove non-free manual/images/valid.png. (Closes: #735340)
    - Remove unnecessary and wrong gunzip switch from tar command.
    - wget original source for jquery ui and jquery multiselect and add them
      as *.js.orig next to their whitespace-compressed versions.
      (Closes: #735354)

 -- Martin Pitt <mpitt@debian.org>  Wed, 05 Feb 2014 07:22:28 +0100

calibre (1.22.0+dfsg-1) unstable; urgency=medium

  * New upstream release.
  * debian/copyright: Update to 1.0 copyright standard. Thanks Felix Gruber!
    (LP: #737343)

 -- Martin Pitt <mpitt@debian.org>  Sun, 02 Feb 2014 10:46:11 +0100

calibre (1.14.0+dfsg-1) unstable; urgency=low

  * New upstream release. (Closes: #731502)
  * Depend on python-pil | python-imaging now, upstream source is compatible
    with both. (Closes: #731501)

 -- Martin Pitt <mpitt@debian.org>  Fri, 06 Dec 2013 08:28:47 +0100

calibre (1.9.0+dfsg-1) unstable; urgency=low

  * New upstream release.
  * debian/calibre.install: Install new module.
  * Bump Standards-Version to 3.9.5, no changes necessary.

 -- Martin Pitt <mpitt@debian.org>  Mon, 04 Nov 2013 11:02:15 +0100

calibre (1.5.0+dfsg-1) unstable; urgency=low

  * New upstream release. (Closes: #722962)
  * Drop removal of non-free fonts, they got removed upstream.
  * use_system_markdown.patch: Adjust for new upstream release.
  * Drop debian/local/calibre-mount-helper and its installation in
    debian/rules, upstream removed the mount-helper.
  * debian/local/calibre-gui.desktop: Add GenericName, thanks Ronny
    Standtke. (Closes: #662838)

 -- Martin Pitt <mpitt@debian.org>  Mon, 14 Oct 2013 12:12:07 +0200

calibre (1.0.0+dfsg-1) unstable; urgency=low

  * New upstream release. (Closes: #720836)
  * debian/calibre.install: Drop usr/etc, not shipped by upstream any more.
  * debian/control: Add python-apsw dependency.

 -- Martin Pitt <mpitt@debian.org>  Mon, 26 Aug 2013 07:33:55 +0200

calibre (0.9.41+dfsg-1) unstable; urgency=low

  * New upstream release.
  * debian/local/calibre.desktop: Rename to calibre-gui.desktop to match its
    window class. (LP: #1206687)
  * Add debian/local/ebook-viewer.desktop, so that one can directly open
    *.epub or *.mobi files in file browsers. Thanks Korey Lu!
    (Closes: #664182)
  * Make it possible to auto-start calibre when connecting an e-book reader
    device:
    - Add debian/local/mime/calibre.xml MIME association, install in
      debian/calibre.install.
    - debian/local/calibre-gui.desktop: Add MIME type and file argument.
    - Thanks to Thanks Korey Lu! (Closes: #715246)

 -- Martin Pitt <mpitt@debian.org>  Thu, 01 Aug 2013 18:17:22 +0200

calibre (0.9.31+dfsg-1) unstable; urgency=low

  * New upstream release.
  * Rebuild against current sip4 ABI, this makes the package installable
    again. (Closes: #708613)
  * Bump Standards-Version to 3.9.4, no changes necessary.

 -- Martin Pitt <mpitt@debian.org>  Tue, 21 May 2013 08:56:01 +0200

calibre (0.9.27+dfsg-1) experimental; urgency=low

  Upload to experimental as unstable's mathjax version is too old.

  [ Dmitry Shachnev ]
  * Remove non-free bundled copy of unrar. (Closes: #704977, #702816)
  * Remove bundled copy of mathjax. (Closes: #700838)
  * Remove bundled copy of python-markdown.
  * Make get-orig-tarball downloading the correct version.
  * Remove *.pyc, *.qrc, *.so and *_ui.py files in clean target.

  [ Martin Pitt ]
  * New upstream release.
  * dont_build_unrar_plugin.patch: Also remove "rar" as accepted file
    extension.

 -- Martin Pitt <mpitt@debian.org>  Tue, 23 Apr 2013 21:58:12 +0200

calibre (0.9.18+dfsg-1) unstable; urgency=low

  * New upstream release. (Closes: #699700)
  * Unfuzz patches.
  * Add new libqt4-private-dev build dependency, required by this version.

 -- Martin Pitt <mpitt@debian.org>  Tue, 12 Feb 2013 16:45:34 +0100

calibre (0.9.11+dfsg-1) unstable; urgency=low

  * New upstream release.
  * Add missing python-cssselect dependency.
  * Add python_multiarch_inc.patch: Use python-config instead of
    sysconfig.get_python_inc(), as the latter does not work with
    multiarch-split include files. (LP: #1094246)

 -- Martin Pitt <mpitt@debian.org>  Fri, 28 Dec 2012 14:31:49 +0100

calibre (0.9.0+dfsg-1) unstable; urgency=low

  * New upstream release.
  * debian/control, debian/rules: ttf-liberation is no more, move to
    fonts-liberation. Thanks to Kan-Ru Chen! (Closes: #674838)
  * debian/calibre.install: Drop pyPdf, not shipped upstream any more.
  * debian/control: Add new python-netifaces dependency.

 -- Martin Pitt <mpitt@debian.org>  Wed, 03 Oct 2012 23:18:14 +0200

calibre (0.8.64+dfsg-1) unstable; urgency=low

  * New upstream release:
    - Update license of the quick start guide to be DFSG compatible. Thanks to
      Christophe Siraut for sorting this out! (Closes: #653328)
  * debian/control: Add new libmtp-dev build dependency.
  * debian/control: Stricter python-mechanize dependency. (Closes: #684616)

 -- Martin Pitt <mpitt@debian.org>  Thu, 16 Aug 2012 09:55:40 +0200

calibre (0.8.60+dfsg-1) unstable; urgency=low

  * New upstream release. (Closes: #677956)
  * debian/control: New upstream release uses poppler-utils directly, drop
    libpoppler-private-dev and libpoppler-qt4-dev build dependencies.
    (Closes: #679883)
  * Drop manpages-installation.patch, does not apply any more.
  * debian/control: Fix "upports" typo. (Closes: #678686)
  * debian/rules: Update source path for logo.png.
  * debian/rules: Drop manpage path installation fix, as upstream does not
    install manpages any more.
  * debian/calibre.install: install new file qtcurve/test_rendering.py.

 -- Martin Pitt <mpitt@debian.org>  Sat, 21 Jul 2012 18:14:54 +0200

calibre (0.8.51+dfsg-1) unstable; urgency=low

  * New upstream release.
  * Rebuild against python-sip du jour. (Closes: #671809)
  * debian/control: Bump python-cssutils dependency to >= 0.9.0, to ensure
    that we have the "validate" keyword available.

 -- Martin Pitt <mpitt@debian.org>  Mon, 14 May 2012 12:13:07 +0200

calibre (0.8.49+dfsg-0.1) unstable; urgency=low

  * Non-maintainer upload.
  * New upstream release. (Closes: #640021)
  * debian/control, debian/rules: Remove internal feedparser Python module. Add
    python-feedparser as binary dependency. (Closes: #555352)
  * debian/control: Bump Standards-Version (no changes needed).
  * debian/watch: Upstream switched to *.tar.xz, update accordingly. (Closes:
    #618948)
  * debian/rules: Fix images permissions.

 -- Kefu Chai <tchaikov@gmail.com>  Sun, 29 Apr 2012 20:06:10 +0800

calibre (0.8.41+dfsg-1) unstable; urgency=low

  * New upstream release.
  * debian/control: Add libpoppler-private-dev build dependency, thanks Pino
    Toscano. (Closes: #660114)

 -- Martin Pitt <mpitt@debian.org>  Sat, 03 Mar 2012 22:02:28 +0100

calibre (0.8.38+dfsg-1) unstable; urgency=low

  * New upstream release.
  * debian/control: Bump Standards-Version to 3.9.2. No changes necessary.

 -- Martin Pitt <mpitt@debian.org>  Fri, 10 Feb 2012 07:35:00 +0100

calibre (0.8.34+dfsg-1) unstable; urgency=low

  * New upstream version. (Closes: #654751)
  * debian/rules: Do not install calibre copy of chardet; instead, add
    build/binary python-chardet dependency.
  * Add disable_plugins.py: Disable plugin dialog. It uses a totally
    non-authenticated and non-trusted way of installing arbitrary code.
    (Closes: #640026)
  * debian/rules: Install with POSIX locale, to avoid installing translated
    manpages into the standard locations. (Closes: #646674)

 -- Martin Pitt <mpitt@debian.org>  Sat, 07 Jan 2012 11:22:54 +0100

calibre (0.8.29+dfsg-1) unstable; urgency=low

  * New upstream release.
  * debian/control, debian/rules: Always depend on the python-qt4 which we
    build against. This will still not stop the PyQt4 guys to break their ABI
    with every single microrelease, but at least the dependency will
    automatically become tighter with every calibre rebuild now.
    (Closes: #651496)
  * debian/control: Drop python-django-tagging dependency, not used any more.
    (Closes: #651156)
  * debian/rules: Fix half of the manpages landing in the wrong path.
    (Closes: #646674)
  * debian/control: Drop dependency to python-encutils. calibre does not use
    it explicitly any more. (Closes: #649558)

 -- Martin Pitt <mpitt@debian.org>  Tue, 20 Dec 2011 16:02:01 +0100

calibre (0.8.28+dfsg-1) unstable; urgency=low

  * debian/rules get-orig-source: Upstream switched to *.tar.xz, update
    accordingly.
  * New upstream release.

 -- Martin Pitt <mpitt@debian.org>  Tue, 06 Dec 2011 08:33:19 +0100

calibre (0.8.25+dfsg-1) unstable; urgency=low

  [ Ritesh Raj Sarraf ]
  * New upstream release.

  [ Martin Pitt ]
  * debian/control: Bump python-qt4 build/binary dependencies against PyQt4 to
    >= 4.8. Yay for continuous ABI breaks. (Closes: #647268, #647819)

 -- Martin Pitt <mpitt@debian.org>  Fri, 11 Nov 2011 09:01:24 +0100

calibre (0.8.21+dfsg-1) unstable; urgency=low

  * New upstream release. (Closes: #642517)
  * debian/control: Revert accidental X-Ubuntu-Original-Maintainer change.
    (Closes: #644029)

 -- Martin Pitt <mpitt@debian.org>  Tue, 04 Oct 2011 10:29:28 +0200

calibre (0.8.8+dfsg-1) unstable; urgency=low

  [ Martin Pitt ]
  * New upstream version.
  * Fix wrong libmagick4 transition bug number in previous changelog.
  * manpages-installation.patch: Update for new upstream version.
  * debian/control: Fix spelling errors. Thanks Paul Stewart!
    (LP: #803684, LP: #803676)

  [ Michael Wild ]
  * Don't remove pyPdf from installation, it is a modified version
    (Closes: #631266, LP: #800551)
    - debian/control: drop dependencies on python-pypdf
    - debian/rules: do not remove pyPdf directory
    - debian/calibre.install: install usr/lib/calibre/pyPdf

 -- Martin Pitt <mpitt@debian.org>  Thu, 07 Jul 2011 09:35:43 +0200

calibre (0.8.2+dfsg-1) unstable; urgency=low

  * Rebuild against libmagick 4. (Closes: #625556)
  * debian/watch: Update for new location on sourceforge.
  * Drop kfreebsd.patch, fixed upstream.
  * Unfuzz the other two patches.
  * debian/control: Change build dependency to unversioned libboost-dev.
  * debian/rules: Drop fixing recipes permissions, they are installed as a zip
    file now.
  * debian/rules: Rewrite weird "env python2" style hashbang lines to use
    standard /usr/bin/python.
  * debian/control, debian/rules: Force usage of python2.7 for now, as long as
    it is not the default yet. The new upstream version requires it now.
  * debian/control: Remove unnecessary python-pythonmagick dependency.
    (Closes: #628640)

 -- Martin Pitt <mpitt@debian.org>  Tue, 31 May 2011 07:38:22 +0200

calibre (0.7.50+dfsg-2) unstable; urgency=low

  * debian/control: Build with libpodofo-dev to enable PDF metadata.
    (Closes: #619632)
  * debian/control: Add libboost1.42-dev build dependency. Apparently it is
    needed in some setups. (Closes: #619807)
  * debian/rules: Call dh_sip to generate a proper sip API dependency, to
    prevent crashes like #616372 for partial upgrades.
  * debian/control: Bump python-qt4 dependency to >= 4.8.3-2, which reportedly
    fixes crashes on startup. (Closes: #619701, #620125)

 -- Martin Pitt <mpitt@debian.org>  Tue, 12 Apr 2011 11:29:25 +0200

calibre (0.7.50+dfsg-1) unstable; urgency=low

  * New upstream release.
  * Rebuild against current python-sip ABI. (Closes: #616372, #619238)
  * debian/control: Add poppler-utils dependency to ensure that pdftohtml is
    available. (Closes: #612041)

 -- Martin Pitt <mpitt@debian.org>  Thu, 24 Mar 2011 23:11:22 +0100

calibre (0.7.44+dfsg-1) unstable; urgency=low

  [ Martin Pitt ]
  * New upstream release.
  * debian/rules: Update get-orig-source for reorganized upstream download
    URL.

  [ Jose Ernesto Davila Pantoja ]
  * debian/control:
    - Support was misspelled as upport. (Closes: LP: #706221)
    - Removed python-routes from Recommends, it's already a Depends.

 -- Martin Pitt <mpitt@debian.org>  Fri, 11 Feb 2011 10:19:12 +0100

calibre (0.7.43+dfsg-1) unstable; urgency=low

  * New upstream release.
  * debian/control: Replace obsolete "sip4" build dependency with
    python-sip-dev. (Closes: #611092)
  * debian/control: Fix forgotten hardcoded python2.6 dependency.
  * debian/control: Add missing ${sip:Depends} to -bin.

 -- Martin Pitt <mpitt@debian.org>  Mon, 31 Jan 2011 12:49:13 +0100

calibre (0.7.42+dfsg-1) unstable; urgency=low

  [ Jonathan Carter ]
  * Use calibre icon for LRF Viewer until it has its own one (Closes: #606900,
    LP: #704075)

  [ Martin Pitt ]
  * New upstream release.
  * Drop 00upstream_content_server_xss.patch, in upstream release now.
  * no_updates_dialog.patch: Unfuzz for new release.

 -- Martin Pitt <mpitt@debian.org>  Tue, 25 Jan 2011 13:12:02 +0100

calibre (0.7.38+dfsg-2) unstable; urgency=low

  * debian/copyright: Update according to current upstream COPYING. In
    particular, the pdfreflow extension is now distributed under GPL-2+. This
    permits linking against poppler (which is GPL 2 only).
    (Closes: #609581)
  * Add kfreebsd.patch: Fix building under GNU/kFreeBSD, thanks Petr Salinger!
    (Closes: #609557)

 -- Martin Pitt <mpitt@debian.org>  Wed, 12 Jan 2011 22:25:48 -0600

calibre (0.7.38+dfsg-1) unstable; urgency=low

  * New upstream release:
    - Fix path traversal vulnerability in the content server (not enabled by
      default). See http://bugs.calibre-ebook.com/ticket/7980,
      http://www.waraxe.us/advisory-77.html. First half of #608822
  * debian/control: Add new build dependency libicu-dev.
  * Add 00upstream_content_server_xss.patch: Fix XSS vulnerability in the
    content server, the other half of above issue. (Closes: #608822) Patch
    cherrypicked from upstream bzr (r7531)

 -- Martin Pitt <mpitt@debian.org>  Mon, 10 Jan 2011 09:18:13 -0600

calibre (0.7.32+dfsg-1) unstable; urgency=low

  * New upstream release.
  * debian/rules, debian/copyright, debian/control, debian/watch: Update to
    new upstream page domain name.
  * manpages-installation.patch: Install manpages under /usr/share/man under
    KFreeBSD, too. (part of #604267)
  * debian/rules: Remove bogus /config directory which the KFreeBSD
    installation creates. (Closes: #604267)
  * debian/control: Add new build/binary dependency python-pythonmagick, and
    new build dependency libsqlite3-dev.

 -- Martin Pitt <mpitt@debian.org>  Sun, 05 Dec 2010 13:59:11 +0100

calibre (0.7.29+dfsg-1) unstable; urgency=low

  * New upstream release. (Closes: #600787)
    - Fixes handling of epubs with different local/global encoding.
      (Closes: #597533)
    - Removes remaining string-type exceptions. (Closes: #585216)
  * debian/control: Add recommends to python-dnspython. (Closes: #604120)
  * debian/control: Bump python-qt4 dependencies to >= 4.7.3.
    (Closes: #584855)
  * debian/rules: Remove internal copy of pyparsing and replace imports with
    system library. Add python-pyparsing build and binary dependency.
    (Closes: #555368)
  * debian/control, debian/rules: Remove hacks to force Python 2.6, that
    version is the default now.
  * debian/rules: Call dh_install with --fail-missing.
  * debian/calibre.install: Install new templite module.
  * debian/control, debian/rules: Remove internal routes Python module. Add
    python-routes build and binary dependency.

 -- Martin Pitt <mpitt@debian.org>  Sat, 20 Nov 2010 17:51:59 +0100

calibre (0.7.18+dfsg-1) unstable; urgency=low

  * New upstream release, with support for more devices, more news recipes,
    and bug fixes.
  * debian/local/calibre-mount-helper: Exit with nonzero if mounting failed,
    to avoid calibre getting confused. Thanks Olaf Leidinger!

 -- Martin Pitt <mpitt@debian.org>  Mon, 13 Sep 2010 10:03:42 +0200

calibre (0.7.13+dfsg-1) unstable; urgency=low

  * New upstream version.
  * debian/control: Add python-routes recommends. (Closes: #590561)
  * Convert to 3.0 (quilt) source format.
  * Bump debhelper compat level to 7, and drop now obsolete
    DEB_DH_INSTALL_SOURCEDIR in debian/rules.
  * debian/control: Add missing ${misc:Depends}.
  * debian/control: Bump Standards-Version to 3.9.1.
  * debian/copyright: Replace obsolete reference to
    /usr/share/common-licenses/BSD with their verbatim text from the original
    source.
  * debian/rules: Remove invalid hashbang lines from *.recipe, these have no
    __main__.

 -- Martin Pitt <mpitt@debian.org>  Wed, 11 Aug 2010 11:30:57 +0200

calibre (0.7.7+dfsg-1) unstable; urgency=low

  * New upstream release.
    - Fixes wrong version display in main window. (Closes: #587281)

 -- Martin Pitt <mpitt@debian.org>  Fri, 09 Jul 2010 10:35:31 +0200

calibre (0.7.2+dfsg-1) unstable; urgency=low

  * New major upstream version. See http://calibre-ebook.com/new-in/seven for
    details.
  * Refresh patches to apply cleanly.
  * debian/control: Bump python-cssutils to >= 0.9.7~ to ensure the existence
    of the CSSRuleList.rulesOfType attribute. This makes epub conversion work
    again. (Closes: #584756)
  * Add debian/local/calibre-mount-helper: Simple and safe replacement for
    upstream's calibre-mount-helper, using udisks --mount and eject.
    (Closes: #584915, LP: #561958)

 -- Martin Pitt <mpitt@debian.org>  Mon, 21 Jun 2010 10:18:08 +0200

calibre (0.6.54+dfsg-1) unstable; urgency=low

  * New upstream release. Please see http://calibre.kovidgoyal.net/new_in_6/
    for the list of new features and changes. (Closes: #539343, #575546,
    LP: #529730)
    - Fixes crashes on startup. (Closes: #533428, #539119)
    - Fixes "invalid type" errors. (Closes: #545858)
  * Overhaul and update the packaging for the new release's build system.
    Changes taken from the Ubuntu branch/package.
  * debian/control: Bump Python dependencies to 2.6, since upstream needs
    it now.
  * debian/rules: Force all hashbang lines to #!/usr/bin/python2.6, as long as
    2.5 is still the default in Debian.
  * Bump Standards-Version to 3.8.4.

 -- Martin Pitt <mpitt@debian.org>  Sun, 23 May 2010 15:34:44 +0200

calibre (0.5.14+dfsg-1) unstable; urgency=low

  * New upstream release.
  * debian/rules, get-orig-source: Do not unpack newly generated orig tarball
    if we don't have unpackaged upstream sources in the tree (such as when
    building with bzr-buildpackage).

 -- Martin Pitt <mpitt@debian.org>  Sat, 06 Jun 2009 17:18:02 +0200

calibre (0.5.11+dfsg-2) unstable; urgency=low

  * debian/rules, debian/control: Remove upstream shipped copy of
    python-django-tagging. Depend on the package instead.
    (Closes: #528091)
  * debian/control: Use my @debian.org Uploaders: address.
  * debian/control: Bump Standards-Version (no changes necesssary).

 -- Martin Pitt <mpitt@debian.org>  Thu, 14 May 2009 08:15:23 +0200

calibre (0.5.11+dfsg-1) unstable; urgency=low

  * New upstream release.
  * debian/control: Drop Ubuntu specific python-mechanize binary dependency as
    well (brown paperbag). (Closes: #525612)

 -- Martin Pitt <mpitt@debian.org>  Sun, 10 May 2009 21:00:35 +0200

calibre (0.5.9+dfsg-1) unstable; urgency=low

  * New upstream release. (Closes: #525339)
  * manpages-installation.patch: Encode generated manpages as UTF-8, to avoid
    UnicodeDecodeErrors when writing them out to files.
  * debian/control: Demote calibre dependency of calibre-bin to Recommends:,
    which is sufficient and avoids a circular dependency. (Closes: #522059)
  * debian/control: Drop build dependency help2man, current version does not
    need it any more.
  * debian/control: Drop versioned build dependency on python-mechanize,
    current sid version is enough.
  * debian/rules: Copy "setup.py install" command from cdbs'
    python-distutils.mk, since the current version broke this. This is a
    hackish workaround until #525436 gets fixed.
  * debian/rules: Drop using $(wildcard ), use `ls`; the former does not work
    any more.

 -- Martin Pitt <mpitt@debian.org>  Sun, 05 Apr 2009 18:42:16 -0700

calibre (0.4.143+dfsg-1) unstable; urgency=low

  [ Martin Pitt ]
  * Initial release, packaging by Miriam Ruiz <miriam@debian.org> and
    Martin Pitt <martin.pitt@ubuntu.com>. Closes: #482680

 -- Miriam Ruiz <little_miry@yahoo.es>  Thu, 08 Jan 2009 21:42:04 +0100<|MERGE_RESOLUTION|>--- conflicted
+++ resolved
@@ -1,17 +1,15 @@
-<<<<<<< HEAD
-calibre (4.3.0+dfsg-2+exp1) experimental; urgency=medium
-
-  * Calibre 4.3 / Python 3 for Debian experimental
-
- -- Norbert Preining <norbert@preining.info>  Mon, 11 Nov 2019 09:21:41 +0900
-=======
 calibre (4.4.0+dfsg-1) unstable; urgency=medium
 
   * New upstream version 4.4.0+dfsg
   * drop cherrypi deps (Closes: #936270)
 
  -- Norbert Preining <norbert@preining.info>  Fri, 22 Nov 2019 15:57:48 +0900
->>>>>>> 2a6f2189
+
+calibre (4.3.0+dfsg-2+exp1) experimental; urgency=medium
+
+  * Calibre 4.3 / Python 3 for Debian experimental
+
+ -- Norbert Preining <norbert@preining.info>  Mon, 11 Nov 2019 09:21:41 +0900
 
 calibre (4.3.0+dfsg-2) unstable; urgency=medium
 
