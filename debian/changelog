<<<<<<< HEAD
calibre (4.3.0+dfsg-1+exp1) experimental; urgency=medium

  * Calibre 4.3 / Python 3 for Debian experimental

 -- Norbert Preining <norbert@preining.info>  Fri, 08 Nov 2019 12:02:43 +0900
=======
calibre (4.3.0+dfsg-2) unstable; urgency=medium

  [ YOKOTA Hiroshi ]
  * Fix mathjax installation

 -- Norbert Preining <norbert@preining.info>  Mon, 11 Nov 2019 09:13:20 +0900
>>>>>>> 6b1ffbba

calibre (4.3.0+dfsg-1) unstable; urgency=medium

  * update watch file for series 4 release
  * New upstream version 4.3.0+dfsg (Py2 build)
  * unfuzzify patches

 -- Norbert Preining <norbert@preining.info>  Fri, 08 Nov 2019 11:52:02 +0900

calibre (4.2.0+dfsg-2+exp2) experimental; urgency=medium

  * fix Kobo support (Closes: #943725)

 -- Norbert Preining <norbert@preining.info>  Thu, 31 Oct 2019 11:08:58 +0900

calibre (4.2.0+dfsg-2+exp1) experimental; urgency=medium

  * Calibre 4.2 / Python 3 for Debian experimental

 -- Norbert Preining <norbert@preining.info>  Mon, 28 Oct 2019 14:56:15 +0900

calibre (4.2.0+dfsg-2) unstable; urgency=medium

  * Calibre 4.2 / Python 2 for Debian sid

 -- Norbert Preining <norbert@preining.info>  Mon, 28 Oct 2019 10:44:31 +0900

calibre (4.2.0+dfsg-1) experimental; urgency=medium

  * New upstream version 4.{0,1,2}.0+dfsg
  * switch to qtwebengine
  * switch to Python3

 -- Norbert Preining <norbert@preining.info>  Fri, 25 Oct 2019 08:09:57 +0900

calibre (4.0.0+really3.48.dfsg-1) unstable; urgency=medium

  * Revert to 3.48 since necessary modules for running Calibre >= 4.0 are
    not available for Python 2 (Closes: #941802, #941806)

 -- Norbert Preining <norbert@preining.info>  Sun, 06 Oct 2019 10:09:23 +0900

calibre (4.0.0+dfsg-1) unstable; urgency=medium

  * New upstream version 4.0.0+dfsg
  * fix debian packaging for 4.0 upstream
  * add libhunspell-dev to B-D

 -- Norbert Preining <norbert@preining.info>  Sat, 05 Oct 2019 09:42:11 +0900

calibre (3.48.0+dfsg-1) unstable; urgency=medium

  * New upstream version 3.48.0+dfsg

 -- Norbert Preining <norbert@preining.info>  Fri, 13 Sep 2019 16:15:19 +0900

calibre (3.47.1+dfsg-1) unstable; urgency=medium

  * New upstream version 3.47.1+dfsg

 -- Norbert Preining <norbert@preining.info>  Mon, 02 Sep 2019 13:01:03 +0900

calibre (3.47.0+dfsg-1) unstable; urgency=medium

  * New upstream version 3.47.0+dfsg
  * Add python-html2text also to deps (really closes: #932044)
  * update patches

 -- Norbert Preining <norbert@preining.info>  Fri, 30 Aug 2019 11:16:46 +0900

calibre (3.46.0+dfsg-1) unstable; urgency=medium

  [ Norbert Preining ]
  * Add python-html2text dependency (Closes: #932044)
  * New upstream version 3.46.0+dfsg

  [ Nicholas D Steeves ]
  * Use secure URL for Homepage (d/control) & Source (d/copyright)

 -- Norbert Preining <norbert@preining.info>  Fri, 19 Jul 2019 14:15:34 +0900

calibre (3.45.2+dfsg-1) unstable; urgency=medium

  * New upstream version 3.45.2+dfsg

 -- Norbert Preining <norbert@preining.info>  Sat, 13 Jul 2019 23:30:58 +0900

calibre (3.45.1+dfsg-1) unstable; urgency=medium

  * New upstream version 3.45.1+dfsg

 -- Norbert Preining <norbert@preining.info>  Sat, 13 Jul 2019 00:04:09 +0900

calibre (3.45.0+dfsg-1) unstable; urgency=medium

  * New upstream version 3.45.0+dfsg
  * update patches

 -- Norbert Preining <norbert@preining.info>  Fri, 12 Jul 2019 13:45:43 +0900

calibre (3.44.0+dfsg-2) unstable; urgency=medium

  * Upload to unstable, use source only upload

 -- Norbert Preining <norbert@preining.info>  Tue, 09 Jul 2019 10:40:43 +0900

calibre (3.44.0+dfsg-1) experimental; urgency=medium

  * New upstream version 3.44.0+dfsg

 -- Norbert Preining <norbert@preining.info>  Fri, 31 May 2019 14:18:13 +0900

calibre (3.43.0+dfsg-1) experimental; urgency=medium

  * remove .pyc files on upgrade from pre-pyclean versions (Closes: #865879)
  * New upstream version 3.43.0+dfsg
  * update patches

 -- Norbert Preining <norbert@preining.info>  Tue, 28 May 2019 23:22:31 +0900

calibre (3.42.0+dfsg-1) experimental; urgency=medium

  * New upstream version 3.42.0+dfsg
  * update patches

 -- Norbert Preining <norbert@preining.info>  Sun, 05 May 2019 16:00:21 +0900

calibre (3.41.3+dfsg-1) experimental; urgency=medium

  * New upstream version 3.41.3+dfsg

 -- Norbert Preining <norbert@preining.info>  Sat, 20 Apr 2019 12:27:09 +0900

calibre (3.41.1+dfsg-1) experimental; urgency=medium

  * New upstream version 3.41.1+dfsg

 -- Norbert Preining <norbert@preining.info>  Fri, 19 Apr 2019 19:16:55 +0900

calibre (3.41.0+dfsg-1) experimental; urgency=medium

  * New upstream version 3.41.0+dfsg
  * Update and fix patches
  * add python-bs4 to build deps
  * install backports directory

 -- Norbert Preining <norbert@preining.info>  Fri, 19 Apr 2019 14:44:34 +0900

calibre (3.40.1+dfsg-1) experimental; urgency=medium

  * new upstream release (Closes: #924066)

 -- Norbert Preining <norbert@preining.info>  Mon, 11 Mar 2019 00:37:01 +0900

calibre (3.39.1+dfsg-2) unstable; urgency=medium

  * update my email and VCS fields (Closes: #921473)

 -- Norbert Preining <norbert@preining.info>  Fri, 08 Feb 2019 17:41:17 +0900

calibre (3.39.1+dfsg-1) unstable; urgency=medium

  [ Nicholas D Steeves ]
  * New upstream version 3.39.1+dfsg.
  * Add build dep on >= 0.5.6~ of python-msgpack.  Calibre began to
    require newer than 0.4.8 some time between 3.32.0 and 3.35.  This is
    needed to fix FTBFS when backporting to stretch.
  * Add python-msgpack >= 0.5.6~ dependency to bin:calibre.
  * Clean up trailing whitespace in changelog and control.
  * Fix a line that was too long in extended description.
  * Drop obsolete debian/pycompat.
  * Switch to secure copyright format URL.
  * Add myself to Uploaders.
  * Use secure URL in watch file
  * debian/rules: adjust get-orig-source to remove new location of
    bundled mathjax.

  [ Norbert Preining ]
  * Adjust watch file for version 3 series
  * add css-parser to (build-)depends

 -- Nicholas D Steeves <nsteeves@gmail.com>  Tue, 05 Feb 2019 14:26:32 -0700

calibre (3.35.0+dfsg-1) unstable; urgency=medium

  * New upstream version 3.35.0+dfsg

 -- Norbert Preining <preining@debian.org>  Sun, 09 Dec 2018 15:40:54 +0900

calibre (3.34.0+dfsg-1) unstable; urgency=medium

  * suggest python-unrardll for rar/cbr support (Closes: #733513)
  * New upstream version 3.34.0+dfsg

 -- Norbert Preining <preining@debian.org>  Fri, 09 Nov 2018 12:54:38 +0900

calibre (3.33.1+dfsg-1) unstable; urgency=medium

  * New upstream version 3.33.1+dfsg
  * update patches

 -- Norbert Preining <preining@debian.org>  Fri, 19 Oct 2018 20:17:43 +0900

calibre (3.32.0+dfsg-1) unstable; urgency=medium

  * New upstream version 3.32.0+dfsg
  * unfuzzify patches
  * bump standards version, no changes necessary
  * install new polyglot lib

 -- Norbert Preining <preining@debian.org>  Fri, 28 Sep 2018 23:59:38 +0900

calibre (3.31.0+dfsg-1) unstable; urgency=medium

  * New upstream version 3.31.0+dfsg

 -- Norbert Preining <preining@debian.org>  Fri, 07 Sep 2018 15:06:49 +0900

calibre (3.30.0+dfsg-1) unstable; urgency=medium

  * New upstream version 3.30.0+dfsg
    (probably already fixed much earlier)
    - python epub to mobi conversion works (Closes: #699057)
    - PyQt4 not used anymore (Closes: #771550)
    - markdown patch is not used anymore (Closes: #723907)
    - properly open directories (Closes: #738535)
    - man pages are now available for calibre/ebook cmds (Closes: #766555)
  * add python-html5lib for recipe dependencies (Closes: #906572)
  * add depends on libjpeg-turbo-progs and optipng for image
    optimization in ebook editor (Closes: #884767)

 -- Norbert Preining <preining@debian.org>  Fri, 24 Aug 2018 12:50:53 +0900

calibre (3.29.0+dfsg-1) unstable; urgency=medium

  * New upstream version 3.29.0+dfsg
  * update patches

 -- Norbert Preining <preining@debian.org>  Fri, 10 Aug 2018 21:22:26 +0900

calibre (3.28.0+dfsg-1) unstable; urgency=medium

  * New upstream version 3.28.0+dfsg

 -- Norbert Preining <preining@debian.org>  Sat, 21 Jul 2018 13:44:07 +0900

calibre (3.27.1+dfsg-1) unstable; urgency=medium

  * New upstream version 3.27.1+dfsg

 -- Norbert Preining <preining@debian.org>  Mon, 09 Jul 2018 14:06:12 +0900

calibre (3.26.1+dfsg-1) unstable; urgency=medium

  * New upstream version 3.26.1+dfsg

 -- Norbert Preining <preining@debian.org>  Fri, 29 Jun 2018 01:58:59 +0900

calibre (3.26.0+dfsg-1) unstable; urgency=medium

  * New upstream version 3.26.0+dfsg

 -- Norbert Preining <preining@debian.org>  Fri, 15 Jun 2018 15:15:56 +0900

calibre (3.25.0+dfsg-1) unstable; urgency=medium

  * New upstream version 3.25.0+dfsg
  * update patches

 -- Norbert Preining <preining@debian.org>  Sun, 03 Jun 2018 17:46:00 +0900

calibre (3.24.2+dfsg-1) unstable; urgency=medium

  * Two new upstream versions

 -- Norbert Preining <preining@debian.org>  Mon, 28 May 2018 23:38:25 +0900

calibre (3.24.0+dfsg-1) unstable; urgency=medium

  * New upstream version 3.24.0+dfsg

 -- Norbert Preining <preining@debian.org>  Fri, 25 May 2018 23:16:59 +0900

calibre (3.23.0+dfsg-1) unstable; urgency=medium

  * New upstream version 3.23.0+dfsg

 -- Norbert Preining <preining@debian.org>  Sat, 05 May 2018 21:59:21 +0900

calibre (3.22.1+dfsg-1) unstable; urgency=medium

  * New upstream version 3.22.1+dfsg

 -- Norbert Preining <preining@debian.org>  Sun, 22 Apr 2018 23:50:41 +0900

calibre (3.21.0+dfsg-1) unstable; urgency=medium

  * New upstream version 3.21.0+dfsg
  * update patches

 -- Norbert Preining <preining@debian.org>  Sat, 07 Apr 2018 21:30:46 +0900

calibre (3.20.0+dfsg-1) unstable; urgency=medium

  * add explicit b-d on libusb-1.0-0-dev (Closes: #892523)
  * New upstream version 3.20.0+dfsg
  * update patches

 -- Norbert Preining <preining@debian.org>  Fri, 30 Mar 2018 21:25:14 +0900

calibre (3.19.0+dfsg-1) unstable; urgency=medium

  * New upstream version 3.19.0+dfsg
    - use JSON to prevent malicious bookmark files from causing code execution
      (Closes: #892242)

 -- Norbert Preining <preining@debian.org>  Sat, 10 Mar 2018 00:16:43 +0900

calibre (3.18.0+dfsg-1) unstable; urgency=medium

  * New upstream version 3.18.0+dfsg

 -- Norbert Preining <preining@debian.org>  Sat, 24 Feb 2018 22:03:27 +0900

calibre (3.17.0+dfsg-2) unstable; urgency=medium

  * remove dependency on beautifulsoup, included in calibre (Closes: #891094)

 -- Norbert Preining <preining@debian.org>  Fri, 23 Feb 2018 00:03:15 +0900

calibre (3.17.0+dfsg-1) unstable; urgency=medium

  * New upstream release
  * adjust VCS fields to Salsa
  * update patches

 -- Norbert Preining <preining@debian.org>  Sat, 10 Feb 2018 23:01:54 +0900

calibre (3.16.0+dfsg-1) unstable; urgency=medium

  * New upstream version 3.16.0+dfsg

 -- Norbert Preining <preining@debian.org>  Sat, 27 Jan 2018 16:41:50 +0900

calibre (3.15.0.1+dfsg-1) unstable; urgency=medium

  * New upstream version 3.15.0.1+dfsg
    The initial source tarball contained broken .mo files, this one is
    the current 3.15.0 source tarball with fixed .mo files (Closes: #886682)

 -- Norbert Preining <preining@debian.org>  Tue, 09 Jan 2018 23:25:07 +0900

calibre (3.15.0+dfsg-1) unstable; urgency=medium

  * New upstream version 3.15.0+dfsg
  * update description (Closes: #885445)
  * bump standards version, no changes necessary

 -- Norbert Preining <preining@debian.org>  Fri, 05 Jan 2018 15:01:51 +0900

calibre (3.14.0+dfsg-1) unstable; urgency=medium

  * New upstream version 3.14.0+dfsg

 -- Norbert Preining <preining@debian.org>  Sat, 16 Dec 2017 06:51:20 +0900

calibre (3.13.0+dfsg-1) unstable; urgency=medium

  * adjust deps on python-lxml, thanks Daniel Baumann (Closes: #882350)
  * new upstream version 3.13.0+dfsg
  * bump standards version, no changes necessary

 -- Norbert Preining <preining@debian.org>  Fri, 08 Dec 2017 22:54:27 +0900

calibre (3.12.0+dfsg-1) unstable; urgency=medium

  * New upstream release

 -- Norbert Preining <preining@debian.org>  Fri, 10 Nov 2017 12:03:34 +0900

calibre (3.11.1+dfsg-1) unstable; urgency=medium

  * New upstream releases

 -- Norbert Preining <preining@debian.org>  Sun, 05 Nov 2017 08:43:00 +0900

calibre (3.10.0+dfsg-1) unstable; urgency=medium

  * New upstream releases
  * Do not use --detach in .desktop files (Closes: #877774)
  * switch priority from extra to optional
  * bump standards version, no changes necessary
  * change maintainership with agreement from Miriam, thanks.

 -- Norbert Preining <preining@debian.org>  Tue, 24 Oct 2017 15:35:53 +0900

calibre (3.8.0+dfsg-1) unstable; urgency=medium

  * New upstream version 3.8.0+dfsg
  * update patches
  * bump standards version, no changes necessary

 -- Norbert Preining <preining@debian.org>  Mon, 25 Sep 2017 09:48:22 +0900

calibre (3.7.0+dfsg-2) unstable; urgency=medium

  * add various missing build-deps
    this fixes missing desktop files and bash-completion (Closes: #871016)

 -- Norbert Preining <preining@debian.org>  Mon, 04 Sep 2017 11:09:09 +0900

calibre (3.7.0+dfsg-1) unstable; urgency=medium

  [ Martin Pitt ]
  * Whitespace fixes

  [ Norbert Preining ]
  * New upstream version 3.7.0+dfsg
  * Rework .pyc generation using pycompile in postinst/postrm
    code copied from dh_python generated debhelper snippets.
  * do not delete _ui.py files in clean action
  * update list of installed files
  * add source override for wrong lintian check
  * add python-html5-parser to deps
  * bump standards version, no changes necessary
  * cherrypick upstream fix for mspack security issues (Closes: #872595)

 -- Norbert Preining <preining@debian.org>  Wed, 30 Aug 2017 20:40:23 +0900

calibre (3.4.0+dfsg-1) unstable; urgency=medium

  [ Martin Pitt ]
  * New upstream release. (Closes: #868663)
  * Add missing python-msgpack dependency for calibre-server.
    (Closes: #866102)
  * Drop obsolete alternative python-imaging dependency.
    (Closes: #866418)
  * Drop long-obsolete calibre.preinst conffile cleanup.
  * Clean up *.pyc files on upgrade in /usr/lib/calibre/.
    (Closes: #868379)
  * Add Norbert Preining as Co-Maintainer. Thank you!

  [ Norbert Preining ]
  * Fix desktop integration installation
    - Add XDG_DATA_DIRS setting to the environment, which fixes
      xdg-icon-resource calls
    - Patch linux.py to NOT use xdg-mime and xdg-desktop-menu because
      they hard-code gnome_app_dir etc which cannot be overridden,
      and replace with install calls
    - Remove the locally managed desktop and mime xml files
  * Switch to upstream provided manpages.

 -- Martin Pitt <mpitt@debian.org>  Mon, 17 Jul 2017 15:09:28 +0200

calibre (3.1.1+dfsg-1) unstable; urgency=medium

  * New upstream release. (Closes: #865018)
  * debian/rules: Drop jquery-ui* and Datejs downloads from get-orig-source
    rule, upstream does not use these any more.
  * README.Debian: Fix "the the" typo. Thanks Norbert Preining.
  * Use packaged libjs-coffeescript and python-regex instead of the bundled
    one. Thanks Norbert Preining.
  * Drop Do-not-build-unrar-extension-as-we-strip-unrar-from-the-t.patch;
    unrar is now loaded dynamically, not via a shipped extension.

 -- Martin Pitt <mpitt@debian.org>  Sat, 24 Jun 2017 20:50:27 +0200

calibre (2.85.1+dfsg-1) experimental; urgency=medium

  * New upstream release. (Closes: #864057)

 -- Martin Pitt <mpitt@debian.org>  Sun, 04 Jun 2017 10:05:55 +0200

calibre (2.83.0+dfsg-1) experimental; urgency=medium

  * New upstream release.

 -- Martin Pitt <mpitt@debian.org>  Sun, 30 Apr 2017 18:31:44 +0200

calibre (2.75.1+dfsg-1) unstable; urgency=medium

  * New upstream release:
    - security fix: E-book viewer: Prevent javascript in the book from
      accessing files on the computer using XMLHttpRequest.

 -- Martin Pitt <mpitt@debian.org>  Tue, 27 Dec 2016 10:53:00 +0100

calibre (2.71.0+dfsg-1) unstable; urgency=medium

  [ Martin Pitt ]
  * Move from bzr to collab-maint git, update Vcs-* tags
  * Turn patches into "gbp pq" format
  * debian/rules get-orig-source: Don't update checkout any more.
    This was appropriate for debian/ only bzr branch, but not for full-source gbp.
  * Bump debhelper compat to 9

  [ Ritesh Raj Sarraf ]
  * debian/rules get-orig-source: Update download URL for Datejs
  * New upstream release.
    Adjust patches, add new python-pyqt5.qtwebkit and python-apsw dependencies.
    (Closes: #840999)

 -- Martin Pitt <mpitt@debian.org>  Mon, 14 Nov 2016 23:44:26 +0100

calibre (2.60.0+dfsg-1) unstable; urgency=medium

  * New upstream release.

 -- Martin Pitt <mpitt@debian.org>  Thu, 30 Jun 2016 10:51:32 +0200

calibre (2.55.0+dfsg-1) unstable; urgency=medium

  * New upstream release.
  * Drop obsolete XS-Python-Version.
  * Bump Standards-Version to 3.9.8 (no changes necessary).
  * debian/copyright: Factor out licenses (fixes lintian warning
    (dep5-copyright-license-name-not-unique)
  * Add links-privacy.patch: content-server: Don't load external URLs for
    privacy (spotted by lintian).
  * Enable relro hardening.

 -- Martin Pitt <mpitt@debian.org>  Sun, 17 Apr 2016 23:52:46 +0200

calibre (2.54.0+dfsg-1) unstable; urgency=medium

  * New upstream release.
  * Drop use_system_markdown.patch, redundant with the sedding in
    debian/rules. Thanks Felix Dietrich.
  * markdown-calibre: Use system "markdown" module. Thanks Felix Dietrich.
    (Closes: #808198)

 -- Martin Pitt <mpitt@debian.org>  Sun, 03 Apr 2016 21:18:01 +0200

calibre (2.48.0+dfsg-1) unstable; urgency=medium

  * New upstream release.

 -- Martin Pitt <mpitt@debian.org>  Sun, 03 Jan 2016 10:43:05 +0100

calibre (2.45.0+dfsg-1) unstable; urgency=medium

  * New upstream release.

 -- Martin Pitt <mpitt@debian.org>  Sat, 28 Nov 2015 15:26:52 +0100

calibre (2.38.0+dfsg-1) unstable; urgency=medium

  * New upstream release. (Closes: #796929)

 -- Martin Pitt <mpitt@debian.org>  Wed, 16 Sep 2015 11:08:57 +0200

calibre (2.33.0+dfsg-1) unstable; urgency=medium

  * New upstream release.
  * debian/watch, debian/rules: Adjust to changed upstream tarball location.
  * debian/rules get-orig-source: Download Datejs-all-Alpha1.zip and produce
    unminified date.js in the original tarball. Thanks Jesus M.
    Gonzalez-Barahona! (Closes: #775663)

 -- Martin Pitt <mpitt@debian.org>  Sat, 25 Jul 2015 11:27:08 +0200

calibre (2.31.0+dfsg-1) unstable; urgency=medium

  * New upstream release (Closes: #789244)
  * Add new libssl-dev build dependency, required for this version.
  * debian/calibre.install: Add new "duktape" module.

 -- Martin Pitt <mpitt@debian.org>  Sun, 28 Jun 2015 13:46:13 +0200

calibre (2.24.0+dfsg-1) unstable; urgency=medium

  * New upstream release. (Closes: #782248)
  * Drop git_pytqt_5.4.1.patch, upstream now.

 -- Martin Pitt <mpitt@debian.org>  Sun, 12 Apr 2015 19:02:00 -0500

calibre (2.20.0+dfsg-1) unstable; urgency=medium

  * New upstream release. (Closes: #780348)
  * Backport compatibility fix for PyQT 5.4.1 from upstream git.
  * debian/calibre.install: Add new css_selectors private module.

 -- Martin Pitt <mpitt@debian.org>  Sat, 14 Mar 2015 08:27:35 +0100

calibre (2.19.0+dfsg-1) unstable; urgency=medium

  * New upstream release. (Closes: #776786)

 -- Martin Pitt <mpitt@debian.org>  Fri, 06 Feb 2015 12:09:59 +0100

calibre (2.16.0+dfsg-1) unstable; urgency=medium

  * New upstream release. (Closes: #774547)
  * debian/calibre.install: Drop six.py, not shipped upstream any more.

 -- Martin Pitt <mpitt@debian.org>  Sat, 17 Jan 2015 11:03:00 +0100

calibre (2.14.0+dfsg-1) unstable; urgency=medium

  * New upstream release. (Closes: #774003)

 -- Martin Pitt <mpitt@debian.org>  Sun, 28 Dec 2014 13:20:01 +0100

calibre (2.13.0+dfsg-1) unstable; urgency=medium

  * New upstream release. (Closes: #773812)

 -- Martin Pitt <mpitt@debian.org>  Tue, 23 Dec 2014 20:27:32 +0100

calibre (2.9.0+dfsg-1) unstable; urgency=medium

  * New upstream release.
  * Drop qt5-default metapackage (lintian complained) and set $QT_SELECT in
    debian/rules instead.

 -- Martin Pitt <mpitt@debian.org>  Mon, 10 Nov 2014 07:34:49 +0100

calibre (2.7.0+dfsg-1) unstable; urgency=medium

  * New upstream release.

 -- Martin Pitt <mpitt@debian.org>  Thu, 30 Oct 2014 10:57:06 +0100

calibre (2.5.0+dfsg-1) unstable; urgency=medium

  * New upstream release.
  * debian/rules: Fix get-orig-source rule to produce tarballs with just one
    top-level dir, not an additional "./" prefix.

 -- Martin Pitt <mpitt@debian.org>  Sun, 12 Oct 2014 22:33:24 +0200

calibre (2.4.0+dfsg-1) unstable; urgency=medium

  * New upstream release.
  * Fix original file name of jquery.multiselect.js to avoid lintian error.
  * Don't ship calibre-portable.sh, not needed in package.
  * Use dpkg buildflags.mk for hardening.

 -- Martin Pitt <mpitt@debian.org>  Mon, 29 Sep 2014 13:14:54 +0200

calibre (2.3.0+dfsg-1) unstable; urgency=medium

  * New upstream release. (Closes: #762155)
  * Rebuild against current Qt/sip API. (Closes: #761517)
  * Bump Standards-Version to 3.9.6 (no changes necessary).

 -- Martin Pitt <mpitt@debian.org>  Fri, 19 Sep 2014 06:59:32 +0200

calibre (2.2.0+dfsg-2) unstable; urgency=medium

  * Make libudev-dev and libmtdev-dev linux-any, to fix building on BSD/Hurd.
    (see #760863)
  * Work around broken threading on mips builders. (Closes: #760865)

 -- Martin Pitt <mpitt@debian.org>  Wed, 10 Sep 2014 12:01:23 +0200

calibre (2.2.0+dfsg-1) unstable; urgency=medium

  * New upstream release.
  * Add missing python-pyqt5.qtsvg dependency. (Closes: #759551)
  * Add libegl1-mesa-dev build dep for new version.

 -- Martin Pitt <mpitt@debian.org>  Mon, 08 Sep 2014 09:44:52 +0200

calibre (2.0.0+dfsg-1) unstable; urgency=medium

  * New upstream release. (Closes: #759246)
  * Adjust debian/rules get-orig-source for slightly changed upstream tarball
    layout.
  * This version uses Qt5 now. Close all crashes which are related to Qt4.
    (Closes: #673598, #609705) (LP: #1294989, #1074796, #1038931, #1021047,
    #976305, #967316, #958282, #939788, #930445, #927641, #925777, #891924,
    #886504, #871883, #854417, #852624, #762931, #762643, #761719, #745176,
    #720028, #701129, #696077, #659806, #565377, #565366, #565178, #563585,
    #557883, #458403, #1216549, #1051759, #1027371, #720021, #556985, #555961)
  * Adjust build and binary dependencies for the Qt 4 → 5 change.

 -- Martin Pitt <mpitt@debian.org>  Tue, 26 Aug 2014 20:43:13 +0200

calibre (1.48.0+dfsg-1) unstable; urgency=medium

  * New upstream release. (Closes: #757135)

 -- Martin Pitt <mpitt@debian.org>  Wed, 13 Aug 2014 12:04:58 +0200

calibre (1.36.0+dfsg-1) unstable; urgency=medium

  * New upstream release:
    - Fixes editing of metadata (Closes: #741638)

 -- Martin Pitt <mpitt@debian.org>  Wed, 14 May 2014 18:17:50 +0200

calibre (1.25.0+dfsg-1) unstable; urgency=medium

  * New upstream release.
  * debian/rules: Drop the removal of manual/images/valid.png, got dropped
    upstream.
  * debian/copyright: Update copyrights, and fix wrong copyright-1.0 syntax.
    Thanks Felix Gruber!
  * debian/control: Remove trailing spaces.
  * debian/control: Bump minimal dependencies to the versions at
    http://calibre-ebook.com/download_linux. (see #738642)
  * debian/rules: Ignore bash completion files, until we figure out what to
    build-depend on to make these files also built in minimal schroots.

 -- Martin Pitt <mpitt@debian.org>  Thu, 27 Feb 2014 07:48:06 +0100

calibre (1.22.0+dfsg1-1) unstable; urgency=medium

  [ Gary Preston ]
  * get-orig-source:
    - Remove non-free manual/images/valid.png. (Closes: #735340)
    - Remove unnecessary and wrong gunzip switch from tar command.
    - wget original source for jquery ui and jquery multiselect and add them
      as *.js.orig next to their whitespace-compressed versions.
      (Closes: #735354)

 -- Martin Pitt <mpitt@debian.org>  Wed, 05 Feb 2014 07:22:28 +0100

calibre (1.22.0+dfsg-1) unstable; urgency=medium

  * New upstream release.
  * debian/copyright: Update to 1.0 copyright standard. Thanks Felix Gruber!
    (LP: #737343)

 -- Martin Pitt <mpitt@debian.org>  Sun, 02 Feb 2014 10:46:11 +0100

calibre (1.14.0+dfsg-1) unstable; urgency=low

  * New upstream release. (Closes: #731502)
  * Depend on python-pil | python-imaging now, upstream source is compatible
    with both. (Closes: #731501)

 -- Martin Pitt <mpitt@debian.org>  Fri, 06 Dec 2013 08:28:47 +0100

calibre (1.9.0+dfsg-1) unstable; urgency=low

  * New upstream release.
  * debian/calibre.install: Install new module.
  * Bump Standards-Version to 3.9.5, no changes necessary.

 -- Martin Pitt <mpitt@debian.org>  Mon, 04 Nov 2013 11:02:15 +0100

calibre (1.5.0+dfsg-1) unstable; urgency=low

  * New upstream release. (Closes: #722962)
  * Drop removal of non-free fonts, they got removed upstream.
  * use_system_markdown.patch: Adjust for new upstream release.
  * Drop debian/local/calibre-mount-helper and its installation in
    debian/rules, upstream removed the mount-helper.
  * debian/local/calibre-gui.desktop: Add GenericName, thanks Ronny
    Standtke. (Closes: #662838)

 -- Martin Pitt <mpitt@debian.org>  Mon, 14 Oct 2013 12:12:07 +0200

calibre (1.0.0+dfsg-1) unstable; urgency=low

  * New upstream release. (Closes: #720836)
  * debian/calibre.install: Drop usr/etc, not shipped by upstream any more.
  * debian/control: Add python-apsw dependency.

 -- Martin Pitt <mpitt@debian.org>  Mon, 26 Aug 2013 07:33:55 +0200

calibre (0.9.41+dfsg-1) unstable; urgency=low

  * New upstream release.
  * debian/local/calibre.desktop: Rename to calibre-gui.desktop to match its
    window class. (LP: #1206687)
  * Add debian/local/ebook-viewer.desktop, so that one can directly open
    *.epub or *.mobi files in file browsers. Thanks Korey Lu!
    (Closes: #664182)
  * Make it possible to auto-start calibre when connecting an e-book reader
    device:
    - Add debian/local/mime/calibre.xml MIME association, install in
      debian/calibre.install.
    - debian/local/calibre-gui.desktop: Add MIME type and file argument.
    - Thanks to Thanks Korey Lu! (Closes: #715246)

 -- Martin Pitt <mpitt@debian.org>  Thu, 01 Aug 2013 18:17:22 +0200

calibre (0.9.31+dfsg-1) unstable; urgency=low

  * New upstream release.
  * Rebuild against current sip4 ABI, this makes the package installable
    again. (Closes: #708613)
  * Bump Standards-Version to 3.9.4, no changes necessary.

 -- Martin Pitt <mpitt@debian.org>  Tue, 21 May 2013 08:56:01 +0200

calibre (0.9.27+dfsg-1) experimental; urgency=low

  Upload to experimental as unstable's mathjax version is too old.

  [ Dmitry Shachnev ]
  * Remove non-free bundled copy of unrar. (Closes: #704977, #702816)
  * Remove bundled copy of mathjax. (Closes: #700838)
  * Remove bundled copy of python-markdown.
  * Make get-orig-tarball downloading the correct version.
  * Remove *.pyc, *.qrc, *.so and *_ui.py files in clean target.

  [ Martin Pitt ]
  * New upstream release.
  * dont_build_unrar_plugin.patch: Also remove "rar" as accepted file
    extension.

 -- Martin Pitt <mpitt@debian.org>  Tue, 23 Apr 2013 21:58:12 +0200

calibre (0.9.18+dfsg-1) unstable; urgency=low

  * New upstream release. (Closes: #699700)
  * Unfuzz patches.
  * Add new libqt4-private-dev build dependency, required by this version.

 -- Martin Pitt <mpitt@debian.org>  Tue, 12 Feb 2013 16:45:34 +0100

calibre (0.9.11+dfsg-1) unstable; urgency=low

  * New upstream release.
  * Add missing python-cssselect dependency.
  * Add python_multiarch_inc.patch: Use python-config instead of
    sysconfig.get_python_inc(), as the latter does not work with
    multiarch-split include files. (LP: #1094246)

 -- Martin Pitt <mpitt@debian.org>  Fri, 28 Dec 2012 14:31:49 +0100

calibre (0.9.0+dfsg-1) unstable; urgency=low

  * New upstream release.
  * debian/control, debian/rules: ttf-liberation is no more, move to
    fonts-liberation. Thanks to Kan-Ru Chen! (Closes: #674838)
  * debian/calibre.install: Drop pyPdf, not shipped upstream any more.
  * debian/control: Add new python-netifaces dependency.

 -- Martin Pitt <mpitt@debian.org>  Wed, 03 Oct 2012 23:18:14 +0200

calibre (0.8.64+dfsg-1) unstable; urgency=low

  * New upstream release:
    - Update license of the quick start guide to be DFSG compatible. Thanks to
      Christophe Siraut for sorting this out! (Closes: #653328)
  * debian/control: Add new libmtp-dev build dependency.
  * debian/control: Stricter python-mechanize dependency. (Closes: #684616)

 -- Martin Pitt <mpitt@debian.org>  Thu, 16 Aug 2012 09:55:40 +0200

calibre (0.8.60+dfsg-1) unstable; urgency=low

  * New upstream release. (Closes: #677956)
  * debian/control: New upstream release uses poppler-utils directly, drop
    libpoppler-private-dev and libpoppler-qt4-dev build dependencies.
    (Closes: #679883)
  * Drop manpages-installation.patch, does not apply any more.
  * debian/control: Fix "upports" typo. (Closes: #678686)
  * debian/rules: Update source path for logo.png.
  * debian/rules: Drop manpage path installation fix, as upstream does not
    install manpages any more.
  * debian/calibre.install: install new file qtcurve/test_rendering.py.

 -- Martin Pitt <mpitt@debian.org>  Sat, 21 Jul 2012 18:14:54 +0200

calibre (0.8.51+dfsg-1) unstable; urgency=low

  * New upstream release.
  * Rebuild against python-sip du jour. (Closes: #671809)
  * debian/control: Bump python-cssutils dependency to >= 0.9.0, to ensure
    that we have the "validate" keyword available.

 -- Martin Pitt <mpitt@debian.org>  Mon, 14 May 2012 12:13:07 +0200

calibre (0.8.49+dfsg-0.1) unstable; urgency=low

  * Non-maintainer upload.
  * New upstream release. (Closes: #640021)
  * debian/control, debian/rules: Remove internal feedparser Python module. Add
    python-feedparser as binary dependency. (Closes: #555352)
  * debian/control: Bump Standards-Version (no changes needed).
  * debian/watch: Upstream switched to *.tar.xz, update accordingly. (Closes:
    #618948)
  * debian/rules: Fix images permissions.

 -- Kefu Chai <tchaikov@gmail.com>  Sun, 29 Apr 2012 20:06:10 +0800

calibre (0.8.41+dfsg-1) unstable; urgency=low

  * New upstream release.
  * debian/control: Add libpoppler-private-dev build dependency, thanks Pino
    Toscano. (Closes: #660114)

 -- Martin Pitt <mpitt@debian.org>  Sat, 03 Mar 2012 22:02:28 +0100

calibre (0.8.38+dfsg-1) unstable; urgency=low

  * New upstream release.
  * debian/control: Bump Standards-Version to 3.9.2. No changes necessary.

 -- Martin Pitt <mpitt@debian.org>  Fri, 10 Feb 2012 07:35:00 +0100

calibre (0.8.34+dfsg-1) unstable; urgency=low

  * New upstream version. (Closes: #654751)
  * debian/rules: Do not install calibre copy of chardet; instead, add
    build/binary python-chardet dependency.
  * Add disable_plugins.py: Disable plugin dialog. It uses a totally
    non-authenticated and non-trusted way of installing arbitrary code.
    (Closes: #640026)
  * debian/rules: Install with POSIX locale, to avoid installing translated
    manpages into the standard locations. (Closes: #646674)

 -- Martin Pitt <mpitt@debian.org>  Sat, 07 Jan 2012 11:22:54 +0100

calibre (0.8.29+dfsg-1) unstable; urgency=low

  * New upstream release.
  * debian/control, debian/rules: Always depend on the python-qt4 which we
    build against. This will still not stop the PyQt4 guys to break their ABI
    with every single microrelease, but at least the dependency will
    automatically become tighter with every calibre rebuild now.
    (Closes: #651496)
  * debian/control: Drop python-django-tagging dependency, not used any more.
    (Closes: #651156)
  * debian/rules: Fix half of the manpages landing in the wrong path.
    (Closes: #646674)
  * debian/control: Drop dependency to python-encutils. calibre does not use
    it explicitly any more. (Closes: #649558)

 -- Martin Pitt <mpitt@debian.org>  Tue, 20 Dec 2011 16:02:01 +0100

calibre (0.8.28+dfsg-1) unstable; urgency=low

  * debian/rules get-orig-source: Upstream switched to *.tar.xz, update
    accordingly.
  * New upstream release.

 -- Martin Pitt <mpitt@debian.org>  Tue, 06 Dec 2011 08:33:19 +0100

calibre (0.8.25+dfsg-1) unstable; urgency=low

  [ Ritesh Raj Sarraf ]
  * New upstream release.

  [ Martin Pitt ]
  * debian/control: Bump python-qt4 build/binary dependencies against PyQt4 to
    >= 4.8. Yay for continuous ABI breaks. (Closes: #647268, #647819)

 -- Martin Pitt <mpitt@debian.org>  Fri, 11 Nov 2011 09:01:24 +0100

calibre (0.8.21+dfsg-1) unstable; urgency=low

  * New upstream release. (Closes: #642517)
  * debian/control: Revert accidental X-Ubuntu-Original-Maintainer change.
    (Closes: #644029)

 -- Martin Pitt <mpitt@debian.org>  Tue, 04 Oct 2011 10:29:28 +0200

calibre (0.8.8+dfsg-1) unstable; urgency=low

  [ Martin Pitt ]
  * New upstream version.
  * Fix wrong libmagick4 transition bug number in previous changelog.
  * manpages-installation.patch: Update for new upstream version.
  * debian/control: Fix spelling errors. Thanks Paul Stewart!
    (LP: #803684, LP: #803676)

  [ Michael Wild ]
  * Don't remove pyPdf from installation, it is a modified version
    (Closes: #631266, LP: #800551)
    - debian/control: drop dependencies on python-pypdf
    - debian/rules: do not remove pyPdf directory
    - debian/calibre.install: install usr/lib/calibre/pyPdf

 -- Martin Pitt <mpitt@debian.org>  Thu, 07 Jul 2011 09:35:43 +0200

calibre (0.8.2+dfsg-1) unstable; urgency=low

  * Rebuild against libmagick 4. (Closes: #625556)
  * debian/watch: Update for new location on sourceforge.
  * Drop kfreebsd.patch, fixed upstream.
  * Unfuzz the other two patches.
  * debian/control: Change build dependency to unversioned libboost-dev.
  * debian/rules: Drop fixing recipes permissions, they are installed as a zip
    file now.
  * debian/rules: Rewrite weird "env python2" style hashbang lines to use
    standard /usr/bin/python.
  * debian/control, debian/rules: Force usage of python2.7 for now, as long as
    it is not the default yet. The new upstream version requires it now.
  * debian/control: Remove unnecessary python-pythonmagick dependency.
    (Closes: #628640)

 -- Martin Pitt <mpitt@debian.org>  Tue, 31 May 2011 07:38:22 +0200

calibre (0.7.50+dfsg-2) unstable; urgency=low

  * debian/control: Build with libpodofo-dev to enable PDF metadata.
    (Closes: #619632)
  * debian/control: Add libboost1.42-dev build dependency. Apparently it is
    needed in some setups. (Closes: #619807)
  * debian/rules: Call dh_sip to generate a proper sip API dependency, to
    prevent crashes like #616372 for partial upgrades.
  * debian/control: Bump python-qt4 dependency to >= 4.8.3-2, which reportedly
    fixes crashes on startup. (Closes: #619701, #620125)

 -- Martin Pitt <mpitt@debian.org>  Tue, 12 Apr 2011 11:29:25 +0200

calibre (0.7.50+dfsg-1) unstable; urgency=low

  * New upstream release.
  * Rebuild against current python-sip ABI. (Closes: #616372, #619238)
  * debian/control: Add poppler-utils dependency to ensure that pdftohtml is
    available. (Closes: #612041)

 -- Martin Pitt <mpitt@debian.org>  Thu, 24 Mar 2011 23:11:22 +0100

calibre (0.7.44+dfsg-1) unstable; urgency=low

  [ Martin Pitt ]
  * New upstream release.
  * debian/rules: Update get-orig-source for reorganized upstream download
    URL.

  [ Jose Ernesto Davila Pantoja ]
  * debian/control:
    - Support was misspelled as upport. (Closes: LP: #706221)
    - Removed python-routes from Recommends, it's already a Depends.

 -- Martin Pitt <mpitt@debian.org>  Fri, 11 Feb 2011 10:19:12 +0100

calibre (0.7.43+dfsg-1) unstable; urgency=low

  * New upstream release.
  * debian/control: Replace obsolete "sip4" build dependency with
    python-sip-dev. (Closes: #611092)
  * debian/control: Fix forgotten hardcoded python2.6 dependency.
  * debian/control: Add missing ${sip:Depends} to -bin.

 -- Martin Pitt <mpitt@debian.org>  Mon, 31 Jan 2011 12:49:13 +0100

calibre (0.7.42+dfsg-1) unstable; urgency=low

  [ Jonathan Carter ]
  * Use calibre icon for LRF Viewer until it has its own one (Closes: #606900,
    LP: #704075)

  [ Martin Pitt ]
  * New upstream release.
  * Drop 00upstream_content_server_xss.patch, in upstream release now.
  * no_updates_dialog.patch: Unfuzz for new release.

 -- Martin Pitt <mpitt@debian.org>  Tue, 25 Jan 2011 13:12:02 +0100

calibre (0.7.38+dfsg-2) unstable; urgency=low

  * debian/copyright: Update according to current upstream COPYING. In
    particular, the pdfreflow extension is now distributed under GPL-2+. This
    permits linking against poppler (which is GPL 2 only).
    (Closes: #609581)
  * Add kfreebsd.patch: Fix building under GNU/kFreeBSD, thanks Petr Salinger!
    (Closes: #609557)

 -- Martin Pitt <mpitt@debian.org>  Wed, 12 Jan 2011 22:25:48 -0600

calibre (0.7.38+dfsg-1) unstable; urgency=low

  * New upstream release:
    - Fix path traversal vulnerability in the content server (not enabled by
      default). See http://bugs.calibre-ebook.com/ticket/7980,
      http://www.waraxe.us/advisory-77.html. First half of #608822
  * debian/control: Add new build dependency libicu-dev.
  * Add 00upstream_content_server_xss.patch: Fix XSS vulnerability in the
    content server, the other half of above issue. (Closes: #608822) Patch
    cherrypicked from upstream bzr (r7531)

 -- Martin Pitt <mpitt@debian.org>  Mon, 10 Jan 2011 09:18:13 -0600

calibre (0.7.32+dfsg-1) unstable; urgency=low

  * New upstream release.
  * debian/rules, debian/copyright, debian/control, debian/watch: Update to
    new upstream page domain name.
  * manpages-installation.patch: Install manpages under /usr/share/man under
    KFreeBSD, too. (part of #604267)
  * debian/rules: Remove bogus /config directory which the KFreeBSD
    installation creates. (Closes: #604267)
  * debian/control: Add new build/binary dependency python-pythonmagick, and
    new build dependency libsqlite3-dev.

 -- Martin Pitt <mpitt@debian.org>  Sun, 05 Dec 2010 13:59:11 +0100

calibre (0.7.29+dfsg-1) unstable; urgency=low

  * New upstream release. (Closes: #600787)
    - Fixes handling of epubs with different local/global encoding.
      (Closes: #597533)
    - Removes remaining string-type exceptions. (Closes: #585216)
  * debian/control: Add recommends to python-dnspython. (Closes: #604120)
  * debian/control: Bump python-qt4 dependencies to >= 4.7.3.
    (Closes: #584855)
  * debian/rules: Remove internal copy of pyparsing and replace imports with
    system library. Add python-pyparsing build and binary dependency.
    (Closes: #555368)
  * debian/control, debian/rules: Remove hacks to force Python 2.6, that
    version is the default now.
  * debian/rules: Call dh_install with --fail-missing.
  * debian/calibre.install: Install new templite module.
  * debian/control, debian/rules: Remove internal routes Python module. Add
    python-routes build and binary dependency.

 -- Martin Pitt <mpitt@debian.org>  Sat, 20 Nov 2010 17:51:59 +0100

calibre (0.7.18+dfsg-1) unstable; urgency=low

  * New upstream release, with support for more devices, more news recipes,
    and bug fixes.
  * debian/local/calibre-mount-helper: Exit with nonzero if mounting failed,
    to avoid calibre getting confused. Thanks Olaf Leidinger!

 -- Martin Pitt <mpitt@debian.org>  Mon, 13 Sep 2010 10:03:42 +0200

calibre (0.7.13+dfsg-1) unstable; urgency=low

  * New upstream version.
  * debian/control: Add python-routes recommends. (Closes: #590561)
  * Convert to 3.0 (quilt) source format.
  * Bump debhelper compat level to 7, and drop now obsolete
    DEB_DH_INSTALL_SOURCEDIR in debian/rules.
  * debian/control: Add missing ${misc:Depends}.
  * debian/control: Bump Standards-Version to 3.9.1.
  * debian/copyright: Replace obsolete reference to
    /usr/share/common-licenses/BSD with their verbatim text from the original
    source.
  * debian/rules: Remove invalid hashbang lines from *.recipe, these have no
    __main__.

 -- Martin Pitt <mpitt@debian.org>  Wed, 11 Aug 2010 11:30:57 +0200

calibre (0.7.7+dfsg-1) unstable; urgency=low

  * New upstream release.
    - Fixes wrong version display in main window. (Closes: #587281)

 -- Martin Pitt <mpitt@debian.org>  Fri, 09 Jul 2010 10:35:31 +0200

calibre (0.7.2+dfsg-1) unstable; urgency=low

  * New major upstream version. See http://calibre-ebook.com/new-in/seven for
    details.
  * Refresh patches to apply cleanly.
  * debian/control: Bump python-cssutils to >= 0.9.7~ to ensure the existence
    of the CSSRuleList.rulesOfType attribute. This makes epub conversion work
    again. (Closes: #584756)
  * Add debian/local/calibre-mount-helper: Simple and safe replacement for
    upstream's calibre-mount-helper, using udisks --mount and eject.
    (Closes: #584915, LP: #561958)

 -- Martin Pitt <mpitt@debian.org>  Mon, 21 Jun 2010 10:18:08 +0200

calibre (0.6.54+dfsg-1) unstable; urgency=low

  * New upstream release. Please see http://calibre.kovidgoyal.net/new_in_6/
    for the list of new features and changes. (Closes: #539343, #575546,
    LP: #529730)
    - Fixes crashes on startup. (Closes: #533428, #539119)
    - Fixes "invalid type" errors. (Closes: #545858)
  * Overhaul and update the packaging for the new release's build system.
    Changes taken from the Ubuntu branch/package.
  * debian/control: Bump Python dependencies to 2.6, since upstream needs
    it now.
  * debian/rules: Force all hashbang lines to #!/usr/bin/python2.6, as long as
    2.5 is still the default in Debian.
  * Bump Standards-Version to 3.8.4.

 -- Martin Pitt <mpitt@debian.org>  Sun, 23 May 2010 15:34:44 +0200

calibre (0.5.14+dfsg-1) unstable; urgency=low

  * New upstream release.
  * debian/rules, get-orig-source: Do not unpack newly generated orig tarball
    if we don't have unpackaged upstream sources in the tree (such as when
    building with bzr-buildpackage).

 -- Martin Pitt <mpitt@debian.org>  Sat, 06 Jun 2009 17:18:02 +0200

calibre (0.5.11+dfsg-2) unstable; urgency=low

  * debian/rules, debian/control: Remove upstream shipped copy of
    python-django-tagging. Depend on the package instead.
    (Closes: #528091)
  * debian/control: Use my @debian.org Uploaders: address.
  * debian/control: Bump Standards-Version (no changes necesssary).

 -- Martin Pitt <mpitt@debian.org>  Thu, 14 May 2009 08:15:23 +0200

calibre (0.5.11+dfsg-1) unstable; urgency=low

  * New upstream release.
  * debian/control: Drop Ubuntu specific python-mechanize binary dependency as
    well (brown paperbag). (Closes: #525612)

 -- Martin Pitt <mpitt@debian.org>  Sun, 10 May 2009 21:00:35 +0200

calibre (0.5.9+dfsg-1) unstable; urgency=low

  * New upstream release. (Closes: #525339)
  * manpages-installation.patch: Encode generated manpages as UTF-8, to avoid
    UnicodeDecodeErrors when writing them out to files.
  * debian/control: Demote calibre dependency of calibre-bin to Recommends:,
    which is sufficient and avoids a circular dependency. (Closes: #522059)
  * debian/control: Drop build dependency help2man, current version does not
    need it any more.
  * debian/control: Drop versioned build dependency on python-mechanize,
    current sid version is enough.
  * debian/rules: Copy "setup.py install" command from cdbs'
    python-distutils.mk, since the current version broke this. This is a
    hackish workaround until #525436 gets fixed.
  * debian/rules: Drop using $(wildcard ), use `ls`; the former does not work
    any more.

 -- Martin Pitt <mpitt@debian.org>  Sun, 05 Apr 2009 18:42:16 -0700

calibre (0.4.143+dfsg-1) unstable; urgency=low

  [ Martin Pitt ]
  * Initial release, packaging by Miriam Ruiz <miriam@debian.org> and
    Martin Pitt <martin.pitt@ubuntu.com>. Closes: #482680

 -- Miriam Ruiz <little_miry@yahoo.es>  Thu, 08 Jan 2009 21:42:04 +0100<|MERGE_RESOLUTION|>--- conflicted
+++ resolved
@@ -1,17 +1,21 @@
-<<<<<<< HEAD
-calibre (4.3.0+dfsg-1+exp1) experimental; urgency=medium
+calibre (4.3.0+dfsg-2+exp1) experimental; urgency=medium
 
   * Calibre 4.3 / Python 3 for Debian experimental
 
- -- Norbert Preining <norbert@preining.info>  Fri, 08 Nov 2019 12:02:43 +0900
-=======
+ -- Norbert Preining <norbert@preining.info>  Mon, 11 Nov 2019 09:21:41 +0900
+
 calibre (4.3.0+dfsg-2) unstable; urgency=medium
 
   [ YOKOTA Hiroshi ]
   * Fix mathjax installation
 
  -- Norbert Preining <norbert@preining.info>  Mon, 11 Nov 2019 09:13:20 +0900
->>>>>>> 6b1ffbba
+
+calibre (4.3.0+dfsg-1+exp1) experimental; urgency=medium
+
+  * Calibre 4.3 / Python 3 for Debian experimental
+
+ -- Norbert Preining <norbert@preining.info>  Fri, 08 Nov 2019 12:02:43 +0900
 
 calibre (4.3.0+dfsg-1) unstable; urgency=medium
 
