--- conflicted
+++ resolved
@@ -1,10 +1,3 @@
-<<<<<<< HEAD
-calibre (4.4.0+dfsg-1+exp1) experimental; urgency=medium
-
-  * Calibre 4.4 / Python 3 for Debian experimental
-
- -- Norbert Preining <norbert@preining.info>  Fri, 22 Nov 2019 16:19:57 +0900
-=======
 calibre (4.4.0+dfsg-2~1) UNRELEASED; urgency=medium
 
   [ YOKOTA Hiroshi ]
@@ -14,7 +7,12 @@
   * Use DEB_BUILD_MAINT_OPTIONS
 
  -- Norbert Preining <norbert@preining.info>  Wed, 27 Nov 2019 09:39:18 +0900
->>>>>>> 0165ca40
+
+calibre (4.4.0+dfsg-1+exp1) experimental; urgency=medium
+
+  * Calibre 4.4 / Python 3 for Debian experimental
+
+ -- Norbert Preining <norbert@preining.info>  Fri, 22 Nov 2019 16:19:57 +0900
 
 calibre (4.4.0+dfsg-1) unstable; urgency=medium
 
