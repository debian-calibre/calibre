<<<<<<< HEAD
calibre (3.26.0+dfsg-1~bpo9+1) stretch-backports; urgency=medium

  * Rebuild for stretch-backports.

 -- Nicholas D Steeves <nsteeves@gmail.com>  Tue, 26 Jun 2018 22:27:04 -0400
=======
calibre (3.27.1+dfsg-1) unstable; urgency=medium

  * New upstream version 3.27.1+dfsg

 -- Norbert Preining <preining@debian.org>  Mon, 09 Jul 2018 14:06:12 +0900

calibre (3.26.1+dfsg-1) unstable; urgency=medium

  * New upstream version 3.26.1+dfsg

 -- Norbert Preining <preining@debian.org>  Fri, 29 Jun 2018 01:58:59 +0900
>>>>>>> e1a1fb8c

calibre (3.26.0+dfsg-1) unstable; urgency=medium

  * New upstream version 3.26.0+dfsg

 -- Norbert Preining <preining@debian.org>  Fri, 15 Jun 2018 15:15:56 +0900

calibre (3.25.0+dfsg-1) unstable; urgency=medium

  * New upstream version 3.25.0+dfsg
  * update patches

 -- Norbert Preining <preining@debian.org>  Sun, 03 Jun 2018 17:46:00 +0900

calibre (3.24.2+dfsg-1) unstable; urgency=medium

  * Two new upstream versions

 -- Norbert Preining <preining@debian.org>  Mon, 28 May 2018 23:38:25 +0900

calibre (3.24.0+dfsg-1) unstable; urgency=medium

  * New upstream version 3.24.0+dfsg

 -- Norbert Preining <preining@debian.org>  Fri, 25 May 2018 23:16:59 +0900

calibre (3.23.0+dfsg-1) unstable; urgency=medium

  * New upstream version 3.23.0+dfsg

 -- Norbert Preining <preining@debian.org>  Sat, 05 May 2018 21:59:21 +0900

calibre (3.22.1+dfsg-1) unstable; urgency=medium

  * New upstream version 3.22.1+dfsg

 -- Norbert Preining <preining@debian.org>  Sun, 22 Apr 2018 23:50:41 +0900

calibre (3.21.0+dfsg-1) unstable; urgency=medium

  * New upstream version 3.21.0+dfsg
  * update patches

 -- Norbert Preining <preining@debian.org>  Sat, 07 Apr 2018 21:30:46 +0900

calibre (3.20.0+dfsg-1) unstable; urgency=medium

  * add explicit b-d on libusb-1.0-0-dev (Closes: #892523)
  * New upstream version 3.20.0+dfsg
  * update patches

 -- Norbert Preining <preining@debian.org>  Fri, 30 Mar 2018 21:25:14 +0900

calibre (3.19.0+dfsg-1) unstable; urgency=medium

  * New upstream version 3.19.0+dfsg
    - use JSON to prevent malicious bookmark files from causing code execution
      (Closes: #892242)

 -- Norbert Preining <preining@debian.org>  Sat, 10 Mar 2018 00:16:43 +0900

calibre (3.18.0+dfsg-1) unstable; urgency=medium

  * New upstream version 3.18.0+dfsg

 -- Norbert Preining <preining@debian.org>  Sat, 24 Feb 2018 22:03:27 +0900

calibre (3.17.0+dfsg-2) unstable; urgency=medium

  * remove dependency on beautifulsoup, included in calibre (Closes: #891094)

 -- Norbert Preining <preining@debian.org>  Fri, 23 Feb 2018 00:03:15 +0900

calibre (3.17.0+dfsg-1) unstable; urgency=medium

  * New upstream release
  * adjust VCS fields to Salsa
  * update patches

 -- Norbert Preining <preining@debian.org>  Sat, 10 Feb 2018 23:01:54 +0900

calibre (3.16.0+dfsg-1) unstable; urgency=medium

  * New upstream version 3.16.0+dfsg

 -- Norbert Preining <preining@debian.org>  Sat, 27 Jan 2018 16:41:50 +0900

calibre (3.15.0.1+dfsg-1) unstable; urgency=medium

  * New upstream version 3.15.0.1+dfsg
    The initial source tarball contained broken .mo files, this one is
    the current 3.15.0 source tarball with fixed .mo files (Closes: #886682)

 -- Norbert Preining <preining@debian.org>  Tue, 09 Jan 2018 23:25:07 +0900

calibre (3.15.0+dfsg-1) unstable; urgency=medium

  * New upstream version 3.15.0+dfsg
  * update description (Closes: #885445)
  * bump standards version, no changes necessary

 -- Norbert Preining <preining@debian.org>  Fri, 05 Jan 2018 15:01:51 +0900

calibre (3.14.0+dfsg-1) unstable; urgency=medium

  * New upstream version 3.14.0+dfsg

 -- Norbert Preining <preining@debian.org>  Sat, 16 Dec 2017 06:51:20 +0900

calibre (3.13.0+dfsg-1) unstable; urgency=medium

  * adjust deps on python-lxml, thanks Daniel Baumann (Closes: #882350)
  * new upstream version 3.13.0+dfsg
  * bump standards version, no changes necessary

 -- Norbert Preining <preining@debian.org>  Fri, 08 Dec 2017 22:54:27 +0900

calibre (3.12.0+dfsg-1) unstable; urgency=medium

  * New upstream release

 -- Norbert Preining <preining@debian.org>  Fri, 10 Nov 2017 12:03:34 +0900

calibre (3.11.1+dfsg-1) unstable; urgency=medium

  * New upstream releases

 -- Norbert Preining <preining@debian.org>  Sun, 05 Nov 2017 08:43:00 +0900

calibre (3.10.0+dfsg-1) unstable; urgency=medium

  * New upstream releases
  * Do not use --detach in .desktop files (Closes: #877774)
  * switch priority from extra to optional
  * bump standards version, no changes necessary
  * change maintainership with agreement from Miriam, thanks.

 -- Norbert Preining <preining@debian.org>  Tue, 24 Oct 2017 15:35:53 +0900

calibre (3.8.0+dfsg-1) unstable; urgency=medium

  * New upstream version 3.8.0+dfsg
  * update patches
  * bump standards version, no changes necessary

 -- Norbert Preining <preining@debian.org>  Mon, 25 Sep 2017 09:48:22 +0900

calibre (3.7.0+dfsg-2) unstable; urgency=medium

  * add various missing build-deps
    this fixes missing desktop files and bash-completion (Closes: #871016)

 -- Norbert Preining <preining@debian.org>  Mon, 04 Sep 2017 11:09:09 +0900

calibre (3.7.0+dfsg-1) unstable; urgency=medium

  [ Martin Pitt ]
  * Whitespace fixes

  [ Norbert Preining ]
  * New upstream version 3.7.0+dfsg
  * Rework .pyc generation using pycompile in postinst/postrm
    code copied from dh_python generated debhelper snippets.
  * do not delete _ui.py files in clean action
  * update list of installed files
  * add source override for wrong lintian check
  * add python-html5-parser to deps
  * bump standards version, no changes necessary
  * cherrypick upstream fix for mspack security issues (Closes: #872595)

 -- Norbert Preining <preining@debian.org>  Wed, 30 Aug 2017 20:40:23 +0900

calibre (3.4.0+dfsg-1) unstable; urgency=medium

  [ Martin Pitt ]
  * New upstream release. (Closes: #868663)
  * Add missing python-msgpack dependency for calibre-server.
    (Closes: #866102)
  * Drop obsolete alternative python-imaging dependency.
    (Closes: #866418)
  * Drop long-obsolete calibre.preinst conffile cleanup.
  * Clean up *.pyc files on upgrade in /usr/lib/calibre/.
    (Closes: #868379)
  * Add Norbert Preining as Co-Maintainer. Thank you!

  [ Norbert Preining ]
  * Fix desktop integration installation
    - Add XDG_DATA_DIRS setting to the environment, which fixes
      xdg-icon-resource calls
    - Patch linux.py to NOT use xdg-mime and xdg-desktop-menu because
      they hard-code gnome_app_dir etc which cannot be overridden,
      and replace with install calls
    - Remove the locally managed desktop and mime xml files
  * Switch to upstream provided manpages.

 -- Martin Pitt <mpitt@debian.org>  Mon, 17 Jul 2017 15:09:28 +0200

calibre (3.1.1+dfsg-1) unstable; urgency=medium

  * New upstream release. (Closes: #865018)
  * debian/rules: Drop jquery-ui* and Datejs downloads from get-orig-source
    rule, upstream does not use these any more.
  * README.Debian: Fix "the the" typo. Thanks Norbert Preining.
  * Use packaged libjs-coffeescript and python-regex instead of the bundled
    one. Thanks Norbert Preining.
  * Drop Do-not-build-unrar-extension-as-we-strip-unrar-from-the-t.patch;
    unrar is now loaded dynamically, not via a shipped extension.

 -- Martin Pitt <mpitt@debian.org>  Sat, 24 Jun 2017 20:50:27 +0200

calibre (2.85.1+dfsg-1) experimental; urgency=medium

  * New upstream release. (Closes: #864057)

 -- Martin Pitt <mpitt@debian.org>  Sun, 04 Jun 2017 10:05:55 +0200

calibre (2.83.0+dfsg-1) experimental; urgency=medium

  * New upstream release.

 -- Martin Pitt <mpitt@debian.org>  Sun, 30 Apr 2017 18:31:44 +0200

calibre (2.75.1+dfsg-1) unstable; urgency=medium

  * New upstream release:
    - security fix: E-book viewer: Prevent javascript in the book from
      accessing files on the computer using XMLHttpRequest.

 -- Martin Pitt <mpitt@debian.org>  Tue, 27 Dec 2016 10:53:00 +0100

calibre (2.71.0+dfsg-1) unstable; urgency=medium

  [ Martin Pitt ]
  * Move from bzr to collab-maint git, update Vcs-* tags
  * Turn patches into "gbp pq" format
  * debian/rules get-orig-source: Don't update checkout any more.
    This was appropriate for debian/ only bzr branch, but not for full-source gbp.
  * Bump debhelper compat to 9

  [ Ritesh Raj Sarraf ]
  * debian/rules get-orig-source: Update download URL for Datejs
  * New upstream release.
    Adjust patches, add new python-pyqt5.qtwebkit and python-apsw dependencies.
    (Closes: #840999)

 -- Martin Pitt <mpitt@debian.org>  Mon, 14 Nov 2016 23:44:26 +0100

calibre (2.60.0+dfsg-1) unstable; urgency=medium

  * New upstream release.

 -- Martin Pitt <mpitt@debian.org>  Thu, 30 Jun 2016 10:51:32 +0200

calibre (2.55.0+dfsg-1) unstable; urgency=medium

  * New upstream release.
  * Drop obsolete XS-Python-Version.
  * Bump Standards-Version to 3.9.8 (no changes necessary).
  * debian/copyright: Factor out licenses (fixes lintian warning
    (dep5-copyright-license-name-not-unique)
  * Add links-privacy.patch: content-server: Don't load external URLs for
    privacy (spotted by lintian).
  * Enable relro hardening.

 -- Martin Pitt <mpitt@debian.org>  Sun, 17 Apr 2016 23:52:46 +0200

calibre (2.54.0+dfsg-1) unstable; urgency=medium

  * New upstream release.
  * Drop use_system_markdown.patch, redundant with the sedding in
    debian/rules. Thanks Felix Dietrich.
  * markdown-calibre: Use system "markdown" module. Thanks Felix Dietrich.
    (Closes: #808198)

 -- Martin Pitt <mpitt@debian.org>  Sun, 03 Apr 2016 21:18:01 +0200

calibre (2.48.0+dfsg-1) unstable; urgency=medium

  * New upstream release.

 -- Martin Pitt <mpitt@debian.org>  Sun, 03 Jan 2016 10:43:05 +0100

calibre (2.45.0+dfsg-1) unstable; urgency=medium

  * New upstream release.

 -- Martin Pitt <mpitt@debian.org>  Sat, 28 Nov 2015 15:26:52 +0100

calibre (2.38.0+dfsg-1) unstable; urgency=medium

  * New upstream release. (Closes: #796929)

 -- Martin Pitt <mpitt@debian.org>  Wed, 16 Sep 2015 11:08:57 +0200

calibre (2.33.0+dfsg-1) unstable; urgency=medium

  * New upstream release.
  * debian/watch, debian/rules: Adjust to changed upstream tarball location.
  * debian/rules get-orig-source: Download Datejs-all-Alpha1.zip and produce
    unminified date.js in the original tarball. Thanks Jesus M.
    Gonzalez-Barahona! (Closes: #775663)

 -- Martin Pitt <mpitt@debian.org>  Sat, 25 Jul 2015 11:27:08 +0200

calibre (2.31.0+dfsg-1) unstable; urgency=medium

  * New upstream release (Closes: #789244)
  * Add new libssl-dev build dependency, required for this version.
  * debian/calibre.install: Add new "duktape" module.

 -- Martin Pitt <mpitt@debian.org>  Sun, 28 Jun 2015 13:46:13 +0200

calibre (2.24.0+dfsg-1) unstable; urgency=medium

  * New upstream release. (Closes: #782248)
  * Drop git_pytqt_5.4.1.patch, upstream now.

 -- Martin Pitt <mpitt@debian.org>  Sun, 12 Apr 2015 19:02:00 -0500

calibre (2.20.0+dfsg-1) unstable; urgency=medium

  * New upstream release. (Closes: #780348)
  * Backport compatibility fix for PyQT 5.4.1 from upstream git.
  * debian/calibre.install: Add new css_selectors private module.

 -- Martin Pitt <mpitt@debian.org>  Sat, 14 Mar 2015 08:27:35 +0100

calibre (2.19.0+dfsg-1) unstable; urgency=medium

  * New upstream release. (Closes: #776786)

 -- Martin Pitt <mpitt@debian.org>  Fri, 06 Feb 2015 12:09:59 +0100

calibre (2.16.0+dfsg-1) unstable; urgency=medium

  * New upstream release. (Closes: #774547)
  * debian/calibre.install: Drop six.py, not shipped upstream any more.

 -- Martin Pitt <mpitt@debian.org>  Sat, 17 Jan 2015 11:03:00 +0100

calibre (2.14.0+dfsg-1) unstable; urgency=medium

  * New upstream release. (Closes: #774003)

 -- Martin Pitt <mpitt@debian.org>  Sun, 28 Dec 2014 13:20:01 +0100

calibre (2.13.0+dfsg-1) unstable; urgency=medium

  * New upstream release. (Closes: #773812)

 -- Martin Pitt <mpitt@debian.org>  Tue, 23 Dec 2014 20:27:32 +0100

calibre (2.9.0+dfsg-1) unstable; urgency=medium

  * New upstream release.
  * Drop qt5-default metapackage (lintian complained) and set $QT_SELECT in
    debian/rules instead.

 -- Martin Pitt <mpitt@debian.org>  Mon, 10 Nov 2014 07:34:49 +0100

calibre (2.7.0+dfsg-1) unstable; urgency=medium

  * New upstream release.

 -- Martin Pitt <mpitt@debian.org>  Thu, 30 Oct 2014 10:57:06 +0100

calibre (2.5.0+dfsg-1) unstable; urgency=medium

  * New upstream release.
  * debian/rules: Fix get-orig-source rule to produce tarballs with just one
    top-level dir, not an additional "./" prefix.

 -- Martin Pitt <mpitt@debian.org>  Sun, 12 Oct 2014 22:33:24 +0200

calibre (2.4.0+dfsg-1) unstable; urgency=medium

  * New upstream release.
  * Fix original file name of jquery.multiselect.js to avoid lintian error.
  * Don't ship calibre-portable.sh, not needed in package.
  * Use dpkg buildflags.mk for hardening.

 -- Martin Pitt <mpitt@debian.org>  Mon, 29 Sep 2014 13:14:54 +0200

calibre (2.3.0+dfsg-1) unstable; urgency=medium

  * New upstream release. (Closes: #762155)
  * Rebuild against current Qt/sip API. (Closes: #761517)
  * Bump Standards-Version to 3.9.6 (no changes necessary).

 -- Martin Pitt <mpitt@debian.org>  Fri, 19 Sep 2014 06:59:32 +0200

calibre (2.2.0+dfsg-2) unstable; urgency=medium

  * Make libudev-dev and libmtdev-dev linux-any, to fix building on BSD/Hurd.
    (see #760863)
  * Work around broken threading on mips builders. (Closes: #760865)

 -- Martin Pitt <mpitt@debian.org>  Wed, 10 Sep 2014 12:01:23 +0200

calibre (2.2.0+dfsg-1) unstable; urgency=medium

  * New upstream release.
  * Add missing python-pyqt5.qtsvg dependency. (Closes: #759551)
  * Add libegl1-mesa-dev build dep for new version.

 -- Martin Pitt <mpitt@debian.org>  Mon, 08 Sep 2014 09:44:52 +0200

calibre (2.0.0+dfsg-1) unstable; urgency=medium

  * New upstream release. (Closes: #759246)
  * Adjust debian/rules get-orig-source for slightly changed upstream tarball
    layout.
  * This version uses Qt5 now. Close all crashes which are related to Qt4.
    (Closes: #673598, #609705) (LP: #1294989, #1074796, #1038931, #1021047,
    #976305, #967316, #958282, #939788, #930445, #927641, #925777, #891924,
    #886504, #871883, #854417, #852624, #762931, #762643, #761719, #745176,
    #720028, #701129, #696077, #659806, #565377, #565366, #565178, #563585,
    #557883, #458403, #1216549, #1051759, #1027371, #720021, #556985, #555961)
  * Adjust build and binary dependencies for the Qt 4 → 5 change.

 -- Martin Pitt <mpitt@debian.org>  Tue, 26 Aug 2014 20:43:13 +0200

calibre (1.48.0+dfsg-1) unstable; urgency=medium

  * New upstream release. (Closes: #757135)

 -- Martin Pitt <mpitt@debian.org>  Wed, 13 Aug 2014 12:04:58 +0200

calibre (1.36.0+dfsg-1) unstable; urgency=medium

  * New upstream release:
    - Fixes editing of metadata (Closes: #741638)

 -- Martin Pitt <mpitt@debian.org>  Wed, 14 May 2014 18:17:50 +0200

calibre (1.25.0+dfsg-1) unstable; urgency=medium

  * New upstream release.
  * debian/rules: Drop the removal of manual/images/valid.png, got dropped
    upstream.
  * debian/copyright: Update copyrights, and fix wrong copyright-1.0 syntax.
    Thanks Felix Gruber!
  * debian/control: Remove trailing spaces.
  * debian/control: Bump minimal dependencies to the versions at
    http://calibre-ebook.com/download_linux. (see #738642)
  * debian/rules: Ignore bash completion files, until we figure out what to
    build-depend on to make these files also built in minimal schroots.

 -- Martin Pitt <mpitt@debian.org>  Thu, 27 Feb 2014 07:48:06 +0100

calibre (1.22.0+dfsg1-1) unstable; urgency=medium

  [ Gary Preston ]
  * get-orig-source:
    - Remove non-free manual/images/valid.png. (Closes: #735340)
    - Remove unnecessary and wrong gunzip switch from tar command.
    - wget original source for jquery ui and jquery multiselect and add them
      as *.js.orig next to their whitespace-compressed versions.
      (Closes: #735354)

 -- Martin Pitt <mpitt@debian.org>  Wed, 05 Feb 2014 07:22:28 +0100

calibre (1.22.0+dfsg-1) unstable; urgency=medium

  * New upstream release.
  * debian/copyright: Update to 1.0 copyright standard. Thanks Felix Gruber!
    (LP: #737343)

 -- Martin Pitt <mpitt@debian.org>  Sun, 02 Feb 2014 10:46:11 +0100

calibre (1.14.0+dfsg-1) unstable; urgency=low

  * New upstream release. (Closes: #731502)
  * Depend on python-pil | python-imaging now, upstream source is compatible
    with both. (Closes: #731501)

 -- Martin Pitt <mpitt@debian.org>  Fri, 06 Dec 2013 08:28:47 +0100

calibre (1.9.0+dfsg-1) unstable; urgency=low

  * New upstream release.
  * debian/calibre.install: Install new module.
  * Bump Standards-Version to 3.9.5, no changes necessary.

 -- Martin Pitt <mpitt@debian.org>  Mon, 04 Nov 2013 11:02:15 +0100

calibre (1.5.0+dfsg-1) unstable; urgency=low

  * New upstream release. (Closes: #722962)
  * Drop removal of non-free fonts, they got removed upstream.
  * use_system_markdown.patch: Adjust for new upstream release.
  * Drop debian/local/calibre-mount-helper and its installation in
    debian/rules, upstream removed the mount-helper.
  * debian/local/calibre-gui.desktop: Add GenericName, thanks Ronny
    Standtke. (Closes: #662838)

 -- Martin Pitt <mpitt@debian.org>  Mon, 14 Oct 2013 12:12:07 +0200

calibre (1.0.0+dfsg-1) unstable; urgency=low

  * New upstream release. (Closes: #720836)
  * debian/calibre.install: Drop usr/etc, not shipped by upstream any more.
  * debian/control: Add python-apsw dependency.

 -- Martin Pitt <mpitt@debian.org>  Mon, 26 Aug 2013 07:33:55 +0200

calibre (0.9.41+dfsg-1) unstable; urgency=low

  * New upstream release.
  * debian/local/calibre.desktop: Rename to calibre-gui.desktop to match its
    window class. (LP: #1206687)
  * Add debian/local/ebook-viewer.desktop, so that one can directly open
    *.epub or *.mobi files in file browsers. Thanks Korey Lu!
    (Closes: #664182)
  * Make it possible to auto-start calibre when connecting an e-book reader
    device:
    - Add debian/local/mime/calibre.xml MIME association, install in
      debian/calibre.install.
    - debian/local/calibre-gui.desktop: Add MIME type and file argument.
    - Thanks to Thanks Korey Lu! (Closes: #715246)

 -- Martin Pitt <mpitt@debian.org>  Thu, 01 Aug 2013 18:17:22 +0200

calibre (0.9.31+dfsg-1) unstable; urgency=low

  * New upstream release.
  * Rebuild against current sip4 ABI, this makes the package installable
    again. (Closes: #708613)
  * Bump Standards-Version to 3.9.4, no changes necessary.

 -- Martin Pitt <mpitt@debian.org>  Tue, 21 May 2013 08:56:01 +0200

calibre (0.9.27+dfsg-1) experimental; urgency=low

  Upload to experimental as unstable's mathjax version is too old.

  [ Dmitry Shachnev ]
  * Remove non-free bundled copy of unrar. (Closes: #704977, #702816)
  * Remove bundled copy of mathjax. (Closes: #700838)
  * Remove bundled copy of python-markdown.
  * Make get-orig-tarball downloading the correct version.
  * Remove *.pyc, *.qrc, *.so and *_ui.py files in clean target.

  [ Martin Pitt ]
  * New upstream release.
  * dont_build_unrar_plugin.patch: Also remove "rar" as accepted file
    extension.

 -- Martin Pitt <mpitt@debian.org>  Tue, 23 Apr 2013 21:58:12 +0200

calibre (0.9.18+dfsg-1) unstable; urgency=low

  * New upstream release. (Closes: #699700)
  * Unfuzz patches.
  * Add new libqt4-private-dev build dependency, required by this version.

 -- Martin Pitt <mpitt@debian.org>  Tue, 12 Feb 2013 16:45:34 +0100

calibre (0.9.11+dfsg-1) unstable; urgency=low

  * New upstream release.
  * Add missing python-cssselect dependency.
  * Add python_multiarch_inc.patch: Use python-config instead of
    sysconfig.get_python_inc(), as the latter does not work with
    multiarch-split include files. (LP: #1094246)

 -- Martin Pitt <mpitt@debian.org>  Fri, 28 Dec 2012 14:31:49 +0100

calibre (0.9.0+dfsg-1) unstable; urgency=low

  * New upstream release.
  * debian/control, debian/rules: ttf-liberation is no more, move to
    fonts-liberation. Thanks to Kan-Ru Chen! (Closes: #674838)
  * debian/calibre.install: Drop pyPdf, not shipped upstream any more.
  * debian/control: Add new python-netifaces dependency.

 -- Martin Pitt <mpitt@debian.org>  Wed, 03 Oct 2012 23:18:14 +0200

calibre (0.8.64+dfsg-1) unstable; urgency=low

  * New upstream release:
    - Update license of the quick start guide to be DFSG compatible. Thanks to
      Christophe Siraut for sorting this out! (Closes: #653328)
  * debian/control: Add new libmtp-dev build dependency.
  * debian/control: Stricter python-mechanize dependency. (Closes: #684616)

 -- Martin Pitt <mpitt@debian.org>  Thu, 16 Aug 2012 09:55:40 +0200

calibre (0.8.60+dfsg-1) unstable; urgency=low

  * New upstream release. (Closes: #677956)
  * debian/control: New upstream release uses poppler-utils directly, drop
    libpoppler-private-dev and libpoppler-qt4-dev build dependencies.
    (Closes: #679883)
  * Drop manpages-installation.patch, does not apply any more.
  * debian/control: Fix "upports" typo. (Closes: #678686)
  * debian/rules: Update source path for logo.png.
  * debian/rules: Drop manpage path installation fix, as upstream does not
    install manpages any more.
  * debian/calibre.install: install new file qtcurve/test_rendering.py.

 -- Martin Pitt <mpitt@debian.org>  Sat, 21 Jul 2012 18:14:54 +0200

calibre (0.8.51+dfsg-1) unstable; urgency=low

  * New upstream release.
  * Rebuild against python-sip du jour. (Closes: #671809)
  * debian/control: Bump python-cssutils dependency to >= 0.9.0, to ensure
    that we have the "validate" keyword available.

 -- Martin Pitt <mpitt@debian.org>  Mon, 14 May 2012 12:13:07 +0200

calibre (0.8.49+dfsg-0.1) unstable; urgency=low

  * Non-maintainer upload.
  * New upstream release. (Closes: #640021)
  * debian/control, debian/rules: Remove internal feedparser Python module. Add
    python-feedparser as binary dependency. (Closes: #555352)
  * debian/control: Bump Standards-Version (no changes needed).
  * debian/watch: Upstream switched to *.tar.xz, update accordingly. (Closes:
    #618948)
  * debian/rules: Fix images permissions.

 -- Kefu Chai <tchaikov@gmail.com>  Sun, 29 Apr 2012 20:06:10 +0800

calibre (0.8.41+dfsg-1) unstable; urgency=low

  * New upstream release.
  * debian/control: Add libpoppler-private-dev build dependency, thanks Pino
    Toscano. (Closes: #660114)

 -- Martin Pitt <mpitt@debian.org>  Sat, 03 Mar 2012 22:02:28 +0100

calibre (0.8.38+dfsg-1) unstable; urgency=low

  * New upstream release.
  * debian/control: Bump Standards-Version to 3.9.2. No changes necessary.

 -- Martin Pitt <mpitt@debian.org>  Fri, 10 Feb 2012 07:35:00 +0100

calibre (0.8.34+dfsg-1) unstable; urgency=low

  * New upstream version. (Closes: #654751)
  * debian/rules: Do not install calibre copy of chardet; instead, add
    build/binary python-chardet dependency.
  * Add disable_plugins.py: Disable plugin dialog. It uses a totally
    non-authenticated and non-trusted way of installing arbitrary code.
    (Closes: #640026)
  * debian/rules: Install with POSIX locale, to avoid installing translated
    manpages into the standard locations. (Closes: #646674)

 -- Martin Pitt <mpitt@debian.org>  Sat, 07 Jan 2012 11:22:54 +0100

calibre (0.8.29+dfsg-1) unstable; urgency=low

  * New upstream release.
  * debian/control, debian/rules: Always depend on the python-qt4 which we
    build against. This will still not stop the PyQt4 guys to break their ABI
    with every single microrelease, but at least the dependency will
    automatically become tighter with every calibre rebuild now.
    (Closes: #651496)
  * debian/control: Drop python-django-tagging dependency, not used any more.
    (Closes: #651156)
  * debian/rules: Fix half of the manpages landing in the wrong path.
    (Closes: #646674)
  * debian/control: Drop dependency to python-encutils. calibre does not use
    it explicitly any more. (Closes: #649558)

 -- Martin Pitt <mpitt@debian.org>  Tue, 20 Dec 2011 16:02:01 +0100

calibre (0.8.28+dfsg-1) unstable; urgency=low

  * debian/rules get-orig-source: Upstream switched to *.tar.xz, update
    accordingly.
  * New upstream release.

 -- Martin Pitt <mpitt@debian.org>  Tue, 06 Dec 2011 08:33:19 +0100

calibre (0.8.25+dfsg-1) unstable; urgency=low

  [ Ritesh Raj Sarraf ]
  * New upstream release.

  [ Martin Pitt ]
  * debian/control: Bump python-qt4 build/binary dependencies against PyQt4 to
    >= 4.8. Yay for continuous ABI breaks. (Closes: #647268, #647819)

 -- Martin Pitt <mpitt@debian.org>  Fri, 11 Nov 2011 09:01:24 +0100

calibre (0.8.21+dfsg-1) unstable; urgency=low

  * New upstream release. (Closes: #642517)
  * debian/control: Revert accidental X-Ubuntu-Original-Maintainer change.
    (Closes: #644029)

 -- Martin Pitt <mpitt@debian.org>  Tue, 04 Oct 2011 10:29:28 +0200

calibre (0.8.8+dfsg-1) unstable; urgency=low

  [ Martin Pitt ]
  * New upstream version.
  * Fix wrong libmagick4 transition bug number in previous changelog.
  * manpages-installation.patch: Update for new upstream version.
  * debian/control: Fix spelling errors. Thanks Paul Stewart!
    (LP: #803684, LP: #803676)

  [ Michael Wild ]
  * Don't remove pyPdf from installation, it is a modified version
    (Closes: #631266, LP: #800551)
    - debian/control: drop dependencies on python-pypdf
    - debian/rules: do not remove pyPdf directory
    - debian/calibre.install: install usr/lib/calibre/pyPdf

 -- Martin Pitt <mpitt@debian.org>  Thu, 07 Jul 2011 09:35:43 +0200

calibre (0.8.2+dfsg-1) unstable; urgency=low

  * Rebuild against libmagick 4. (Closes: #625556)
  * debian/watch: Update for new location on sourceforge.
  * Drop kfreebsd.patch, fixed upstream.
  * Unfuzz the other two patches.
  * debian/control: Change build dependency to unversioned libboost-dev.
  * debian/rules: Drop fixing recipes permissions, they are installed as a zip
    file now.
  * debian/rules: Rewrite weird "env python2" style hashbang lines to use
    standard /usr/bin/python.
  * debian/control, debian/rules: Force usage of python2.7 for now, as long as
    it is not the default yet. The new upstream version requires it now.
  * debian/control: Remove unnecessary python-pythonmagick dependency.
    (Closes: #628640)

 -- Martin Pitt <mpitt@debian.org>  Tue, 31 May 2011 07:38:22 +0200

calibre (0.7.50+dfsg-2) unstable; urgency=low

  * debian/control: Build with libpodofo-dev to enable PDF metadata.
    (Closes: #619632)
  * debian/control: Add libboost1.42-dev build dependency. Apparently it is
    needed in some setups. (Closes: #619807)
  * debian/rules: Call dh_sip to generate a proper sip API dependency, to
    prevent crashes like #616372 for partial upgrades.
  * debian/control: Bump python-qt4 dependency to >= 4.8.3-2, which reportedly
    fixes crashes on startup. (Closes: #619701, #620125)

 -- Martin Pitt <mpitt@debian.org>  Tue, 12 Apr 2011 11:29:25 +0200

calibre (0.7.50+dfsg-1) unstable; urgency=low

  * New upstream release.
  * Rebuild against current python-sip ABI. (Closes: #616372, #619238)
  * debian/control: Add poppler-utils dependency to ensure that pdftohtml is
    available. (Closes: #612041)

 -- Martin Pitt <mpitt@debian.org>  Thu, 24 Mar 2011 23:11:22 +0100

calibre (0.7.44+dfsg-1) unstable; urgency=low

  [ Martin Pitt ]
  * New upstream release.
  * debian/rules: Update get-orig-source for reorganized upstream download
    URL.

  [ Jose Ernesto Davila Pantoja ]
  * debian/control:
    - Support was misspelled as upport. (Closes: LP: #706221)
    - Removed python-routes from Recommends, it's already a Depends.

 -- Martin Pitt <mpitt@debian.org>  Fri, 11 Feb 2011 10:19:12 +0100

calibre (0.7.43+dfsg-1) unstable; urgency=low

  * New upstream release.
  * debian/control: Replace obsolete "sip4" build dependency with
    python-sip-dev. (Closes: #611092)
  * debian/control: Fix forgotten hardcoded python2.6 dependency.
  * debian/control: Add missing ${sip:Depends} to -bin.

 -- Martin Pitt <mpitt@debian.org>  Mon, 31 Jan 2011 12:49:13 +0100

calibre (0.7.42+dfsg-1) unstable; urgency=low

  [ Jonathan Carter ]
  * Use calibre icon for LRF Viewer until it has its own one (Closes: #606900,
    LP: #704075) 

  [ Martin Pitt ]
  * New upstream release.
  * Drop 00upstream_content_server_xss.patch, in upstream release now.
  * no_updates_dialog.patch: Unfuzz for new release.

 -- Martin Pitt <mpitt@debian.org>  Tue, 25 Jan 2011 13:12:02 +0100

calibre (0.7.38+dfsg-2) unstable; urgency=low

  * debian/copyright: Update according to current upstream COPYING. In
    particular, the pdfreflow extension is now distributed under GPL-2+. This
    permits linking against poppler (which is GPL 2 only).
    (Closes: #609581)
  * Add kfreebsd.patch: Fix building under GNU/kFreeBSD, thanks Petr Salinger!
    (Closes: #609557)

 -- Martin Pitt <mpitt@debian.org>  Wed, 12 Jan 2011 22:25:48 -0600

calibre (0.7.38+dfsg-1) unstable; urgency=low

  * New upstream release:
    - Fix path traversal vulnerability in the content server (not enabled by
      default). See http://bugs.calibre-ebook.com/ticket/7980,
      http://www.waraxe.us/advisory-77.html. First half of #608822
  * debian/control: Add new build dependency libicu-dev.
  * Add 00upstream_content_server_xss.patch: Fix XSS vulnerability in the
    content server, the other half of above issue. (Closes: #608822) Patch
    cherrypicked from upstream bzr (r7531)

 -- Martin Pitt <mpitt@debian.org>  Mon, 10 Jan 2011 09:18:13 -0600

calibre (0.7.32+dfsg-1) unstable; urgency=low

  * New upstream release.
  * debian/rules, debian/copyright, debian/control, debian/watch: Update to
    new upstream page domain name.
  * manpages-installation.patch: Install manpages under /usr/share/man under
    KFreeBSD, too. (part of #604267)
  * debian/rules: Remove bogus /config directory which the KFreeBSD
    installation creates. (Closes: #604267)
  * debian/control: Add new build/binary dependency python-pythonmagick, and
    new build dependency libsqlite3-dev.

 -- Martin Pitt <mpitt@debian.org>  Sun, 05 Dec 2010 13:59:11 +0100

calibre (0.7.29+dfsg-1) unstable; urgency=low

  * New upstream release. (Closes: #600787)
    - Fixes handling of epubs with different local/global encoding.
      (Closes: #597533)
    - Removes remaining string-type exceptions. (Closes: #585216)
  * debian/control: Add recommends to python-dnspython. (Closes: #604120)
  * debian/control: Bump python-qt4 dependencies to >= 4.7.3.
    (Closes: #584855)
  * debian/rules: Remove internal copy of pyparsing and replace imports with
    system library. Add python-pyparsing build and binary dependency.
    (Closes: #555368)
  * debian/control, debian/rules: Remove hacks to force Python 2.6, that
    version is the default now.
  * debian/rules: Call dh_install with --fail-missing.
  * debian/calibre.install: Install new templite module.
  * debian/control, debian/rules: Remove internal routes Python module. Add
    python-routes build and binary dependency.

 -- Martin Pitt <mpitt@debian.org>  Sat, 20 Nov 2010 17:51:59 +0100

calibre (0.7.18+dfsg-1) unstable; urgency=low

  * New upstream release, with support for more devices, more news recipes,
    and bug fixes.
  * debian/local/calibre-mount-helper: Exit with nonzero if mounting failed,
    to avoid calibre getting confused. Thanks Olaf Leidinger!

 -- Martin Pitt <mpitt@debian.org>  Mon, 13 Sep 2010 10:03:42 +0200

calibre (0.7.13+dfsg-1) unstable; urgency=low

  * New upstream version.
  * debian/control: Add python-routes recommends. (Closes: #590561)
  * Convert to 3.0 (quilt) source format.
  * Bump debhelper compat level to 7, and drop now obsolete
    DEB_DH_INSTALL_SOURCEDIR in debian/rules.
  * debian/control: Add missing ${misc:Depends}.
  * debian/control: Bump Standards-Version to 3.9.1.
  * debian/copyright: Replace obsolete reference to
    /usr/share/common-licenses/BSD with their verbatim text from the original
    source.
  * debian/rules: Remove invalid hashbang lines from *.recipe, these have no
    __main__.

 -- Martin Pitt <mpitt@debian.org>  Wed, 11 Aug 2010 11:30:57 +0200

calibre (0.7.7+dfsg-1) unstable; urgency=low

  * New upstream release.
    - Fixes wrong version display in main window. (Closes: #587281)

 -- Martin Pitt <mpitt@debian.org>  Fri, 09 Jul 2010 10:35:31 +0200

calibre (0.7.2+dfsg-1) unstable; urgency=low

  * New major upstream version. See http://calibre-ebook.com/new-in/seven for
    details.
  * Refresh patches to apply cleanly.
  * debian/control: Bump python-cssutils to >= 0.9.7~ to ensure the existence
    of the CSSRuleList.rulesOfType attribute. This makes epub conversion work
    again. (Closes: #584756)
  * Add debian/local/calibre-mount-helper: Simple and safe replacement for
    upstream's calibre-mount-helper, using udisks --mount and eject.
    (Closes: #584915, LP: #561958)

 -- Martin Pitt <mpitt@debian.org>  Mon, 21 Jun 2010 10:18:08 +0200

calibre (0.6.54+dfsg-1) unstable; urgency=low

  * New upstream release. Please see http://calibre.kovidgoyal.net/new_in_6/
    for the list of new features and changes. (Closes: #539343, #575546,
    LP: #529730)
    - Fixes crashes on startup. (Closes: #533428, #539119)
    - Fixes "invalid type" errors. (Closes: #545858)
  * Overhaul and update the packaging for the new release's build system.
    Changes taken from the Ubuntu branch/package.
  * debian/control: Bump Python dependencies to 2.6, since upstream needs
    it now.
  * debian/rules: Force all hashbang lines to #!/usr/bin/python2.6, as long as
    2.5 is still the default in Debian.
  * Bump Standards-Version to 3.8.4.

 -- Martin Pitt <mpitt@debian.org>  Sun, 23 May 2010 15:34:44 +0200

calibre (0.5.14+dfsg-1) unstable; urgency=low

  * New upstream release.
  * debian/rules, get-orig-source: Do not unpack newly generated orig tarball
    if we don't have unpackaged upstream sources in the tree (such as when
    building with bzr-buildpackage).

 -- Martin Pitt <mpitt@debian.org>  Sat, 06 Jun 2009 17:18:02 +0200

calibre (0.5.11+dfsg-2) unstable; urgency=low

  * debian/rules, debian/control: Remove upstream shipped copy of
    python-django-tagging. Depend on the package instead.
    (Closes: #528091)
  * debian/control: Use my @debian.org Uploaders: address.
  * debian/control: Bump Standards-Version (no changes necesssary).

 -- Martin Pitt <mpitt@debian.org>  Thu, 14 May 2009 08:15:23 +0200

calibre (0.5.11+dfsg-1) unstable; urgency=low

  * New upstream release.
  * debian/control: Drop Ubuntu specific python-mechanize binary dependency as
    well (brown paperbag). (Closes: #525612)

 -- Martin Pitt <mpitt@debian.org>  Sun, 10 May 2009 21:00:35 +0200

calibre (0.5.9+dfsg-1) unstable; urgency=low

  * New upstream release. (Closes: #525339)
  * manpages-installation.patch: Encode generated manpages as UTF-8, to avoid
    UnicodeDecodeErrors when writing them out to files.
  * debian/control: Demote calibre dependency of calibre-bin to Recommends:,
    which is sufficient and avoids a circular dependency. (Closes: #522059)
  * debian/control: Drop build dependency help2man, current version does not
    need it any more.
  * debian/control: Drop versioned build dependency on python-mechanize,
    current sid version is enough.
  * debian/rules: Copy "setup.py install" command from cdbs'
    python-distutils.mk, since the current version broke this. This is a
    hackish workaround until #525436 gets fixed.
  * debian/rules: Drop using $(wildcard ), use `ls`; the former does not work
    any more.

 -- Martin Pitt <mpitt@debian.org>  Sun, 05 Apr 2009 18:42:16 -0700

calibre (0.4.143+dfsg-1) unstable; urgency=low

  [ Martin Pitt ]
  * Initial release, packaging by Miriam Ruiz <miriam@debian.org> and
    Martin Pitt <martin.pitt@ubuntu.com>. Closes: #482680

 -- Miriam Ruiz <little_miry@yahoo.es>  Thu, 08 Jan 2009 21:42:04 +0100<|MERGE_RESOLUTION|>--- conflicted
+++ resolved
@@ -1,10 +1,3 @@
-<<<<<<< HEAD
-calibre (3.26.0+dfsg-1~bpo9+1) stretch-backports; urgency=medium
-
-  * Rebuild for stretch-backports.
-
- -- Nicholas D Steeves <nsteeves@gmail.com>  Tue, 26 Jun 2018 22:27:04 -0400
-=======
 calibre (3.27.1+dfsg-1) unstable; urgency=medium
 
   * New upstream version 3.27.1+dfsg
@@ -16,7 +9,6 @@
   * New upstream version 3.26.1+dfsg
 
  -- Norbert Preining <preining@debian.org>  Fri, 29 Jun 2018 01:58:59 +0900
->>>>>>> e1a1fb8c
 
 calibre (3.26.0+dfsg-1) unstable; urgency=medium
 
