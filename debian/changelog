<<<<<<< HEAD
calibre (4.5.0+dfsg-1+exp1) experimental; urgency=medium

  * Calibre 4.5 / Python 3 for Debian experimental

 -- Norbert Preining <norbert@preining.info>  Fri, 29 Nov 2019 08:02:02 +0900
=======
calibre (4.5.0+dfsg-2) unstable; urgency=medium

  * Fix double inclusion of man pages in -B builds

 -- Norbert Preining <norbert@preining.info>  Fri, 29 Nov 2019 14:18:17 +0900
>>>>>>> 6762db6d

calibre (4.5.0+dfsg-1) unstable; urgency=medium

  [ YOKOTA Hiroshi ]
  * Remove CDBS dependency and switch to DH v12

  [ Norbert Preining ]
  * New upstream version 4.5.0+dfsg

 -- Norbert Preining <norbert@preining.info>  Fri, 29 Nov 2019 07:58:23 +0900

calibre (4.4.0+dfsg-1+exp1) experimental; urgency=medium

  * Calibre 4.4 / Python 3 for Debian experimental

 -- Norbert Preining <norbert@preining.info>  Fri, 22 Nov 2019 16:19:57 +0900

calibre (4.4.0+dfsg-1) unstable; urgency=medium

  * New upstream version 4.4.0+dfsg
  * drop cherrypi deps (Closes: #936270)

 -- Norbert Preining <norbert@preining.info>  Fri, 22 Nov 2019 15:57:48 +0900

calibre (4.3.0+dfsg-2+exp1) experimental; urgency=medium

  * Calibre 4.3 / Python 3 for Debian experimental

 -- Norbert Preining <norbert@preining.info>  Mon, 11 Nov 2019 09:21:41 +0900

calibre (4.3.0+dfsg-2) unstable; urgency=medium

  [ YOKOTA Hiroshi ]
  * Fix mathjax installation

 -- Norbert Preining <norbert@preining.info>  Mon, 11 Nov 2019 09:13:20 +0900

calibre (4.3.0+dfsg-1+exp1) experimental; urgency=medium

  * Calibre 4.3 / Python 3 for Debian experimental

 -- Norbert Preining <norbert@preining.info>  Fri, 08 Nov 2019 12:02:43 +0900

calibre (4.3.0+dfsg-1) unstable; urgency=medium

  * update watch file for series 4 release
  * New upstream version 4.3.0+dfsg (Py2 build)
  * unfuzzify patches

 -- Norbert Preining <norbert@preining.info>  Fri, 08 Nov 2019 11:52:02 +0900

calibre (4.2.0+dfsg-2+exp2) experimental; urgency=medium

  * fix Kobo support (Closes: #943725)

 -- Norbert Preining <norbert@preining.info>  Thu, 31 Oct 2019 11:08:58 +0900

calibre (4.2.0+dfsg-2+exp1) experimental; urgency=medium

  * Calibre 4.2 / Python 3 for Debian experimental

 -- Norbert Preining <norbert@preining.info>  Mon, 28 Oct 2019 14:56:15 +0900

calibre (4.2.0+dfsg-2) unstable; urgency=medium

  * Calibre 4.2 / Python 2 for Debian sid

 -- Norbert Preining <norbert@preining.info>  Mon, 28 Oct 2019 10:44:31 +0900

calibre (4.2.0+dfsg-1) experimental; urgency=medium

  * New upstream version 4.{0,1,2}.0+dfsg
  * switch to qtwebengine
  * switch to Python3

 -- Norbert Preining <norbert@preining.info>  Fri, 25 Oct 2019 08:09:57 +0900

calibre (4.0.0+really3.48.dfsg-1) unstable; urgency=medium

  * Revert to 3.48 since necessary modules for running Calibre >= 4.0 are
    not available for Python 2 (Closes: #941802, #941806)

 -- Norbert Preining <norbert@preining.info>  Sun, 06 Oct 2019 10:09:23 +0900

calibre (4.0.0+dfsg-1) unstable; urgency=medium

  * New upstream version 4.0.0+dfsg
  * fix debian packaging for 4.0 upstream
  * add libhunspell-dev to B-D

 -- Norbert Preining <norbert@preining.info>  Sat, 05 Oct 2019 09:42:11 +0900

calibre (3.48.0+dfsg-1) unstable; urgency=medium

  * New upstream version 3.48.0+dfsg

 -- Norbert Preining <norbert@preining.info>  Fri, 13 Sep 2019 16:15:19 +0900

calibre (3.47.1+dfsg-1) unstable; urgency=medium

  * New upstream version 3.47.1+dfsg

 -- Norbert Preining <norbert@preining.info>  Mon, 02 Sep 2019 13:01:03 +0900

calibre (3.47.0+dfsg-1) unstable; urgency=medium

  * New upstream version 3.47.0+dfsg
  * Add python-html2text also to deps (really closes: #932044)
  * update patches

 -- Norbert Preining <norbert@preining.info>  Fri, 30 Aug 2019 11:16:46 +0900

calibre (3.46.0+dfsg-1) unstable; urgency=medium

  [ Norbert Preining ]
  * Add python-html2text dependency (Closes: #932044)
  * New upstream version 3.46.0+dfsg

  [ Nicholas D Steeves ]
  * Use secure URL for Homepage (d/control) & Source (d/copyright)

 -- Norbert Preining <norbert@preining.info>  Fri, 19 Jul 2019 14:15:34 +0900

calibre (3.45.2+dfsg-1) unstable; urgency=medium

  * New upstream version 3.45.2+dfsg

 -- Norbert Preining <norbert@preining.info>  Sat, 13 Jul 2019 23:30:58 +0900

calibre (3.45.1+dfsg-1) unstable; urgency=medium

  * New upstream version 3.45.1+dfsg

 -- Norbert Preining <norbert@preining.info>  Sat, 13 Jul 2019 00:04:09 +0900

calibre (3.45.0+dfsg-1) unstable; urgency=medium

  * New upstream version 3.45.0+dfsg
  * update patches

 -- Norbert Preining <norbert@preining.info>  Fri, 12 Jul 2019 13:45:43 +0900

calibre (3.44.0+dfsg-2) unstable; urgency=medium

  * Upload to unstable, use source only upload

 -- Norbert Preining <norbert@preining.info>  Tue, 09 Jul 2019 10:40:43 +0900

calibre (3.44.0+dfsg-1) experimental; urgency=medium

  * New upstream version 3.44.0+dfsg

 -- Norbert Preining <norbert@preining.info>  Fri, 31 May 2019 14:18:13 +0900

calibre (3.43.0+dfsg-1) experimental; urgency=medium

  * remove .pyc files on upgrade from pre-pyclean versions (Closes: #865879)
  * New upstream version 3.43.0+dfsg
  * update patches

 -- Norbert Preining <norbert@preining.info>  Tue, 28 May 2019 23:22:31 +0900

calibre (3.42.0+dfsg-1) experimental; urgency=medium

  * New upstream version 3.42.0+dfsg
  * update patches

 -- Norbert Preining <norbert@preining.info>  Sun, 05 May 2019 16:00:21 +0900

calibre (3.41.3+dfsg-1) experimental; urgency=medium

  * New upstream version 3.41.3+dfsg

 -- Norbert Preining <norbert@preining.info>  Sat, 20 Apr 2019 12:27:09 +0900

calibre (3.41.1+dfsg-1) experimental; urgency=medium

  * New upstream version 3.41.1+dfsg

 -- Norbert Preining <norbert@preining.info>  Fri, 19 Apr 2019 19:16:55 +0900

calibre (3.41.0+dfsg-1) experimental; urgency=medium

  * New upstream version 3.41.0+dfsg
  * Update and fix patches
  * add python-bs4 to build deps
  * install backports directory

 -- Norbert Preining <norbert@preining.info>  Fri, 19 Apr 2019 14:44:34 +0900

calibre (3.40.1+dfsg-1) experimental; urgency=medium

  * new upstream release (Closes: #924066)

 -- Norbert Preining <norbert@preining.info>  Mon, 11 Mar 2019 00:37:01 +0900

calibre (3.39.1+dfsg-2) unstable; urgency=medium

  * update my email and VCS fields (Closes: #921473)

 -- Norbert Preining <norbert@preining.info>  Fri, 08 Feb 2019 17:41:17 +0900

calibre (3.39.1+dfsg-1) unstable; urgency=medium

  [ Nicholas D Steeves ]
  * New upstream version 3.39.1+dfsg.
  * Add build dep on >= 0.5.6~ of python-msgpack.  Calibre began to
    require newer than 0.4.8 some time between 3.32.0 and 3.35.  This is
    needed to fix FTBFS when backporting to stretch.
  * Add python-msgpack >= 0.5.6~ dependency to bin:calibre.
  * Clean up trailing whitespace in changelog and control.
  * Fix a line that was too long in extended description.
  * Drop obsolete debian/pycompat.
  * Switch to secure copyright format URL.
  * Add myself to Uploaders.
  * Use secure URL in watch file
  * debian/rules: adjust get-orig-source to remove new location of
    bundled mathjax.

  [ Norbert Preining ]
  * Adjust watch file for version 3 series
  * add css-parser to (build-)depends

 -- Nicholas D Steeves <nsteeves@gmail.com>  Tue, 05 Feb 2019 14:26:32 -0700

calibre (3.35.0+dfsg-1) unstable; urgency=medium

  * New upstream version 3.35.0+dfsg

 -- Norbert Preining <preining@debian.org>  Sun, 09 Dec 2018 15:40:54 +0900

calibre (3.34.0+dfsg-1) unstable; urgency=medium

  * suggest python-unrardll for rar/cbr support (Closes: #733513)
  * New upstream version 3.34.0+dfsg

 -- Norbert Preining <preining@debian.org>  Fri, 09 Nov 2018 12:54:38 +0900

calibre (3.33.1+dfsg-1) unstable; urgency=medium

  * New upstream version 3.33.1+dfsg
  * update patches

 -- Norbert Preining <preining@debian.org>  Fri, 19 Oct 2018 20:17:43 +0900

calibre (3.32.0+dfsg-1) unstable; urgency=medium

  * New upstream version 3.32.0+dfsg
  * unfuzzify patches
  * bump standards version, no changes necessary
  * install new polyglot lib

 -- Norbert Preining <preining@debian.org>  Fri, 28 Sep 2018 23:59:38 +0900

calibre (3.31.0+dfsg-1) unstable; urgency=medium

  * New upstream version 3.31.0+dfsg

 -- Norbert Preining <preining@debian.org>  Fri, 07 Sep 2018 15:06:49 +0900

calibre (3.30.0+dfsg-1) unstable; urgency=medium

  * New upstream version 3.30.0+dfsg
    (probably already fixed much earlier)
    - python epub to mobi conversion works (Closes: #699057)
    - PyQt4 not used anymore (Closes: #771550)
    - markdown patch is not used anymore (Closes: #723907)
    - properly open directories (Closes: #738535)
    - man pages are now available for calibre/ebook cmds (Closes: #766555)
  * add python-html5lib for recipe dependencies (Closes: #906572)
  * add depends on libjpeg-turbo-progs and optipng for image
    optimization in ebook editor (Closes: #884767)

 -- Norbert Preining <preining@debian.org>  Fri, 24 Aug 2018 12:50:53 +0900

calibre (3.29.0+dfsg-1) unstable; urgency=medium

  * New upstream version 3.29.0+dfsg
  * update patches

 -- Norbert Preining <preining@debian.org>  Fri, 10 Aug 2018 21:22:26 +0900

calibre (3.28.0+dfsg-1) unstable; urgency=medium

  * New upstream version 3.28.0+dfsg

 -- Norbert Preining <preining@debian.org>  Sat, 21 Jul 2018 13:44:07 +0900

calibre (3.27.1+dfsg-1) unstable; urgency=medium

  * New upstream version 3.27.1+dfsg

 -- Norbert Preining <preining@debian.org>  Mon, 09 Jul 2018 14:06:12 +0900

calibre (3.26.1+dfsg-1) unstable; urgency=medium

  * New upstream version 3.26.1+dfsg

 -- Norbert Preining <preining@debian.org>  Fri, 29 Jun 2018 01:58:59 +0900

calibre (3.26.0+dfsg-1) unstable; urgency=medium

  * New upstream version 3.26.0+dfsg

 -- Norbert Preining <preining@debian.org>  Fri, 15 Jun 2018 15:15:56 +0900

calibre (3.25.0+dfsg-1) unstable; urgency=medium

  * New upstream version 3.25.0+dfsg
  * update patches

 -- Norbert Preining <preining@debian.org>  Sun, 03 Jun 2018 17:46:00 +0900

calibre (3.24.2+dfsg-1) unstable; urgency=medium

  * Two new upstream versions

 -- Norbert Preining <preining@debian.org>  Mon, 28 May 2018 23:38:25 +0900

calibre (3.24.0+dfsg-1) unstable; urgency=medium

  * New upstream version 3.24.0+dfsg

 -- Norbert Preining <preining@debian.org>  Fri, 25 May 2018 23:16:59 +0900

calibre (3.23.0+dfsg-1) unstable; urgency=medium

  * New upstream version 3.23.0+dfsg

 -- Norbert Preining <preining@debian.org>  Sat, 05 May 2018 21:59:21 +0900

calibre (3.22.1+dfsg-1) unstable; urgency=medium

  * New upstream version 3.22.1+dfsg

 -- Norbert Preining <preining@debian.org>  Sun, 22 Apr 2018 23:50:41 +0900

calibre (3.21.0+dfsg-1) unstable; urgency=medium

  * New upstream version 3.21.0+dfsg
  * update patches

 -- Norbert Preining <preining@debian.org>  Sat, 07 Apr 2018 21:30:46 +0900

calibre (3.20.0+dfsg-1) unstable; urgency=medium

  * add explicit b-d on libusb-1.0-0-dev (Closes: #892523)
  * New upstream version 3.20.0+dfsg
  * update patches

 -- Norbert Preining <preining@debian.org>  Fri, 30 Mar 2018 21:25:14 +0900

calibre (3.19.0+dfsg-1) unstable; urgency=medium

  * New upstream version 3.19.0+dfsg
    - use JSON to prevent malicious bookmark files from causing code execution
      (Closes: #892242)

 -- Norbert Preining <preining@debian.org>  Sat, 10 Mar 2018 00:16:43 +0900

calibre (3.18.0+dfsg-1) unstable; urgency=medium

  * New upstream version 3.18.0+dfsg

 -- Norbert Preining <preining@debian.org>  Sat, 24 Feb 2018 22:03:27 +0900

calibre (3.17.0+dfsg-2) unstable; urgency=medium

  * remove dependency on beautifulsoup, included in calibre (Closes: #891094)

 -- Norbert Preining <preining@debian.org>  Fri, 23 Feb 2018 00:03:15 +0900

calibre (3.17.0+dfsg-1) unstable; urgency=medium

  * New upstream release
  * adjust VCS fields to Salsa
  * update patches

 -- Norbert Preining <preining@debian.org>  Sat, 10 Feb 2018 23:01:54 +0900

calibre (3.16.0+dfsg-1) unstable; urgency=medium

  * New upstream version 3.16.0+dfsg

 -- Norbert Preining <preining@debian.org>  Sat, 27 Jan 2018 16:41:50 +0900

calibre (3.15.0.1+dfsg-1) unstable; urgency=medium

  * New upstream version 3.15.0.1+dfsg
    The initial source tarball contained broken .mo files, this one is
    the current 3.15.0 source tarball with fixed .mo files (Closes: #886682)

 -- Norbert Preining <preining@debian.org>  Tue, 09 Jan 2018 23:25:07 +0900

calibre (3.15.0+dfsg-1) unstable; urgency=medium

  * New upstream version 3.15.0+dfsg
  * update description (Closes: #885445)
  * bump standards version, no changes necessary

 -- Norbert Preining <preining@debian.org>  Fri, 05 Jan 2018 15:01:51 +0900

calibre (3.14.0+dfsg-1) unstable; urgency=medium

  * New upstream version 3.14.0+dfsg

 -- Norbert Preining <preining@debian.org>  Sat, 16 Dec 2017 06:51:20 +0900

calibre (3.13.0+dfsg-1) unstable; urgency=medium

  * adjust deps on python-lxml, thanks Daniel Baumann (Closes: #882350)
  * new upstream version 3.13.0+dfsg
  * bump standards version, no changes necessary

 -- Norbert Preining <preining@debian.org>  Fri, 08 Dec 2017 22:54:27 +0900

calibre (3.12.0+dfsg-1) unstable; urgency=medium

  * New upstream release

 -- Norbert Preining <preining@debian.org>  Fri, 10 Nov 2017 12:03:34 +0900

calibre (3.11.1+dfsg-1) unstable; urgency=medium

  * New upstream releases

 -- Norbert Preining <preining@debian.org>  Sun, 05 Nov 2017 08:43:00 +0900

calibre (3.10.0+dfsg-1) unstable; urgency=medium

  * New upstream releases
  * Do not use --detach in .desktop files (Closes: #877774)
  * switch priority from extra to optional
  * bump standards version, no changes necessary
  * change maintainership with agreement from Miriam, thanks.

 -- Norbert Preining <preining@debian.org>  Tue, 24 Oct 2017 15:35:53 +0900

calibre (3.8.0+dfsg-1) unstable; urgency=medium

  * New upstream version 3.8.0+dfsg
  * update patches
  * bump standards version, no changes necessary

 -- Norbert Preining <preining@debian.org>  Mon, 25 Sep 2017 09:48:22 +0900

calibre (3.7.0+dfsg-2) unstable; urgency=medium

  * add various missing build-deps
    this fixes missing desktop files and bash-completion (Closes: #871016)

 -- Norbert Preining <preining@debian.org>  Mon, 04 Sep 2017 11:09:09 +0900

calibre (3.7.0+dfsg-1) unstable; urgency=medium

  [ Martin Pitt ]
  * Whitespace fixes

  [ Norbert Preining ]
  * New upstream version 3.7.0+dfsg
  * Rework .pyc generation using pycompile in postinst/postrm
    code copied from dh_python generated debhelper snippets.
  * do not delete _ui.py files in clean action
  * update list of installed files
  * add source override for wrong lintian check
  * add python-html5-parser to deps
  * bump standards version, no changes necessary
  * cherrypick upstream fix for mspack security issues (Closes: #872595)

 -- Norbert Preining <preining@debian.org>  Wed, 30 Aug 2017 20:40:23 +0900

calibre (3.4.0+dfsg-1) unstable; urgency=medium

  [ Martin Pitt ]
  * New upstream release. (Closes: #868663)
  * Add missing python-msgpack dependency for calibre-server.
    (Closes: #866102)
  * Drop obsolete alternative python-imaging dependency.
    (Closes: #866418)
  * Drop long-obsolete calibre.preinst conffile cleanup.
  * Clean up *.pyc files on upgrade in /usr/lib/calibre/.
    (Closes: #868379)
  * Add Norbert Preining as Co-Maintainer. Thank you!

  [ Norbert Preining ]
  * Fix desktop integration installation
    - Add XDG_DATA_DIRS setting to the environment, which fixes
      xdg-icon-resource calls
    - Patch linux.py to NOT use xdg-mime and xdg-desktop-menu because
      they hard-code gnome_app_dir etc which cannot be overridden,
      and replace with install calls
    - Remove the locally managed desktop and mime xml files
  * Switch to upstream provided manpages.

 -- Martin Pitt <mpitt@debian.org>  Mon, 17 Jul 2017 15:09:28 +0200

calibre (3.1.1+dfsg-1) unstable; urgency=medium

  * New upstream release. (Closes: #865018)
  * debian/rules: Drop jquery-ui* and Datejs downloads from get-orig-source
    rule, upstream does not use these any more.
  * README.Debian: Fix "the the" typo. Thanks Norbert Preining.
  * Use packaged libjs-coffeescript and python-regex instead of the bundled
    one. Thanks Norbert Preining.
  * Drop Do-not-build-unrar-extension-as-we-strip-unrar-from-the-t.patch;
    unrar is now loaded dynamically, not via a shipped extension.

 -- Martin Pitt <mpitt@debian.org>  Sat, 24 Jun 2017 20:50:27 +0200

calibre (2.85.1+dfsg-1) experimental; urgency=medium

  * New upstream release. (Closes: #864057)

 -- Martin Pitt <mpitt@debian.org>  Sun, 04 Jun 2017 10:05:55 +0200

calibre (2.83.0+dfsg-1) experimental; urgency=medium

  * New upstream release.

 -- Martin Pitt <mpitt@debian.org>  Sun, 30 Apr 2017 18:31:44 +0200

calibre (2.75.1+dfsg-1) unstable; urgency=medium

  * New upstream release:
    - security fix: E-book viewer: Prevent javascript in the book from
      accessing files on the computer using XMLHttpRequest.

 -- Martin Pitt <mpitt@debian.org>  Tue, 27 Dec 2016 10:53:00 +0100

calibre (2.71.0+dfsg-1) unstable; urgency=medium

  [ Martin Pitt ]
  * Move from bzr to collab-maint git, update Vcs-* tags
  * Turn patches into "gbp pq" format
  * debian/rules get-orig-source: Don't update checkout any more.
    This was appropriate for debian/ only bzr branch, but not for full-source gbp.
  * Bump debhelper compat to 9

  [ Ritesh Raj Sarraf ]
  * debian/rules get-orig-source: Update download URL for Datejs
  * New upstream release.
    Adjust patches, add new python-pyqt5.qtwebkit and python-apsw dependencies.
    (Closes: #840999)

 -- Martin Pitt <mpitt@debian.org>  Mon, 14 Nov 2016 23:44:26 +0100

calibre (2.60.0+dfsg-1) unstable; urgency=medium

  * New upstream release.

 -- Martin Pitt <mpitt@debian.org>  Thu, 30 Jun 2016 10:51:32 +0200

calibre (2.55.0+dfsg-1) unstable; urgency=medium

  * New upstream release.
  * Drop obsolete XS-Python-Version.
  * Bump Standards-Version to 3.9.8 (no changes necessary).
  * debian/copyright: Factor out licenses (fixes lintian warning
    (dep5-copyright-license-name-not-unique)
  * Add links-privacy.patch: content-server: Don't load external URLs for
    privacy (spotted by lintian).
  * Enable relro hardening.

 -- Martin Pitt <mpitt@debian.org>  Sun, 17 Apr 2016 23:52:46 +0200

calibre (2.54.0+dfsg-1) unstable; urgency=medium

  * New upstream release.
  * Drop use_system_markdown.patch, redundant with the sedding in
    debian/rules. Thanks Felix Dietrich.
  * markdown-calibre: Use system "markdown" module. Thanks Felix Dietrich.
    (Closes: #808198)

 -- Martin Pitt <mpitt@debian.org>  Sun, 03 Apr 2016 21:18:01 +0200

calibre (2.48.0+dfsg-1) unstable; urgency=medium

  * New upstream release.

 -- Martin Pitt <mpitt@debian.org>  Sun, 03 Jan 2016 10:43:05 +0100

calibre (2.45.0+dfsg-1) unstable; urgency=medium

  * New upstream release.

 -- Martin Pitt <mpitt@debian.org>  Sat, 28 Nov 2015 15:26:52 +0100

calibre (2.38.0+dfsg-1) unstable; urgency=medium

  * New upstream release. (Closes: #796929)

 -- Martin Pitt <mpitt@debian.org>  Wed, 16 Sep 2015 11:08:57 +0200

calibre (2.33.0+dfsg-1) unstable; urgency=medium

  * New upstream release.
  * debian/watch, debian/rules: Adjust to changed upstream tarball location.
  * debian/rules get-orig-source: Download Datejs-all-Alpha1.zip and produce
    unminified date.js in the original tarball. Thanks Jesus M.
    Gonzalez-Barahona! (Closes: #775663)

 -- Martin Pitt <mpitt@debian.org>  Sat, 25 Jul 2015 11:27:08 +0200

calibre (2.31.0+dfsg-1) unstable; urgency=medium

  * New upstream release (Closes: #789244)
  * Add new libssl-dev build dependency, required for this version.
  * debian/calibre.install: Add new "duktape" module.

 -- Martin Pitt <mpitt@debian.org>  Sun, 28 Jun 2015 13:46:13 +0200

calibre (2.24.0+dfsg-1) unstable; urgency=medium

  * New upstream release. (Closes: #782248)
  * Drop git_pytqt_5.4.1.patch, upstream now.

 -- Martin Pitt <mpitt@debian.org>  Sun, 12 Apr 2015 19:02:00 -0500

calibre (2.20.0+dfsg-1) unstable; urgency=medium

  * New upstream release. (Closes: #780348)
  * Backport compatibility fix for PyQT 5.4.1 from upstream git.
  * debian/calibre.install: Add new css_selectors private module.

 -- Martin Pitt <mpitt@debian.org>  Sat, 14 Mar 2015 08:27:35 +0100

calibre (2.19.0+dfsg-1) unstable; urgency=medium

  * New upstream release. (Closes: #776786)

 -- Martin Pitt <mpitt@debian.org>  Fri, 06 Feb 2015 12:09:59 +0100

calibre (2.16.0+dfsg-1) unstable; urgency=medium

  * New upstream release. (Closes: #774547)
  * debian/calibre.install: Drop six.py, not shipped upstream any more.

 -- Martin Pitt <mpitt@debian.org>  Sat, 17 Jan 2015 11:03:00 +0100

calibre (2.14.0+dfsg-1) unstable; urgency=medium

  * New upstream release. (Closes: #774003)

 -- Martin Pitt <mpitt@debian.org>  Sun, 28 Dec 2014 13:20:01 +0100

calibre (2.13.0+dfsg-1) unstable; urgency=medium

  * New upstream release. (Closes: #773812)

 -- Martin Pitt <mpitt@debian.org>  Tue, 23 Dec 2014 20:27:32 +0100

calibre (2.9.0+dfsg-1) unstable; urgency=medium

  * New upstream release.
  * Drop qt5-default metapackage (lintian complained) and set $QT_SELECT in
    debian/rules instead.

 -- Martin Pitt <mpitt@debian.org>  Mon, 10 Nov 2014 07:34:49 +0100

calibre (2.7.0+dfsg-1) unstable; urgency=medium

  * New upstream release.

 -- Martin Pitt <mpitt@debian.org>  Thu, 30 Oct 2014 10:57:06 +0100

calibre (2.5.0+dfsg-1) unstable; urgency=medium

  * New upstream release.
  * debian/rules: Fix get-orig-source rule to produce tarballs with just one
    top-level dir, not an additional "./" prefix.

 -- Martin Pitt <mpitt@debian.org>  Sun, 12 Oct 2014 22:33:24 +0200

calibre (2.4.0+dfsg-1) unstable; urgency=medium

  * New upstream release.
  * Fix original file name of jquery.multiselect.js to avoid lintian error.
  * Don't ship calibre-portable.sh, not needed in package.
  * Use dpkg buildflags.mk for hardening.

 -- Martin Pitt <mpitt@debian.org>  Mon, 29 Sep 2014 13:14:54 +0200

calibre (2.3.0+dfsg-1) unstable; urgency=medium

  * New upstream release. (Closes: #762155)
  * Rebuild against current Qt/sip API. (Closes: #761517)
  * Bump Standards-Version to 3.9.6 (no changes necessary).

 -- Martin Pitt <mpitt@debian.org>  Fri, 19 Sep 2014 06:59:32 +0200

calibre (2.2.0+dfsg-2) unstable; urgency=medium

  * Make libudev-dev and libmtdev-dev linux-any, to fix building on BSD/Hurd.
    (see #760863)
  * Work around broken threading on mips builders. (Closes: #760865)

 -- Martin Pitt <mpitt@debian.org>  Wed, 10 Sep 2014 12:01:23 +0200

calibre (2.2.0+dfsg-1) unstable; urgency=medium

  * New upstream release.
  * Add missing python-pyqt5.qtsvg dependency. (Closes: #759551)
  * Add libegl1-mesa-dev build dep for new version.

 -- Martin Pitt <mpitt@debian.org>  Mon, 08 Sep 2014 09:44:52 +0200

calibre (2.0.0+dfsg-1) unstable; urgency=medium

  * New upstream release. (Closes: #759246)
  * Adjust debian/rules get-orig-source for slightly changed upstream tarball
    layout.
  * This version uses Qt5 now. Close all crashes which are related to Qt4.
    (Closes: #673598, #609705) (LP: #1294989, #1074796, #1038931, #1021047,
    #976305, #967316, #958282, #939788, #930445, #927641, #925777, #891924,
    #886504, #871883, #854417, #852624, #762931, #762643, #761719, #745176,
    #720028, #701129, #696077, #659806, #565377, #565366, #565178, #563585,
    #557883, #458403, #1216549, #1051759, #1027371, #720021, #556985, #555961)
  * Adjust build and binary dependencies for the Qt 4 → 5 change.

 -- Martin Pitt <mpitt@debian.org>  Tue, 26 Aug 2014 20:43:13 +0200

calibre (1.48.0+dfsg-1) unstable; urgency=medium

  * New upstream release. (Closes: #757135)

 -- Martin Pitt <mpitt@debian.org>  Wed, 13 Aug 2014 12:04:58 +0200

calibre (1.36.0+dfsg-1) unstable; urgency=medium

  * New upstream release:
    - Fixes editing of metadata (Closes: #741638)

 -- Martin Pitt <mpitt@debian.org>  Wed, 14 May 2014 18:17:50 +0200

calibre (1.25.0+dfsg-1) unstable; urgency=medium

  * New upstream release.
  * debian/rules: Drop the removal of manual/images/valid.png, got dropped
    upstream.
  * debian/copyright: Update copyrights, and fix wrong copyright-1.0 syntax.
    Thanks Felix Gruber!
  * debian/control: Remove trailing spaces.
  * debian/control: Bump minimal dependencies to the versions at
    http://calibre-ebook.com/download_linux. (see #738642)
  * debian/rules: Ignore bash completion files, until we figure out what to
    build-depend on to make these files also built in minimal schroots.

 -- Martin Pitt <mpitt@debian.org>  Thu, 27 Feb 2014 07:48:06 +0100

calibre (1.22.0+dfsg1-1) unstable; urgency=medium

  [ Gary Preston ]
  * get-orig-source:
    - Remove non-free manual/images/valid.png. (Closes: #735340)
    - Remove unnecessary and wrong gunzip switch from tar command.
    - wget original source for jquery ui and jquery multiselect and add them
      as *.js.orig next to their whitespace-compressed versions.
      (Closes: #735354)

 -- Martin Pitt <mpitt@debian.org>  Wed, 05 Feb 2014 07:22:28 +0100

calibre (1.22.0+dfsg-1) unstable; urgency=medium

  * New upstream release.
  * debian/copyright: Update to 1.0 copyright standard. Thanks Felix Gruber!
    (LP: #737343)

 -- Martin Pitt <mpitt@debian.org>  Sun, 02 Feb 2014 10:46:11 +0100

calibre (1.14.0+dfsg-1) unstable; urgency=low

  * New upstream release. (Closes: #731502)
  * Depend on python-pil | python-imaging now, upstream source is compatible
    with both. (Closes: #731501)

 -- Martin Pitt <mpitt@debian.org>  Fri, 06 Dec 2013 08:28:47 +0100

calibre (1.9.0+dfsg-1) unstable; urgency=low

  * New upstream release.
  * debian/calibre.install: Install new module.
  * Bump Standards-Version to 3.9.5, no changes necessary.

 -- Martin Pitt <mpitt@debian.org>  Mon, 04 Nov 2013 11:02:15 +0100

calibre (1.5.0+dfsg-1) unstable; urgency=low

  * New upstream release. (Closes: #722962)
  * Drop removal of non-free fonts, they got removed upstream.
  * use_system_markdown.patch: Adjust for new upstream release.
  * Drop debian/local/calibre-mount-helper and its installation in
    debian/rules, upstream removed the mount-helper.
  * debian/local/calibre-gui.desktop: Add GenericName, thanks Ronny
    Standtke. (Closes: #662838)

 -- Martin Pitt <mpitt@debian.org>  Mon, 14 Oct 2013 12:12:07 +0200

calibre (1.0.0+dfsg-1) unstable; urgency=low

  * New upstream release. (Closes: #720836)
  * debian/calibre.install: Drop usr/etc, not shipped by upstream any more.
  * debian/control: Add python-apsw dependency.

 -- Martin Pitt <mpitt@debian.org>  Mon, 26 Aug 2013 07:33:55 +0200

calibre (0.9.41+dfsg-1) unstable; urgency=low

  * New upstream release.
  * debian/local/calibre.desktop: Rename to calibre-gui.desktop to match its
    window class. (LP: #1206687)
  * Add debian/local/ebook-viewer.desktop, so that one can directly open
    *.epub or *.mobi files in file browsers. Thanks Korey Lu!
    (Closes: #664182)
  * Make it possible to auto-start calibre when connecting an e-book reader
    device:
    - Add debian/local/mime/calibre.xml MIME association, install in
      debian/calibre.install.
    - debian/local/calibre-gui.desktop: Add MIME type and file argument.
    - Thanks to Thanks Korey Lu! (Closes: #715246)

 -- Martin Pitt <mpitt@debian.org>  Thu, 01 Aug 2013 18:17:22 +0200

calibre (0.9.31+dfsg-1) unstable; urgency=low

  * New upstream release.
  * Rebuild against current sip4 ABI, this makes the package installable
    again. (Closes: #708613)
  * Bump Standards-Version to 3.9.4, no changes necessary.

 -- Martin Pitt <mpitt@debian.org>  Tue, 21 May 2013 08:56:01 +0200

calibre (0.9.27+dfsg-1) experimental; urgency=low

  Upload to experimental as unstable's mathjax version is too old.

  [ Dmitry Shachnev ]
  * Remove non-free bundled copy of unrar. (Closes: #704977, #702816)
  * Remove bundled copy of mathjax. (Closes: #700838)
  * Remove bundled copy of python-markdown.
  * Make get-orig-tarball downloading the correct version.
  * Remove *.pyc, *.qrc, *.so and *_ui.py files in clean target.

  [ Martin Pitt ]
  * New upstream release.
  * dont_build_unrar_plugin.patch: Also remove "rar" as accepted file
    extension.

 -- Martin Pitt <mpitt@debian.org>  Tue, 23 Apr 2013 21:58:12 +0200

calibre (0.9.18+dfsg-1) unstable; urgency=low

  * New upstream release. (Closes: #699700)
  * Unfuzz patches.
  * Add new libqt4-private-dev build dependency, required by this version.

 -- Martin Pitt <mpitt@debian.org>  Tue, 12 Feb 2013 16:45:34 +0100

calibre (0.9.11+dfsg-1) unstable; urgency=low

  * New upstream release.
  * Add missing python-cssselect dependency.
  * Add python_multiarch_inc.patch: Use python-config instead of
    sysconfig.get_python_inc(), as the latter does not work with
    multiarch-split include files. (LP: #1094246)

 -- Martin Pitt <mpitt@debian.org>  Fri, 28 Dec 2012 14:31:49 +0100

calibre (0.9.0+dfsg-1) unstable; urgency=low

  * New upstream release.
  * debian/control, debian/rules: ttf-liberation is no more, move to
    fonts-liberation. Thanks to Kan-Ru Chen! (Closes: #674838)
  * debian/calibre.install: Drop pyPdf, not shipped upstream any more.
  * debian/control: Add new python-netifaces dependency.

 -- Martin Pitt <mpitt@debian.org>  Wed, 03 Oct 2012 23:18:14 +0200

calibre (0.8.64+dfsg-1) unstable; urgency=low

  * New upstream release:
    - Update license of the quick start guide to be DFSG compatible. Thanks to
      Christophe Siraut for sorting this out! (Closes: #653328)
  * debian/control: Add new libmtp-dev build dependency.
  * debian/control: Stricter python-mechanize dependency. (Closes: #684616)

 -- Martin Pitt <mpitt@debian.org>  Thu, 16 Aug 2012 09:55:40 +0200

calibre (0.8.60+dfsg-1) unstable; urgency=low

  * New upstream release. (Closes: #677956)
  * debian/control: New upstream release uses poppler-utils directly, drop
    libpoppler-private-dev and libpoppler-qt4-dev build dependencies.
    (Closes: #679883)
  * Drop manpages-installation.patch, does not apply any more.
  * debian/control: Fix "upports" typo. (Closes: #678686)
  * debian/rules: Update source path for logo.png.
  * debian/rules: Drop manpage path installation fix, as upstream does not
    install manpages any more.
  * debian/calibre.install: install new file qtcurve/test_rendering.py.

 -- Martin Pitt <mpitt@debian.org>  Sat, 21 Jul 2012 18:14:54 +0200

calibre (0.8.51+dfsg-1) unstable; urgency=low

  * New upstream release.
  * Rebuild against python-sip du jour. (Closes: #671809)
  * debian/control: Bump python-cssutils dependency to >= 0.9.0, to ensure
    that we have the "validate" keyword available.

 -- Martin Pitt <mpitt@debian.org>  Mon, 14 May 2012 12:13:07 +0200

calibre (0.8.49+dfsg-0.1) unstable; urgency=low

  * Non-maintainer upload.
  * New upstream release. (Closes: #640021)
  * debian/control, debian/rules: Remove internal feedparser Python module. Add
    python-feedparser as binary dependency. (Closes: #555352)
  * debian/control: Bump Standards-Version (no changes needed).
  * debian/watch: Upstream switched to *.tar.xz, update accordingly. (Closes:
    #618948)
  * debian/rules: Fix images permissions.

 -- Kefu Chai <tchaikov@gmail.com>  Sun, 29 Apr 2012 20:06:10 +0800

calibre (0.8.41+dfsg-1) unstable; urgency=low

  * New upstream release.
  * debian/control: Add libpoppler-private-dev build dependency, thanks Pino
    Toscano. (Closes: #660114)

 -- Martin Pitt <mpitt@debian.org>  Sat, 03 Mar 2012 22:02:28 +0100

calibre (0.8.38+dfsg-1) unstable; urgency=low

  * New upstream release.
  * debian/control: Bump Standards-Version to 3.9.2. No changes necessary.

 -- Martin Pitt <mpitt@debian.org>  Fri, 10 Feb 2012 07:35:00 +0100

calibre (0.8.34+dfsg-1) unstable; urgency=low

  * New upstream version. (Closes: #654751)
  * debian/rules: Do not install calibre copy of chardet; instead, add
    build/binary python-chardet dependency.
  * Add disable_plugins.py: Disable plugin dialog. It uses a totally
    non-authenticated and non-trusted way of installing arbitrary code.
    (Closes: #640026)
  * debian/rules: Install with POSIX locale, to avoid installing translated
    manpages into the standard locations. (Closes: #646674)

 -- Martin Pitt <mpitt@debian.org>  Sat, 07 Jan 2012 11:22:54 +0100

calibre (0.8.29+dfsg-1) unstable; urgency=low

  * New upstream release.
  * debian/control, debian/rules: Always depend on the python-qt4 which we
    build against. This will still not stop the PyQt4 guys to break their ABI
    with every single microrelease, but at least the dependency will
    automatically become tighter with every calibre rebuild now.
    (Closes: #651496)
  * debian/control: Drop python-django-tagging dependency, not used any more.
    (Closes: #651156)
  * debian/rules: Fix half of the manpages landing in the wrong path.
    (Closes: #646674)
  * debian/control: Drop dependency to python-encutils. calibre does not use
    it explicitly any more. (Closes: #649558)

 -- Martin Pitt <mpitt@debian.org>  Tue, 20 Dec 2011 16:02:01 +0100

calibre (0.8.28+dfsg-1) unstable; urgency=low

  * debian/rules get-orig-source: Upstream switched to *.tar.xz, update
    accordingly.
  * New upstream release.

 -- Martin Pitt <mpitt@debian.org>  Tue, 06 Dec 2011 08:33:19 +0100

calibre (0.8.25+dfsg-1) unstable; urgency=low

  [ Ritesh Raj Sarraf ]
  * New upstream release.

  [ Martin Pitt ]
  * debian/control: Bump python-qt4 build/binary dependencies against PyQt4 to
    >= 4.8. Yay for continuous ABI breaks. (Closes: #647268, #647819)

 -- Martin Pitt <mpitt@debian.org>  Fri, 11 Nov 2011 09:01:24 +0100

calibre (0.8.21+dfsg-1) unstable; urgency=low

  * New upstream release. (Closes: #642517)
  * debian/control: Revert accidental X-Ubuntu-Original-Maintainer change.
    (Closes: #644029)

 -- Martin Pitt <mpitt@debian.org>  Tue, 04 Oct 2011 10:29:28 +0200

calibre (0.8.8+dfsg-1) unstable; urgency=low

  [ Martin Pitt ]
  * New upstream version.
  * Fix wrong libmagick4 transition bug number in previous changelog.
  * manpages-installation.patch: Update for new upstream version.
  * debian/control: Fix spelling errors. Thanks Paul Stewart!
    (LP: #803684, LP: #803676)

  [ Michael Wild ]
  * Don't remove pyPdf from installation, it is a modified version
    (Closes: #631266, LP: #800551)
    - debian/control: drop dependencies on python-pypdf
    - debian/rules: do not remove pyPdf directory
    - debian/calibre.install: install usr/lib/calibre/pyPdf

 -- Martin Pitt <mpitt@debian.org>  Thu, 07 Jul 2011 09:35:43 +0200

calibre (0.8.2+dfsg-1) unstable; urgency=low

  * Rebuild against libmagick 4. (Closes: #625556)
  * debian/watch: Update for new location on sourceforge.
  * Drop kfreebsd.patch, fixed upstream.
  * Unfuzz the other two patches.
  * debian/control: Change build dependency to unversioned libboost-dev.
  * debian/rules: Drop fixing recipes permissions, they are installed as a zip
    file now.
  * debian/rules: Rewrite weird "env python2" style hashbang lines to use
    standard /usr/bin/python.
  * debian/control, debian/rules: Force usage of python2.7 for now, as long as
    it is not the default yet. The new upstream version requires it now.
  * debian/control: Remove unnecessary python-pythonmagick dependency.
    (Closes: #628640)

 -- Martin Pitt <mpitt@debian.org>  Tue, 31 May 2011 07:38:22 +0200

calibre (0.7.50+dfsg-2) unstable; urgency=low

  * debian/control: Build with libpodofo-dev to enable PDF metadata.
    (Closes: #619632)
  * debian/control: Add libboost1.42-dev build dependency. Apparently it is
    needed in some setups. (Closes: #619807)
  * debian/rules: Call dh_sip to generate a proper sip API dependency, to
    prevent crashes like #616372 for partial upgrades.
  * debian/control: Bump python-qt4 dependency to >= 4.8.3-2, which reportedly
    fixes crashes on startup. (Closes: #619701, #620125)

 -- Martin Pitt <mpitt@debian.org>  Tue, 12 Apr 2011 11:29:25 +0200

calibre (0.7.50+dfsg-1) unstable; urgency=low

  * New upstream release.
  * Rebuild against current python-sip ABI. (Closes: #616372, #619238)
  * debian/control: Add poppler-utils dependency to ensure that pdftohtml is
    available. (Closes: #612041)

 -- Martin Pitt <mpitt@debian.org>  Thu, 24 Mar 2011 23:11:22 +0100

calibre (0.7.44+dfsg-1) unstable; urgency=low

  [ Martin Pitt ]
  * New upstream release.
  * debian/rules: Update get-orig-source for reorganized upstream download
    URL.

  [ Jose Ernesto Davila Pantoja ]
  * debian/control:
    - Support was misspelled as upport. (Closes: LP: #706221)
    - Removed python-routes from Recommends, it's already a Depends.

 -- Martin Pitt <mpitt@debian.org>  Fri, 11 Feb 2011 10:19:12 +0100

calibre (0.7.43+dfsg-1) unstable; urgency=low

  * New upstream release.
  * debian/control: Replace obsolete "sip4" build dependency with
    python-sip-dev. (Closes: #611092)
  * debian/control: Fix forgotten hardcoded python2.6 dependency.
  * debian/control: Add missing ${sip:Depends} to -bin.

 -- Martin Pitt <mpitt@debian.org>  Mon, 31 Jan 2011 12:49:13 +0100

calibre (0.7.42+dfsg-1) unstable; urgency=low

  [ Jonathan Carter ]
  * Use calibre icon for LRF Viewer until it has its own one (Closes: #606900,
    LP: #704075)

  [ Martin Pitt ]
  * New upstream release.
  * Drop 00upstream_content_server_xss.patch, in upstream release now.
  * no_updates_dialog.patch: Unfuzz for new release.

 -- Martin Pitt <mpitt@debian.org>  Tue, 25 Jan 2011 13:12:02 +0100

calibre (0.7.38+dfsg-2) unstable; urgency=low

  * debian/copyright: Update according to current upstream COPYING. In
    particular, the pdfreflow extension is now distributed under GPL-2+. This
    permits linking against poppler (which is GPL 2 only).
    (Closes: #609581)
  * Add kfreebsd.patch: Fix building under GNU/kFreeBSD, thanks Petr Salinger!
    (Closes: #609557)

 -- Martin Pitt <mpitt@debian.org>  Wed, 12 Jan 2011 22:25:48 -0600

calibre (0.7.38+dfsg-1) unstable; urgency=low

  * New upstream release:
    - Fix path traversal vulnerability in the content server (not enabled by
      default). See http://bugs.calibre-ebook.com/ticket/7980,
      http://www.waraxe.us/advisory-77.html. First half of #608822
  * debian/control: Add new build dependency libicu-dev.
  * Add 00upstream_content_server_xss.patch: Fix XSS vulnerability in the
    content server, the other half of above issue. (Closes: #608822) Patch
    cherrypicked from upstream bzr (r7531)

 -- Martin Pitt <mpitt@debian.org>  Mon, 10 Jan 2011 09:18:13 -0600

calibre (0.7.32+dfsg-1) unstable; urgency=low

  * New upstream release.
  * debian/rules, debian/copyright, debian/control, debian/watch: Update to
    new upstream page domain name.
  * manpages-installation.patch: Install manpages under /usr/share/man under
    KFreeBSD, too. (part of #604267)
  * debian/rules: Remove bogus /config directory which the KFreeBSD
    installation creates. (Closes: #604267)
  * debian/control: Add new build/binary dependency python-pythonmagick, and
    new build dependency libsqlite3-dev.

 -- Martin Pitt <mpitt@debian.org>  Sun, 05 Dec 2010 13:59:11 +0100

calibre (0.7.29+dfsg-1) unstable; urgency=low

  * New upstream release. (Closes: #600787)
    - Fixes handling of epubs with different local/global encoding.
      (Closes: #597533)
    - Removes remaining string-type exceptions. (Closes: #585216)
  * debian/control: Add recommends to python-dnspython. (Closes: #604120)
  * debian/control: Bump python-qt4 dependencies to >= 4.7.3.
    (Closes: #584855)
  * debian/rules: Remove internal copy of pyparsing and replace imports with
    system library. Add python-pyparsing build and binary dependency.
    (Closes: #555368)
  * debian/control, debian/rules: Remove hacks to force Python 2.6, that
    version is the default now.
  * debian/rules: Call dh_install with --fail-missing.
  * debian/calibre.install: Install new templite module.
  * debian/control, debian/rules: Remove internal routes Python module. Add
    python-routes build and binary dependency.

 -- Martin Pitt <mpitt@debian.org>  Sat, 20 Nov 2010 17:51:59 +0100

calibre (0.7.18+dfsg-1) unstable; urgency=low

  * New upstream release, with support for more devices, more news recipes,
    and bug fixes.
  * debian/local/calibre-mount-helper: Exit with nonzero if mounting failed,
    to avoid calibre getting confused. Thanks Olaf Leidinger!

 -- Martin Pitt <mpitt@debian.org>  Mon, 13 Sep 2010 10:03:42 +0200

calibre (0.7.13+dfsg-1) unstable; urgency=low

  * New upstream version.
  * debian/control: Add python-routes recommends. (Closes: #590561)
  * Convert to 3.0 (quilt) source format.
  * Bump debhelper compat level to 7, and drop now obsolete
    DEB_DH_INSTALL_SOURCEDIR in debian/rules.
  * debian/control: Add missing ${misc:Depends}.
  * debian/control: Bump Standards-Version to 3.9.1.
  * debian/copyright: Replace obsolete reference to
    /usr/share/common-licenses/BSD with their verbatim text from the original
    source.
  * debian/rules: Remove invalid hashbang lines from *.recipe, these have no
    __main__.

 -- Martin Pitt <mpitt@debian.org>  Wed, 11 Aug 2010 11:30:57 +0200

calibre (0.7.7+dfsg-1) unstable; urgency=low

  * New upstream release.
    - Fixes wrong version display in main window. (Closes: #587281)

 -- Martin Pitt <mpitt@debian.org>  Fri, 09 Jul 2010 10:35:31 +0200

calibre (0.7.2+dfsg-1) unstable; urgency=low

  * New major upstream version. See http://calibre-ebook.com/new-in/seven for
    details.
  * Refresh patches to apply cleanly.
  * debian/control: Bump python-cssutils to >= 0.9.7~ to ensure the existence
    of the CSSRuleList.rulesOfType attribute. This makes epub conversion work
    again. (Closes: #584756)
  * Add debian/local/calibre-mount-helper: Simple and safe replacement for
    upstream's calibre-mount-helper, using udisks --mount and eject.
    (Closes: #584915, LP: #561958)

 -- Martin Pitt <mpitt@debian.org>  Mon, 21 Jun 2010 10:18:08 +0200

calibre (0.6.54+dfsg-1) unstable; urgency=low

  * New upstream release. Please see http://calibre.kovidgoyal.net/new_in_6/
    for the list of new features and changes. (Closes: #539343, #575546,
    LP: #529730)
    - Fixes crashes on startup. (Closes: #533428, #539119)
    - Fixes "invalid type" errors. (Closes: #545858)
  * Overhaul and update the packaging for the new release's build system.
    Changes taken from the Ubuntu branch/package.
  * debian/control: Bump Python dependencies to 2.6, since upstream needs
    it now.
  * debian/rules: Force all hashbang lines to #!/usr/bin/python2.6, as long as
    2.5 is still the default in Debian.
  * Bump Standards-Version to 3.8.4.

 -- Martin Pitt <mpitt@debian.org>  Sun, 23 May 2010 15:34:44 +0200

calibre (0.5.14+dfsg-1) unstable; urgency=low

  * New upstream release.
  * debian/rules, get-orig-source: Do not unpack newly generated orig tarball
    if we don't have unpackaged upstream sources in the tree (such as when
    building with bzr-buildpackage).

 -- Martin Pitt <mpitt@debian.org>  Sat, 06 Jun 2009 17:18:02 +0200

calibre (0.5.11+dfsg-2) unstable; urgency=low

  * debian/rules, debian/control: Remove upstream shipped copy of
    python-django-tagging. Depend on the package instead.
    (Closes: #528091)
  * debian/control: Use my @debian.org Uploaders: address.
  * debian/control: Bump Standards-Version (no changes necesssary).

 -- Martin Pitt <mpitt@debian.org>  Thu, 14 May 2009 08:15:23 +0200

calibre (0.5.11+dfsg-1) unstable; urgency=low

  * New upstream release.
  * debian/control: Drop Ubuntu specific python-mechanize binary dependency as
    well (brown paperbag). (Closes: #525612)

 -- Martin Pitt <mpitt@debian.org>  Sun, 10 May 2009 21:00:35 +0200

calibre (0.5.9+dfsg-1) unstable; urgency=low

  * New upstream release. (Closes: #525339)
  * manpages-installation.patch: Encode generated manpages as UTF-8, to avoid
    UnicodeDecodeErrors when writing them out to files.
  * debian/control: Demote calibre dependency of calibre-bin to Recommends:,
    which is sufficient and avoids a circular dependency. (Closes: #522059)
  * debian/control: Drop build dependency help2man, current version does not
    need it any more.
  * debian/control: Drop versioned build dependency on python-mechanize,
    current sid version is enough.
  * debian/rules: Copy "setup.py install" command from cdbs'
    python-distutils.mk, since the current version broke this. This is a
    hackish workaround until #525436 gets fixed.
  * debian/rules: Drop using $(wildcard ), use `ls`; the former does not work
    any more.

 -- Martin Pitt <mpitt@debian.org>  Sun, 05 Apr 2009 18:42:16 -0700

calibre (0.4.143+dfsg-1) unstable; urgency=low

  [ Martin Pitt ]
  * Initial release, packaging by Miriam Ruiz <miriam@debian.org> and
    Martin Pitt <martin.pitt@ubuntu.com>. Closes: #482680

 -- Miriam Ruiz <little_miry@yahoo.es>  Thu, 08 Jan 2009 21:42:04 +0100<|MERGE_RESOLUTION|>--- conflicted
+++ resolved
@@ -1,16 +1,14 @@
-<<<<<<< HEAD
+calibre (4.5.0+dfsg-2) unstable; urgency=medium
+
+  * Fix double inclusion of man pages in -B builds
+
+ -- Norbert Preining <norbert@preining.info>  Fri, 29 Nov 2019 14:18:17 +0900
+
 calibre (4.5.0+dfsg-1+exp1) experimental; urgency=medium
 
   * Calibre 4.5 / Python 3 for Debian experimental
 
  -- Norbert Preining <norbert@preining.info>  Fri, 29 Nov 2019 08:02:02 +0900
-=======
-calibre (4.5.0+dfsg-2) unstable; urgency=medium
-
-  * Fix double inclusion of man pages in -B builds
-
- -- Norbert Preining <norbert@preining.info>  Fri, 29 Nov 2019 14:18:17 +0900
->>>>>>> 6762db6d
 
 calibre (4.5.0+dfsg-1) unstable; urgency=medium
 
