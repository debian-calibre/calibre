--- conflicted
+++ resolved
@@ -1,16 +1,3 @@
-<<<<<<< HEAD
-calibre (5.41.0+dfsg-2~bpo11+1) bullseye-backports; urgency=medium
-
-  * Rebuild for bullseye-backports.
-  * The 5.31-1+dfsg-2 release added support for the 2021 Kindle Paperwhite,
-    and the Kobo Elipsa.  As usual, other devices running upgraded firmware
-    benefit (or sometimes require) a newer release of Calibre.
-  * Calibre >= 5.40 FTBFS due to failed tests with feedparser 5.x.x, so
-    qualify the python3-feedparser dependency with the first version
-    available in Debian (>=6.0.8-1~, also fixed in sid).
-
- -- Nicholas D Steeves <sten@debian.org>  Sat, 07 May 2022 18:28:16 -0400
-=======
 calibre (5.42.0+dfsg-1) unstable; urgency=medium
 
   [ uvok cheetah and Nicholas D Steeves ]
@@ -36,7 +23,18 @@
   * Renumber patches
 
  -- YOKOTA Hiroshi <yokota.hgml@gmail.com>  Wed, 04 May 2022 02:08:43 +0900
->>>>>>> 008cfb46
+
+calibre (5.41.0+dfsg-2~bpo11+1) bullseye-backports; urgency=medium
+
+  * Rebuild for bullseye-backports.
+  * The 5.31-1+dfsg-2 release added support for the 2021 Kindle Paperwhite,
+    and the Kobo Elipsa.  As usual, other devices running upgraded firmware
+    benefit (or sometimes require) a newer release of Calibre.
+  * Calibre >= 5.40 FTBFS due to failed tests with feedparser 5.x.x, so
+    qualify the python3-feedparser dependency with the first version
+    available in Debian (>=6.0.8-1~, also fixed in sid).
+
+ -- Nicholas D Steeves <sten@debian.org>  Sat, 07 May 2022 18:28:16 -0400
 
 calibre (5.41.0+dfsg-2) unstable; urgency=medium
 
