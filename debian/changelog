<<<<<<< HEAD
calibre (5.41.0+dfsg-1~bpo11+1) bullseye-backports; urgency=medium

  * Rebuild for bullseye-backports.
  * The 5.31-1+dfsg-2 release added support for the 2021 Kindle Paperwhite,
    and the Kobo Ellipsa.  As usual, other devices running upgraded firmware
    benefit (or sometimes require) a newer release of Calibre.
  * Calibre >= 5.40 FTBFS due to failed tests with feedparser 5.x.x, so
    qualify the python3-feedparser dependency with the first version
    available in Debian (>=6.0.8-1~).
  * Calibre >= 5.40 FTBFS due to failed tests with html5-parser 0.4.9, so
    qualify the python3-html5-parser dep with (>=0.4.10-1~).

 -- Nicholas D Steeves <sten@debian.org>  Wed, 1 Dec 2021 20:59:21 -0500
=======
calibre (5.41.0+dfsg-2) unstable; urgency=medium

  [ Nicholas D Steeves ]
  * Calibre >= 5.40 FTBFS due to failed tests with html5-parser 0.4.9, so
    qualify the python3-html5-parser dep with (>=0.4.10-1~).

  [ YOKOTA Hiroshi ]
  * Disable failed PyQt test on MIPS and MIPS64 (Closes: #1010185).

 -- Nicholas D Steeves <sten@debian.org>  Mon, 25 Apr 2022 20:27:04 -0400
>>>>>>> a457b5d3

calibre (5.41.0+dfsg-1) unstable; urgency=medium

  * Update changelog
  * New upstream version 5.41.0+dfsg
  * Rediff patches
  * ImageMagick is unused since Calibre 2.57.0.
    ImageMagick was replaced by Qt image library.
    Other image helper programs are described in src/calibre/utils/img.py .

 -- YOKOTA Hiroshi <yokota.hgml@gmail.com>  Fri, 22 Apr 2022 20:53:51 +0900

calibre (5.40.0+dfsg-2) unstable; urgency=medium

  * Drop unused dependency package to avoid RC bug 1009469
    python3-cssutils is replaced by python3-css-parser since Calibre 3.37.0

 -- YOKOTA Hiroshi <yokota.hgml@gmail.com>  Thu, 21 Apr 2022 01:34:34 +0900

calibre (5.40.0+dfsg-1) unstable; urgency=medium

  * New upstream version 5.40.0+dfsg
  * Rediff patches

 -- YOKOTA Hiroshi <yokota.hgml@gmail.com>  Fri, 01 Apr 2022 20:54:26 +0900

calibre (5.39.1+dfsg-2) unstable; urgency=medium

  * Rebuild with Python 3.10

 -- YOKOTA Hiroshi <yokota.hgml@gmail.com>  Tue, 29 Mar 2022 21:23:40 +0900

calibre (5.39.1+dfsg-1) unstable; urgency=medium

  * New upstream version 5.39.1+dfsg
  * Rediff patches

 -- YOKOTA Hiroshi <yokota.hgml@gmail.com>  Mon, 21 Mar 2022 01:21:46 +0900

calibre (5.39.0+dfsg-1) unstable; urgency=medium

  * New upstream version 5.39.0+dfsg
  * Rediff patches

 -- YOKOTA Hiroshi <yokota.hgml@gmail.com>  Fri, 18 Mar 2022 20:51:12 +0900

calibre (5.38.0+dfsg-1) unstable; urgency=medium

  * New upstream version 5.38.0+dfsg
  * Update patch queue

 -- YOKOTA Hiroshi <yokota.hgml@gmail.com>  Sat, 05 Mar 2022 00:00:08 +0900

calibre (5.37.0+dfsg-1) unstable; urgency=medium

  * New upstream version 5.37.0+dfsg
  * Update patch queue

 -- YOKOTA Hiroshi <yokota.hgml@gmail.com>  Fri, 18 Feb 2022 23:22:02 +0900

calibre (5.36.0+dfsg-1) unstable; urgency=medium

  * Revert "Remove "epubcheck" validation from autopkgtest"
    "epubcheck" is back alive with new maintainer.
    This reverts commit 91fdfc7eaf77976910b4549bea5959db35fa3742.
  * Simplify dependency list
    "epubcheck" now depends on "default-jre"
  * New upstream version 5.36.0+dfsg
  * Update patch queue

 -- YOKOTA Hiroshi <yokota.hgml@gmail.com>  Fri, 04 Feb 2022 23:11:57 +0900

calibre (5.35.0+dfsg-3) unstable; urgency=medium

  * Use "py3versions -d" to use versioned Python.
    Import from Ubuntu fixup patch by Graham Inggs <ginggs@ubuntu.com> .

 -- YOKOTA Hiroshi <yokota.hgml@gmail.com>  Wed, 26 Jan 2022 22:51:55 +0900

calibre (5.35.0+dfsg-2) unstable; urgency=medium

  * Remove "epubcheck" validation from autopkgtest
    "epubcheck" is removed from Debian testing because of its RC bugs.

 -- YOKOTA Hiroshi <yokota.hgml@gmail.com>  Wed, 26 Jan 2022 08:43:12 +0900

calibre (5.35.0+dfsg-1) unstable; urgency=medium

  * New upstream version 5.35.0+dfsg
  * Update patch queue
  * Renumber patch queue

 -- YOKOTA Hiroshi <yokota.hgml@gmail.com>  Fri, 21 Jan 2022 20:54:08 +0900

calibre (5.34.0+dfsg-1) unstable; urgency=medium

  * New upstream version 5.34.0+dfsg
  * Update patch queue
  * Fix path used to init_calibre module installation

 -- YOKOTA Hiroshi <yokota.hgml@gmail.com>  Sat, 18 Dec 2021 02:03:20 +0900

calibre (5.33.2+dfsg-1) unstable; urgency=medium

  * New upstream version 5.33.2+dfsg
  * Update patch queue

 -- YOKOTA Hiroshi <yokota.hgml@gmail.com>  Sat, 04 Dec 2021 20:28:17 +0900

calibre (5.33.0+dfsg-1) unstable; urgency=medium

  * New upstream version 5.33.0+dfsg
  * Update patch queue
  * Update installation files list

 -- YOKOTA Hiroshi <yokota.hgml@gmail.com>  Sat, 04 Dec 2021 08:48:46 +0900

calibre (5.32.0+dfsg-2) unstable; urgency=medium

  * Fix PyQt SIP API version mismatch.
    See also Debian bug 997894 .
  * Support other Debian builders.
    If ".git" directory is not exist, use builder settings.
    Use upstream code to use CI environment.
  * Rediff patches

 -- YOKOTA Hiroshi <yokota.hgml@gmail.com>  Sat, 20 Nov 2021 00:31:34 +0900

calibre (5.32.0+dfsg-1) unstable; urgency=medium

  * Extend thread wait time to pass test
  * New upstream version 5.32.0+dfsg
  * Update patch queue
  * Remove source path name from pyuic5 outputs.
    This is needed for reproducible build
  * Sort file names for reproducible build
  * Rediff patches
  * Restrict regexp replace pattern
  * Cosmetic fix

 -- YOKOTA Hiroshi <yokota.hgml@gmail.com>  Sat, 13 Nov 2021 11:47:24 +0900

calibre (5.31.1+dfsg-3) unstable; urgency=medium

  * Sort object lists for reproducible build

 -- YOKOTA Hiroshi <yokota.hgml@gmail.com>  Mon, 08 Nov 2021 22:50:54 +0900

calibre (5.31.1+dfsg-2) unstable; urgency=medium

  [ Nicholas D Steeves ]
  * Update my email address.

  [ YOKOTA Hiroshi ]
  * Update Lintian overrides

 -- YOKOTA Hiroshi <yokota.hgml@gmail.com>  Fri, 05 Nov 2021 02:48:26 +0900

calibre (5.31.1+dfsg-1) unstable; urgency=medium

  * Typo fix
  * New upstream version 5.31.1+dfsg
  * Update patch queue

 -- YOKOTA Hiroshi <yokota.hgml@gmail.com>  Fri, 29 Oct 2021 20:09:04 +0900

calibre (5.30.0+dfsg-1) unstable; urgency=medium

  * New upstream version 5.30.0+dfsg
  * Update patch queue
  * Add Debian specific SIP path
  * Drop sip-tools from Build-Depends list.
    Calibre now uses "python3-sipbuild" to build

 -- YOKOTA Hiroshi <yokota.hgml@gmail.com>  Sat, 23 Oct 2021 20:16:44 +0900

calibre (5.29.0+dfsg-1) unstable; urgency=medium

  * New upstream version 5.29.0+dfsg
  * Update patch queue

 -- YOKOTA Hiroshi <yokota.hgml@gmail.com>  Fri, 08 Oct 2021 13:24:09 +0900

calibre (5.28.0+dfsg-1) unstable; urgency=medium

  * New upstream version 5.28.0+dfsg
  * Update patch queue
  * Lintian fix

 -- YOKOTA Hiroshi <yokota.hgml@gmail.com>  Fri, 24 Sep 2021 20:17:20 +0900

calibre (5.27.0+dfsg-1) unstable; urgency=medium

  * New upstream version 5.27.0+dfsg
  * Update patch queue
  * Qt outputs some warnings to stderr if XDG_RUNTIME_DIR is not set
  * Cosmetic fix for output text

 -- YOKOTA Hiroshi <yokota.hgml@gmail.com>  Fri, 10 Sep 2021 15:15:35 +0900

calibre (5.26.0+dfsg-4) unstable; urgency=medium

  * AppStream hints fix
    asv-metainfo-localized-description-tag:
    A <description/> tag must not be localized in metainfo files (upstream
    metadata). Localize the individual paragraphs instead.
  * Lintian fix

 -- YOKOTA Hiroshi <yokota.hgml@gmail.com>  Sat, 04 Sep 2021 15:26:30 +0900

calibre (5.26.0+dfsg-3) unstable; urgency=medium

  * Remove redundant python 3 maintenance scripts (Closes: #993524)
    These are already done by "dh_python3".
  * Remove empty maintenance script
  * Remove old maintenance script
  * Remove empty maintenance script

 -- YOKOTA Hiroshi <yokota.hgml@gmail.com>  Fri, 03 Sep 2021 12:42:32 +0900

calibre (5.26.0+dfsg-2) unstable; urgency=medium

  * Update "xvfb-run" usage in test code

 -- YOKOTA Hiroshi <yokota.hgml@gmail.com>  Fri, 27 Aug 2021 23:58:49 +0900

calibre (5.26.0+dfsg-1) unstable; urgency=medium

  * Add another ignore line for blhc(1)
    Those lines are stored to "build/pyqt/*/build/*/Makefile" .
  * Add manual pages to allow Debian standards 4.6.0
  * Separate fragile tests
  * New upstream version 5.26.0+dfsg
  * Update patch queue
  * Add and update manual pages
  * Typo fix
  * Xvfb is only needed for GUI tests

 -- YOKOTA Hiroshi <yokota.hgml@gmail.com>  Fri, 27 Aug 2021 15:41:58 +0900

calibre (5.25.0+dfsg-3) unstable; urgency=medium

  * "which" is deprecated and use "command -v"
    "which" is deprecated since "debianutils" 5.0 .
  * Don't apply autopkgtest for non-buildable architectures
  * Lintian fix

 -- YOKOTA Hiroshi <yokota.hgml@gmail.com>  Tue, 24 Aug 2021 09:53:13 +0900

calibre (5.25.0+dfsg-2) unstable; urgency=medium

  * Revert "Tell current Git branch to vcswatch"
    Debian 11.0 was released
    This reverts commit 26887170315bbb44f3c58ff88ad4318a7ba3fb1d.
  * Upload to unstable

 -- YOKOTA Hiroshi <yokota.hgml@gmail.com>  Mon, 16 Aug 2021 21:16:02 +0900

calibre (5.25.0+dfsg-1) experimental; urgency=medium

  * New upstream version 5.25.0+dfsg
  * Update patch queue

 -- YOKOTA Hiroshi <yokota.hgml@gmail.com>  Fri, 13 Aug 2021 20:27:44 +0900

calibre (5.24.0+dfsg-1) experimental; urgency=medium

  * Add MIME type fix for .xcf files
  * New upstream version 5.24.0+dfsg
  * Update patch queue

 -- YOKOTA Hiroshi <yokota.hgml@gmail.com>  Fri, 30 Jul 2021 14:00:21 +0900

calibre (5.23.0+dfsg-2) experimental; urgency=medium

  * Drop monkey patch to restore older zeroconf module support

 -- YOKOTA Hiroshi <yokota.hgml@gmail.com>  Tue, 13 Jul 2021 18:57:17 +0900

calibre (5.23.0+dfsg-1) experimental; urgency=medium

  * Add more comment about <stdint.h> fix
  * New upstream version 5.23.0+dfsg
  * Replace from dbus-python to Jeepney
  * Update patch queue
  * Require newer python-zeroconf module (>= 0.32.1)
  * Remove cURL download cache when in clean target.
    Calibre builder saves downloaded file when uses cURL to get MathJax code.

 -- YOKOTA Hiroshi <yokota.hgml@gmail.com>  Sat, 10 Jul 2021 04:21:07 +0900

calibre (5.22.1+dfsg-1) experimental; urgency=medium

  * New upstream version 5.22.1+dfsg
  * Update patch queue
  * Add patch comment

 -- YOKOTA Hiroshi <yokota.hgml@gmail.com>  Sat, 26 Jun 2021 09:10:35 +0900

calibre (5.22.0+dfsg-2) experimental; urgency=medium

  * Use <stdint.h> to support MIPS64

 -- YOKOTA Hiroshi <yokota.hgml@gmail.com>  Sat, 26 Jun 2021 03:26:35 +0900

calibre (5.22.0+dfsg-1) experimental; urgency=medium

  * New upstream version 5.22.0+dfsg
  * Add libstemmer to Build-Depends
  * Update patch queue
  * "src/calibre/utils/ipython.py" recommends IPython
  * Add clean target

 -- YOKOTA Hiroshi <yokota.hgml@gmail.com>  Fri, 25 Jun 2021 16:13:43 +0900

calibre (5.21.0+dfsg-1) experimental; urgency=medium

  * New upstream version 5.21.0+dfsg
  * Update patch queue

 -- YOKOTA Hiroshi <yokota.hgml@gmail.com>  Fri, 11 Jun 2021 20:39:17 +0900

calibre (5.20.0+dfsg-3) experimental; urgency=medium

  * Cosmetic fix

 -- YOKOTA Hiroshi <yokota.hgml@gmail.com>  Sat, 05 Jun 2021 14:06:42 +0900

calibre (5.20.0+dfsg-2) experimental; urgency=medium

  * Add Lintian override
  * Install manpages with correct language.

 -- YOKOTA Hiroshi <yokota.hgml@gmail.com>  Fri, 04 Jun 2021 23:59:53 +0900

calibre (5.20.0+dfsg-1) experimental; urgency=medium

  * New upstream version 5.20.0+dfsg
  * Update patch queue

 -- YOKOTA Hiroshi <yokota.hgml@gmail.com>  Fri, 04 Jun 2021 21:06:09 +0900

calibre (5.19.0+dfsg-1) experimental; urgency=medium

  * New upstream version 5.19.0+dfsg
  * Update patch queue

 -- YOKOTA Hiroshi <yokota.hgml@gmail.com>  Fri, 28 May 2021 20:54:03 +0900

calibre (5.18.0+dfsg-1) experimental; urgency=medium

  * New upstream version 5.18.0+dfsg
  * Update patch queue

 -- YOKOTA Hiroshi <yokota.hgml@gmail.com>  Fri, 21 May 2021 19:43:22 +0900

calibre (5.17.0+dfsg-4) experimental; urgency=medium

  * Add AppStream metainfo generator fix

 -- YOKOTA Hiroshi <yokota.hgml@gmail.com>  Wed, 05 May 2021 02:10:38 +0900

calibre (5.17.0+dfsg-3) experimental; urgency=medium

  * Tell current Git branch to vcswatch
    "experimental" is temporally default branch while freeze policy is active.

 -- YOKOTA Hiroshi <yokota.hgml@gmail.com>  Tue, 04 May 2021 17:58:05 +0900

calibre (5.17.0+dfsg-2) experimental; urgency=medium

  * Exclude failed test on mips64el

 -- YOKOTA Hiroshi <yokota.hgml@gmail.com>  Sat, 01 May 2021 11:34:44 +0900

calibre (5.17.0+dfsg-1) experimental; urgency=medium

  * Update patch queue
  * New upstream version 5.17.0+dfsg
  * Update patch queue
  * Update MathJax to 3.1.4

 -- YOKOTA Hiroshi <yokota.hgml@gmail.com>  Fri, 30 Apr 2021 14:00:12 +0900

calibre (5.16.1+dfsg-1) unstable; urgency=medium

  * New upstream version 5.16.1+dfsg (Closes: #987233)

 -- Norbert Preining <norbert@preining.info>  Tue, 20 Apr 2021 17:09:04 +0900

calibre (5.15.0+dfsg-2) unstable; urgency=medium

  * Add missing dependency package

 -- YOKOTA Hiroshi <yokota.hgml@gmail.com>  Sat, 17 Apr 2021 07:14:56 +0900

calibre (5.15.0+dfsg-1) unstable; urgency=medium

  * Reorder epubcheck
  * New upstream version 5.15.0+dfsg
  * Update patch queue

 -- YOKOTA Hiroshi <yokota.hgml@gmail.com>  Fri, 16 Apr 2021 20:16:34 +0900

calibre (5.14.0+dfsg-8) unstable; urgency=medium

  * Avoid "java.lang.StackOverflowError" on i386 testbed.

 -- YOKOTA Hiroshi <yokota.hgml@gmail.com>  Wed, 31 Mar 2021 21:20:09 +0900

calibre (5.14.0+dfsg-7) unstable; urgency=medium

  * Add default-jre to testbed to works epubcheck(1) well.

 -- YOKOTA Hiroshi <yokota.hgml@gmail.com>  Wed, 31 Mar 2021 07:14:35 +0900

calibre (5.14.0+dfsg-6) unstable; urgency=medium

  [ Norbert Preining ]
  * Update VCS fields.

  [ YOKOTA Hiroshi ]
  * Test environment doesn't support binfmt_misc based executable.
    Invoke jarwrapper(1) manually.

 -- YOKOTA Hiroshi <yokota.hgml@gmail.com>  Tue, 30 Mar 2021 21:38:10 +0900

calibre (5.14.0+dfsg-5) unstable; urgency=medium

  * Add test dependency packages list

 -- YOKOTA Hiroshi <yokota.hgml@gmail.com>  Tue, 30 Mar 2021 06:54:53 +0900

calibre (5.14.0+dfsg-4) unstable; urgency=medium

  * Add complex autopkgtest to check application features

 -- YOKOTA Hiroshi <yokota.hgml@gmail.com>  Mon, 29 Mar 2021 22:30:57 +0900

calibre (5.14.0+dfsg-3) unstable; urgency=medium

  * Update chardet module fix

 -- YOKOTA Hiroshi <yokota.hgml@gmail.com>  Sun, 28 Mar 2021 01:57:12 +0900

calibre (5.14.0+dfsg-2) unstable; urgency=medium

  * Add "superficial" restriction tag for trivial tests (Closes: #985959)

 -- YOKOTA Hiroshi <yokota.hgml@gmail.com>  Sat, 27 Mar 2021 15:20:57 +0900

calibre (5.14.0+dfsg-1) unstable; urgency=medium

  * Add simple test for autopkgtest(1)
  * New upstream version 5.14.0+dfsg
  * Refresh patch queue

 -- YOKOTA Hiroshi <yokota.hgml@gmail.com>  Fri, 26 Mar 2021 15:34:18 +0900

calibre (5.13.0+dfsg-1) unstable; urgency=medium

  * New upstream version 5.13.0+dfsg
  * Update patch queue
  * Update installation path list

 -- YOKOTA Hiroshi <yokota.hgml@gmail.com>  Thu, 11 Mar 2021 00:22:49 +0900

calibre (5.12.0+dfsg-1) unstable; urgency=medium

  * New upstream version 5.12.0+dfsg
  * Update patch queue
  * Add fix-up patch for Debian package

 -- YOKOTA Hiroshi <yokota.hgml@gmail.com>  Fri, 26 Feb 2021 22:39:59 +0900

calibre (5.11.0+dfsg-1) unstable; urgency=medium

  * New upstream version 5.11.0+dfsg
  * Update patch queue

 -- YOKOTA Hiroshi <yokota.hgml@gmail.com>  Fri, 12 Feb 2021 17:39:55 +0900

calibre (5.10.1+dfsg-1) unstable; urgency=medium

  * New upstream version 5.10.1+dfsg
  * Update patch queue

 -- YOKOTA Hiroshi <yokota.hgml@gmail.com>  Sat, 23 Jan 2021 07:26:52 +0900

calibre (5.10.0+dfsg-1) unstable; urgency=medium

  * New upstream version 5.10.0+dfsg
  * Update patch queue
  * Add py7zr to dependency list

 -- YOKOTA Hiroshi <yokota.hgml@gmail.com>  Fri, 22 Jan 2021 18:04:49 +0900

calibre (5.9.0+dfsg-4) unstable; urgency=medium

  [ Norbert Preining ]
  * Switch to sip-tools as B-D (Closes: #980224)

  [ YOKOTA Hiroshi ]
  * Close upstream-fixed bug report (Closes: #951426)
    "calibre: Fails to input IDEOGRAPHIC SPACE (U+3000) character"

 -- YOKOTA Hiroshi <yokota.hgml@gmail.com>  Mon, 18 Jan 2021 01:12:16 +0900

calibre (5.9.0+dfsg-3) unstable; urgency=medium

  [ Norbert Preining ]
  * Remove one more appearance of python3-crypto (Closes: #979734)

 -- YOKOTA Hiroshi <yokota.hgml@gmail.com>  Tue, 12 Jan 2021 09:49:49 +0900

calibre (5.9.0+dfsg-2) unstable; urgency=medium

  [ Norbert Preining ]
  * Remove dependency on python3-crypto (Closes: #979734)
    remove the one trivial crypto loading test from src/calibre/test_build.py

  [ YOKOTA Hiroshi ]
  * Update patch queue

 -- YOKOTA Hiroshi <yokota.hgml@gmail.com>  Tue, 12 Jan 2021 00:04:05 +0900

calibre (5.9.0+dfsg-1) unstable; urgency=medium

  * Typo fix
  * New upstream version 5.9.0+dfsg
  * Refresh patch queue
  * Typo fix

 -- YOKOTA Hiroshi <yokota.hgml@gmail.com>  Fri, 08 Jan 2021 20:20:40 +0900

calibre (5.8.1+dfsg+fontFix-1) unstable; urgency=medium

  * New upstream version 5.8.1+dfsg+fontFix
  * Upstream uses Liberation v2 fonts
  * Use canonical method to use system fonts
  * Add symlink to dir updater
  * Add upstream source to upload list

 -- YOKOTA Hiroshi <yokota.hgml@gmail.com>  Fri, 01 Jan 2021 07:08:37 +0900

calibre (5.8.1+dfsg-1) unstable; urgency=medium

  * New upstream version 5.8.1+dfsg
  * Update patch queue

 -- YOKOTA Hiroshi <yokota.hgml@gmail.com>  Fri, 25 Dec 2020 20:08:18 +0900

calibre (5.7.2+dfsg-1) unstable; urgency=medium

  * New upstream version 5.7.2+dfsg

 -- YOKOTA Hiroshi <yokota.hgml@gmail.com>  Sun, 13 Dec 2020 10:57:50 +0900

calibre (5.7.1+dfsg-1) unstable; urgency=medium

  * New upstream version 5.7.1+dfsg
  * Fix Lintian warnings.

 -- YOKOTA Hiroshi <yokota.hgml@gmail.com>  Sat, 12 Dec 2020 17:34:52 +0900

calibre (5.7.0+dfsg-1) unstable; urgency=medium

  * Add comments to patch queue
  * Add ".patch" extension name to patch files.
    This helps editors.
  * New upstream version 5.7.0+dfsg
  * Refresh patch queue

 -- YOKOTA Hiroshi <yokota.hgml@gmail.com>  Fri, 11 Dec 2020 22:42:55 +0900

calibre (5.6.0+dfsg-2) unstable; urgency=medium

  * Add missing dependency module

 -- YOKOTA Hiroshi <yokota.hgml@gmail.com>  Sat, 28 Nov 2020 01:48:24 +0900

calibre (5.6.0+dfsg-1) unstable; urgency=medium

  * New upstream version 5.6.0+dfsg
  * Upstream switches to speech-dispatcher from espeak-ng
  * Update Quilt patches

 -- YOKOTA Hiroshi <yokota.hgml@gmail.com>  Fri, 27 Nov 2020 19:42:38 +0900

calibre (5.5.0+dfsg-4) unstable; urgency=medium

  * Use more accurate package name specifier
  * Force to use Python 3.9.
    This is required while Python 3.8 is the default Python 3. (Closes: #975614)

 -- YOKOTA Hiroshi <yokota.hgml@gmail.com>  Tue, 24 Nov 2020 19:56:19 +0900

calibre (5.5.0+dfsg-3) unstable; urgency=medium

  * Stop if required Python is not found
  * Remove over-engineered section
  * Add comment about Python version between scripts and binary plugins
  * Remove X-Python3-Version.
    3.8->3.9 transition is done.
  * Remove hand-crafted "python3" dependency.
    Automatically generated "libpython[version number]" dependency dose that.
  * dh_python3 wants ${python3:Depends}
    It prvides some warnings about ${python3:Depends} on build log.
    This fix might Closes: #975284 .
    > E: dh_python3 dh_python3:176: no package to act on (python3-foo or one with ${python3:Depends} in Depends)
  * Manually add add pyqt5-sip dependency to "python3:Depends"
    It fixes dpkg-gencontrol's "unused variables" warning
  * No need to replace shbangs
    "dh_python3" dose the work.
    Some executables exists in "lib" directory.
        /usr/lib/calibre/calibre/devices/cli.py
        /usr/lib/calibre/calibre/devices/mtp/unix/upstream/update.py
  * dh_fixperms removes executable permission
  * Use Python 3
    "dh_python3" wants "python" for Python 2, and "python3" for Python 3.
  * No need install updater script.
    This script is for developers only.
  * Fix dependency for python3-pyqt5.sip
    "python3-pyqt5.sip" is used by "calibre" package
  * Refactor cleaner
  * Update changelog

 -- YOKOTA Hiroshi <yokota.hgml@gmail.com>  Tue, 24 Nov 2020 02:33:14 +0900

calibre (5.5.0+dfsg-2) unstable; urgency=medium

  * Upgrade Debian standard
  * Drop "[PATCH]" from patch file.
    For just a cosmetic reason.
  * Don't change book file unless user's consent (Closes: #974974)
    This fix changes default value and behavior of ebook-viewer(1) preferences
    "Miscellaneous"->"Keep a copy of annotations/bookmarks in the e-book file,
    for easy sharing".
  * Specify python3 version by dh-python
  * Specify exact python3 version (Closes: #975284, #975320, #975388)
    for un-brake 3.8->3.9 transition

 -- YOKOTA Hiroshi <yokota.hgml@gmail.com>  Sun, 22 Nov 2020 20:11:56 +0900

calibre (5.5.0+dfsg-1) unstable; urgency=medium

  * New upstream version 5.5.0+dfsg
  * Add espeak-ng.
    Calibre 5.5.0 wants this package
  * Refresh patch queue
  * Use numbered patch files.
    Use default config value
  * Refresh patch queue

 -- YOKOTA Hiroshi <yokota.hgml@gmail.com>  Sat, 14 Nov 2020 02:14:24 +0900

calibre (5.4.2+dfsg-1) unstable; urgency=medium

  * New upstream version 5.4.1+dfsg
  * Refresh quilt patches
  * Refresh patch queue
  * Bundled chardet library was dropped at v3.0.0
  * MIT license was not used in current Calibre
  * Update Lintian overrides
  * Add mode line for Emacs
  * Add Lintian overrides
  * New upstream version 5.4.2+dfsg
  * Update for groff(1) check
  * Update lintian overrides
  * Typo fix
  * Refresh quilt patches
  * Add more overrides
  * "test_ajax_book" fails if previous test is "test_worker" (Closes: #973458)
    Do this test separately.
  * Use canonical test name
  * Remove obsolete line

 -- YOKOTA Hiroshi <yokota.hgml@gmail.com>  Sat, 31 Oct 2020 20:14:04 +0900

calibre (5.3.0+dfsg-1) unstable; urgency=medium

  * Update patch metadata.
    This helps gbp-pq(1) .
    $ gbp pq import
  * Refresh quilt patches.
    Done by gbp-pq(1) .
    $ gbp pq export
  * New upstream version 5.3.0+dfsg
  * Update Quilt patch

 -- YOKOTA Hiroshi <yokota.hgml@gmail.com>  Fri, 16 Oct 2020 20:03:33 +0900

calibre (5.2.0+dfsg-1) unstable; urgency=medium

  * New upstream version 5.2.0+dfsg

 -- YOKOTA Hiroshi <yokota.hgml@gmail.com>  Wed, 07 Oct 2020 21:10:55 +0900

calibre (5.1.0+dfsg-1) unstable; urgency=medium

  * New upstream version 5.1.0+dfsg

 -- YOKOTA Hiroshi <yokota.hgml@gmail.com>  Fri, 02 Oct 2020 21:14:24 +0900

calibre (5.0.1+dfsg-1) unstable; urgency=medium

  [ Norbert Preining ]
  * initial work on sip5 support (see ##964125)
  * adjust sip deps according to bug report
  * more suggestions concerning sip5
  * test build changelog entry

  [ YOKOTA Hiroshi ]
  * Lintian fix
    get-orig-source target is obsolete.
  * Enable uscan to import source
  * Lintian fix.
    Don't use bulleted list in NEWS entry.
  * Lintian fix.
    All patch files are must in debian/patches/series .
  * Lintian fix.
    Remove trailing white space
  * Lintian fix.
    Add descriptions to quilt patch
  * Lintian fix.
    Each package has different description from other packages.
  * Lintian fix.
    Add upstream bug tracker
  * Lintian fix.
    Theses patches are Debian-only.
    Not needed to forward upstream.
  * Sort dependency lines
  * Lintian fix.
    Remove duplicated lines
  * Lintian fix.
    There is no need to root privileges.
    Don't install default config files.
  * Lintian fix.
    Don't install empty directory
  * Cosmetic fix
  * Use latest version of "poppler-utils" (Closes: #962668)
    Older "pdftohtml" provides surrogate pair characters in UTF-8 string.
    This behavior is not valid for UTF-8 encoding.
    Use latest "pdftohtml" to avoid some error on "python3-lxml".
  * Remove unused target
  * Use trampoline script to Makefile target
  * Use Automatic environment values
  * Refactor parallel build
  * Fix jobserver warning
  * Add comment for trampoline script
  * Remove version mangle
  * Use beta versions as upstream code
  * Update gbp config
    "uscan = True" is not works well
  * New upstream version 4.99.17
  * Remove py3 patches.
    All patches were merged into upstream master branch.
  * Refresh patches
  * Remove unused line
  * Revert SIP5 code.
    Debian doesn't support SIP5 based PyQt5 yet.
  * Reorder to work patches well
  * No need to forward for upstream
  * Remove obsolete document
  * Update document
  * Update changelog
  * Restore version mangle.
    They are still needed because Debian uses own MathJax code.
  * Restore watch file
  * New upstream version 5.0.0+dfsg
  * Drop obsolete patch (Closes: #964125, #970921)
  * Update hardening patch
  * Restore hardening code for SIP
  * New upstream version 5.0.1+dfsg

 -- YOKOTA Hiroshi <yokota.hgml@gmail.com>  Sat, 26 Sep 2020 00:39:18 +0900

calibre (4.99.12+dfsg+really4.23.0-1) unstable; urgency=medium

  * Update beta version number
  * Update comment
  * Update py3 patches
  * Update changelog
  * Update beta version number
  * Update py3 patches
  * Adjust py3 patch
  * Update changelog
  * Update py3 patches
  * Update py3 patches
  * New upstream version 4.99.12+dfsg+really4.23.0
  * Update py3 patches
  * Adjust py3 patches
  * Adjust py3 binary patches
  * Update py3 patches
  * Update generated code by rapydscript
  * Move patch to quilt
  * Update py3 patches
  * Update py3 patches

 -- YOKOTA Hiroshi <yokota.hgml@gmail.com>  Sat, 22 Aug 2020 20:30:30 +0900

calibre (4.99.9+dfsg+really4.22.0-1) unstable; urgency=medium

  * Update py3 patches
  * Update changelog
  * Do not send comment string to compilation shell
  * Add false-positive info for blhc(1) check
  * Update beta version number
  * New upstream version 4.99.9+dfsg+really4.22.0
  * Update py3 patches
  * Adjust py3 patches
  * Update py3 binary patches
  * Adjust py3 binary patches
  * Update changelog
  * Update py3 patch
  * Update changelog
  * Update py3 patches
  * Adjust py3 patches

 -- YOKOTA Hiroshi <yokota.hgml@gmail.com>  Sun, 02 Aug 2020 08:24:52 +0900

calibre (4.99.7+dfsg+really4.21.0-1) unstable; urgency=medium

  [ YOKOTA Hiroshi ]
  * Refactor regexp
  * Update py3 patches
  * Update changelog
  * Drop MathJax package dependency.
    Now uses upstream MathJax tarball.
  * Update beta version number
  * New upstream version 4.99.7+dfsg+really4.21.0
  * Drop applied hotfix patch
  * Update py3 patches
  * Adjust py3 patches
  * Add binary patch
  * Adjust binary patch
  * Apply binary patch
  * Update documents about Git style binary patches
  * Update changelog
  * Update py3 patches
  * Update changelog
  * Update py3 patches
  * Lintian fix
    > E: calibre: no-phrase Maintainer team+calibre@tracker.debian.org

  [ Norbert Preining ]
  * move maintainer to team+calibre@tracker.debian.org

 -- YOKOTA Hiroshi <yokota.hgml@gmail.com>  Mon, 20 Jul 2020 17:54:12 +0900

calibre (4.99.6+dfsg+really4.20.0-1) unstable; urgency=medium

  [ Norbert Preining ]
  * call the package 4.99.6+... as Calibre announces itself like this now

  [ YOKOTA Hiroshi ]
  * Match even if previous Debian package version is lower than 4.99.6
  * New upstream version 4.99.6+dfsg+really4.20.0
  * Bundle MathJax source and use it
  * Adjust py3 patches
  * Add upstream hotfix.
    This fix is requied to unbreak MathJax change.
  * Adjust hotfix patch

 -- YOKOTA Hiroshi <yokota.hgml@gmail.com>  Sun, 05 Jul 2020 16:22:11 +0900

calibre (4.99.4+dfsg+really4.19.0-1) unstable; urgency=medium

  [ YOKOTA Hiroshi ]
  * Use GitHub based URL
  * Use package name macro
  * Fix regexp
  * New upstream version 4.99.4+dfsg+really4.19.0
  * Update py3 patches
  * Adjust py3 patches
  * Refactor watch line.
    Remove redundant regex, and use file name itself.

 -- Norbert Preining <norbert@preining.info>  Sat, 20 Jun 2020 11:45:22 +0900

calibre (4.99.4+dfsg+really4.18.0-1) unstable; urgency=medium

  [ YOKOTA Hiroshi ]
  * New upstream version 4.99.4+dfsg+really4.18.0
  * Add Emacs mode line
  * Update py3 patches
  * Adjust py3 patches

 -- Norbert Preining <norbert@preining.info>  Thu, 11 Jun 2020 11:30:19 +0900

calibre (4.99.4+dfsg+really4.17.0-1) unstable; urgency=medium

  [ YOKOTA Hiroshi ]
  * Update debhelper standard to v13
  * Improve "test" target hack
    dh_auto_test(1) provides automatic environment variables like "HOME" and "XDG_*".
    It requires Debhelper v13.
  * Remove unused line.
    We are already used uscan(1) based update method.
  * No need to rebuild "resources/images.qrc"
  * Use Python3 based cleaner
  * New upstream version 4.99.4+dfsg+really4.17.0
  * Adjust py3 patches

 -- Norbert Preining <norbert@preining.info>  Mon, 25 May 2020 00:54:29 +0900

calibre (4.99.4+dfsg+really4.16.0-1) unstable; urgency=medium

  [ YOKOTA Hiroshi ]
  * ODF thumbnail icon is replaced to GPL-3 icon.
  * New upstream version 4.99.4+dfsg+really4.16.0
  * Use deprecated API if new API is not available (Closes: #944875)

 -- Norbert Preining <norbert@preining.info>  Sat, 16 May 2020 14:23:03 +0900

calibre (4.99.4+dfsg+really4.15.0-1) unstable; urgency=medium

  [ YOKOTA Hiroshi ]
  * New upstream version 4.99.4+dfsg+really4.15.0 (Closes: #959419, #959559)
  * Update and adjust py3 patches
  * Add skip test list for armhf

 -- Norbert Preining <norbert@preining.info>  Sun, 03 May 2020 22:23:34 +0900

calibre (4.99.4+dfsg+really4.13.0-3) unstable; urgency=medium

  [ YOKOTA Hiroshi ]
  * Skip some tests for mipsel.

 -- Norbert Preining <norbert@preining.info>  Wed, 22 Apr 2020 10:16:05 +0900

calibre (4.99.4+dfsg+really4.13.0-2) unstable; urgency=medium

  [ YOKOTA Hiroshi ]
  * Extend timeout limit.
    Some non-x86 architectures are much slower than x86, try to fix build
    errors on these builders due to timeouts in the test system:
    . Extent wait time
    . Treat Debian package builder as CI system
  * Enable all tests in package builder

 -- Norbert Preining <norbert@preining.info>  Mon, 20 Apr 2020 09:08:02 +0900

calibre (4.99.4+dfsg+really4.13.0-1) unstable; urgency=medium

  [ YOKOTA Hiroshi ]
  * Typo fix
  * New upstream version 4.99.4+dfsg+really4.13.0
  * Update py3 patches
  * Adjust py3 patches

 -- Norbert Preining <norbert@preining.info>  Mon, 06 Apr 2020 04:32:53 +0900

calibre (4.99.4+dfsg+really4.12.0-1) unstable; urgency=medium

  [ YOKOTA Hiroshi ]
  * Use pyopenssl instead of certgen plugin, reinstall certgen

  [ Norbert Preining ]
  * fix calibredb list redirect errors (Closes: #951913)
  * Recommend udisks2 for e-reader detection (Closes: #952827)
  * New upstream version 4.99.4+dfsg+really4.12.0
  * update py3 patches
  * adjust patches to debian (dropping thumbnail.py)

 -- Norbert Preining <norbert@preining.info>  Fri, 06 Mar 2020 21:09:07 +0900

calibre (4.99.4+dfsg+really4.11.2-1) unstable; urgency=medium

  * New upstream version 4.11.2

 -- Norbert Preining <norbert@preining.info>  Sun, 23 Feb 2020 07:15:08 +0900

calibre (4.99.4+dfsg+really4.11.1-1) unstable; urgency=medium

  [ Norbert Preining ]
  * add change for 4.10.1 as patch
  * move Debian patches after Py3 patches
  * do not build/install certgen extension/module (Closes: #951743)
  * New upstream version 4.99.4+dfsg+really4.11.{0,1}
  * update py3 branch patches
  * fix patches that touch thumbpdf.py which is removed during orig.tar building
  * required patch for py3 branch

  [ YOKOTA Hiroshi ]
  * Restore release version's watch line
  * Update version mangle line for "+really" style version number
  * Remove unused line
  * Apply Debian's compilation options to libheadless.so
  * New upstream version 4.99.4+dfsg+really4.10.1
  * Drop obsolete patch.
    This already patch applied in upstream
  * Remove unused patch
  * Refresh Debian patches
  * Move upstream "py3" branch to Quilt patch set
  * Refresh "py3" patches
  * Add ignored file list to dh_missing(1)
    "py3" branch already removed this file, but quilt(1) dose not handle
    deletion of blank file. And upstream install process installs some
    unwanted files.
  * Add "py3" branch document
  * Fix upstream version naming scheme
    "+py3" is not comes from upstream tarball.
    It comes from patch set.
  * Break lines

 -- Norbert Preining <norbert@preining.info>  Fri, 21 Feb 2020 22:28:02 +0900

calibre (4.99.4+dfsg+really4.10.0+py3-2) unstable; urgency=medium

  * disable dictionary test also on armhf

 -- Norbert Preining <norbert@preining.info>  Fri, 07 Feb 2020 14:14:42 +0900

calibre (4.99.4+dfsg+really4.10.0+py3-1) unstable; urgency=medium

  [ Norbert Preining ]
  * add for now commented exclusion of mem leak test
  * New upstream version 4.99.4+dfsg+really4.10.0+py3
  * update/cleanup patches

  [ YOKOTA Hiroshi ]
  * Add comment for ignored test
  * Upgrade Debian Standards-Version.
    No changes are needed.
  * Split test options to another file, and only use it when in package builder environment.
    Do all test in developer's environment.
  * Add dictionaries test to ignore list.
    All architectures must migrate to Python 3.

 -- Norbert Preining <norbert@preining.info>  Fri, 07 Feb 2020 12:12:18 +0900

calibre (4.99.4+dfsg-1) unstable; urgency=medium

  [ Norbert Preining ]
  * New upstream version 4.99.4+dfsg (Closes: #949095)
  * lintian override for csslint
  * update patches
  * fix sip loading in check/css.py

  [ YOKOTA Hiroshi ]
  * Add debhelper compatible "nocheck" option.
    This option will skip test to help maintainer.
    Add "nocheck" to DEB_BUIlD_MAINT_OPTIONS or DEB_BUILD_OPTIONS to work.
    See also dh_auto_test(1) manual.
  * Revert "Add debhelper compatible "nocheck" option"
    This reverts commit dd6636e4c9450e4502762f605aa71dd4b1fe7ee8.
  * Use "C" locale for testing.
    According to src/calibre/utils/localization.py:get_system_locale() ,
    set "C" is the best way to reset locale functionality.
  * Reset locale to "C" instead of erase them
  * Add Emacs mode line
  * Use Python 3 path
  * Import test suite patch from upstream
  * Refresh quilt patch
  * Disable some tests for specific platforms.
    Because build environment is not same as typical user environment.
  * Disable HTTP response test

 -- Norbert Preining <norbert@preining.info>  Tue, 21 Jan 2020 11:59:57 +0900

calibre (4.99.3+dfsg-2) unstable; urgency=medium

  [ Norbert Preining ]
  * Python3 based Calibre (Closes: #936270)
  * get-orig-source support for beta releases
  * update NEWS and TODO for Py3 version, remove PYTHON3-STATUS
  * d/watch: include comments on old version watch line and v5 switch
  * switch to uscan for orig creation

  [ YOKOTA Hiroshi ]
  * Use uscan(1) to re-package source files.
    uscan(1) downloads and repacks upstream file when upstream version is
    newer than local version that describes in "debian/changelog".
    Use "gbp import-orig --uscan" to import upstream code.
  * Add new "gbp import-orig" usage as comment.
  * Add "filenamemangle" to specify local file name
  * Verify upstream source code by upstream OpenPGP signature
  * Use relaxed syntax for readability
    "version=4" allows relaxed watch file syntax

 -- Norbert Preining <norbert@preining.info>  Thu, 16 Jan 2020 15:56:35 +0900

calibre (4.99.3+dfsg-1) experimental; urgency=medium

  [ YOKOTA Hiroshi ]
  * Typo fix
  * Refactor man pages installation.
    This hack requires debhelper v11 or later.
  * Make reproducible build
  * Use Python3 based tools
  * Update maintainer script for more Python 3 support.
    This codes are comes from "dh-python" package.

  [ Norbert Preining ]
  * test unrar if available
  * allow for plugin update check, but no calibre version check
  * unfuzzify patch
  * New upstream version 4.99.3+dfsg
  * update patches

 -- Norbert Preining <norbert@preining.info>  Wed, 08 Jan 2020 15:16:28 +0900

calibre (4.99.2+dfsg-1) experimental; urgency=medium

  The "Thanks Eli Schwartz Release" - lots of feedback and suggestions for
  improvements, very much appreciated!

  [ Debian Janitor ]
  * Fix some issues reported by lintian
    - Set debhelper-compat version in Build-Depends.
    Fixes lintian: uses-debhelper-compat-file
    See https://lintian.debian.org/tags/uses-debhelper-compat-file.html
    for more details.
    - Set upstream metadata fields: Repository, Repository-Browse.
    Fixes lintian: upstream-metadata-file-is-missing
    See https://lintian.debian.org/tags/upstream-metadata-file-is-missing.html
    for more details.

  [ Norbert Preining ]
  * New upstream beta version targetting Python3: 4.99.2
  * reenable plugin dropdown menu (Closes: #947391)
  * run unit tests after build (Closes: #947390)
  * unfuzzify and disable patches not necessary anymore
  * cleanup unused patches
  * create /usr/share/zsh/vendor-completions/ to trigger calibre installer to
    create zsh completions (Closes: #947394)

  [ YOKOTA Hiroshi ]
  * Update test code for non-English environment

 -- Norbert Preining <norbert@preining.info>  Fri, 27 Dec 2019 14:23:27 +0900

calibre (4.7.0+dfsg-1) unstable; urgency=medium

  [ Debian Janitor ]
  * Fix some issues reported by lintian
    - Set debhelper-compat version in Build-Depends.
    Fixes lintian: uses-debhelper-compat-file
    See https://lintian.debian.org/tags/uses-debhelper-compat-file.html for more details.
    - Set upstream metadata fields: Repository, Repository-Browse.
    Fixes lintian: upstream-metadata-file-is-missing
    See https://lintian.debian.org/tags/upstream-metadata-file-is-missing.html for more details.

  [ Norbert Preining ]
  * reenable plugin dropdown menu
  * New upstream version 4.7.0+dfsg

 -- Norbert Preining <norbert@preining.info>  Fri, 27 Dec 2019 14:40:15 +0900

calibre (4.6.0+dfsg-1+exp1) experimental; urgency=medium

  * Calibre 4.5 / Python 3 for Debian experimental

 -- Norbert Preining <norbert@preining.info>  Fri, 13 Dec 2019 22:27:52 +0900

calibre (4.6.0+dfsg-1) unstable; urgency=medium

  [ YOKOTA Hiroshi ]
  * Hardening Qt code
  * Use automatic variables from dpkg-buildflags(1)
  * Use environment values for hardening options.
    Debian package builder already sets hardening options.
  * Apply CPPFLAGS to more hardening
  * Move patches to quilt
  * Maximize hardening
  * Update maintainer list.
    Add myself to maintainer.
    Thanks to Norbert and his approval.
  * Refactor downloader code
  * Use "shell" function
  * Use newer "tar" option
  * Use XZ_OPT to specify compression option
  * Refactor
  * Factor out to shell script
  * Cosmetic fix
  * Keep downloaded file while processing.
    Source archive is too big to discard.
    Keep it while processing.
  * Don't use environment variable
    gzip(1) deprecates this style environment variables.
  * Add achiever options to reproducible build
  * Update standards version
  * Remove outdated patch

  [ Norbert Preining ]
  * New upstream version 4.6.0+dfsg
  * Add libhyphen-dev to B-D
  * Adjust install files to renamed lzma library

 -- Norbert Preining <norbert@preining.info>  Fri, 13 Dec 2019 17:26:59 +0900

calibre (4.5.0+dfsg-3+exp1) experimental; urgency=medium

  * Calibre 4.5 / Python 3 for Debian experimental

 -- Norbert Preining <norbert@preining.info>  Tue, 03 Dec 2019 12:43:45 +0900

calibre (4.5.0+dfsg-3) unstable; urgency=medium

  [ YOKOTA Hiroshi ]
  * Markdown support restored (Closes: #934000)
  * Remove Qt4 hack

 -- Norbert Preining <norbert@preining.info>  Tue, 03 Dec 2019 08:58:11 +0900

calibre (4.5.0+dfsg-2+exp1) experimental; urgency=medium

  * Calibre 4.5 / Python 3 for Debian experimental

 -- Norbert Preining <norbert@preining.info>  Fri, 29 Nov 2019 14:22:40 +0900

calibre (4.5.0+dfsg-2) unstable; urgency=medium

  * Fix double inclusion of man pages in -B builds

 -- Norbert Preining <norbert@preining.info>  Fri, 29 Nov 2019 14:18:17 +0900

calibre (4.5.0+dfsg-1+exp1) experimental; urgency=medium

  * Calibre 4.5 / Python 3 for Debian experimental

 -- Norbert Preining <norbert@preining.info>  Fri, 29 Nov 2019 08:02:02 +0900

calibre (4.5.0+dfsg-1) unstable; urgency=medium

  [ YOKOTA Hiroshi ]
  * Remove CDBS dependency and switch to DH v12

  [ Norbert Preining ]
  * New upstream version 4.5.0+dfsg

 -- Norbert Preining <norbert@preining.info>  Fri, 29 Nov 2019 07:58:23 +0900

calibre (4.4.0+dfsg-1+exp1) experimental; urgency=medium

  * Calibre 4.4 / Python 3 for Debian experimental

 -- Norbert Preining <norbert@preining.info>  Fri, 22 Nov 2019 16:19:57 +0900

calibre (4.4.0+dfsg-1) unstable; urgency=medium

  * New upstream version 4.4.0+dfsg
  * drop cherrypi deps (Closes: #936270)

 -- Norbert Preining <norbert@preining.info>  Fri, 22 Nov 2019 15:57:48 +0900

calibre (4.3.0+dfsg-2+exp1) experimental; urgency=medium

  * Calibre 4.3 / Python 3 for Debian experimental

 -- Norbert Preining <norbert@preining.info>  Mon, 11 Nov 2019 09:21:41 +0900

calibre (4.3.0+dfsg-2) unstable; urgency=medium

  [ YOKOTA Hiroshi ]
  * Fix mathjax installation

 -- Norbert Preining <norbert@preining.info>  Mon, 11 Nov 2019 09:13:20 +0900

calibre (4.3.0+dfsg-1+exp1) experimental; urgency=medium

  * Calibre 4.3 / Python 3 for Debian experimental

 -- Norbert Preining <norbert@preining.info>  Fri, 08 Nov 2019 12:02:43 +0900

calibre (4.3.0+dfsg-1) unstable; urgency=medium

  * update watch file for series 4 release
  * New upstream version 4.3.0+dfsg (Py2 build)
  * unfuzzify patches

 -- Norbert Preining <norbert@preining.info>  Fri, 08 Nov 2019 11:52:02 +0900

calibre (4.2.0+dfsg-2+exp2) experimental; urgency=medium

  * fix Kobo support (Closes: #943725)

 -- Norbert Preining <norbert@preining.info>  Thu, 31 Oct 2019 11:08:58 +0900

calibre (4.2.0+dfsg-2+exp1) experimental; urgency=medium

  * Calibre 4.2 / Python 3 for Debian experimental

 -- Norbert Preining <norbert@preining.info>  Mon, 28 Oct 2019 14:56:15 +0900

calibre (4.2.0+dfsg-2) unstable; urgency=medium

  * Calibre 4.2 / Python 2 for Debian sid

 -- Norbert Preining <norbert@preining.info>  Mon, 28 Oct 2019 10:44:31 +0900

calibre (4.2.0+dfsg-1) experimental; urgency=medium

  * New upstream version 4.{0,1,2}.0+dfsg
  * switch to qtwebengine
  * switch to Python3

 -- Norbert Preining <norbert@preining.info>  Fri, 25 Oct 2019 08:09:57 +0900

calibre (4.0.0+really3.48.dfsg-1) unstable; urgency=medium

  * Revert to 3.48 since necessary modules for running Calibre >= 4.0 are
    not available for Python 2 (Closes: #941802, #941806)

 -- Norbert Preining <norbert@preining.info>  Sun, 06 Oct 2019 10:09:23 +0900

calibre (4.0.0+dfsg-1) unstable; urgency=medium

  * New upstream version 4.0.0+dfsg
  * fix debian packaging for 4.0 upstream
  * add libhunspell-dev to B-D

 -- Norbert Preining <norbert@preining.info>  Sat, 05 Oct 2019 09:42:11 +0900

calibre (3.48.0+dfsg-1) unstable; urgency=medium

  * New upstream version 3.48.0+dfsg

 -- Norbert Preining <norbert@preining.info>  Fri, 13 Sep 2019 16:15:19 +0900

calibre (3.47.1+dfsg-1) unstable; urgency=medium

  * New upstream version 3.47.1+dfsg

 -- Norbert Preining <norbert@preining.info>  Mon, 02 Sep 2019 13:01:03 +0900

calibre (3.47.0+dfsg-1) unstable; urgency=medium

  * New upstream version 3.47.0+dfsg
  * Add python-html2text also to deps (really closes: #932044)
  * update patches

 -- Norbert Preining <norbert@preining.info>  Fri, 30 Aug 2019 11:16:46 +0900

calibre (3.46.0+dfsg-1) unstable; urgency=medium

  [ Norbert Preining ]
  * Add python-html2text dependency (Closes: #932044)
  * New upstream version 3.46.0+dfsg

  [ Nicholas D Steeves ]
  * Use secure URL for Homepage (d/control) & Source (d/copyright)

 -- Norbert Preining <norbert@preining.info>  Fri, 19 Jul 2019 14:15:34 +0900

calibre (3.45.2+dfsg-1) unstable; urgency=medium

  * New upstream version 3.45.2+dfsg

 -- Norbert Preining <norbert@preining.info>  Sat, 13 Jul 2019 23:30:58 +0900

calibre (3.45.1+dfsg-1) unstable; urgency=medium

  * New upstream version 3.45.1+dfsg

 -- Norbert Preining <norbert@preining.info>  Sat, 13 Jul 2019 00:04:09 +0900

calibre (3.45.0+dfsg-1) unstable; urgency=medium

  * New upstream version 3.45.0+dfsg
  * update patches

 -- Norbert Preining <norbert@preining.info>  Fri, 12 Jul 2019 13:45:43 +0900

calibre (3.44.0+dfsg-2) unstable; urgency=medium

  * Upload to unstable, use source only upload

 -- Norbert Preining <norbert@preining.info>  Tue, 09 Jul 2019 10:40:43 +0900

calibre (3.44.0+dfsg-1) experimental; urgency=medium

  * New upstream version 3.44.0+dfsg

 -- Norbert Preining <norbert@preining.info>  Fri, 31 May 2019 14:18:13 +0900

calibre (3.43.0+dfsg-1) experimental; urgency=medium

  * remove .pyc files on upgrade from pre-pyclean versions (Closes: #865879)
  * New upstream version 3.43.0+dfsg
  * update patches

 -- Norbert Preining <norbert@preining.info>  Tue, 28 May 2019 23:22:31 +0900

calibre (3.42.0+dfsg-1) experimental; urgency=medium

  * New upstream version 3.42.0+dfsg
  * update patches

 -- Norbert Preining <norbert@preining.info>  Sun, 05 May 2019 16:00:21 +0900

calibre (3.41.3+dfsg-1) experimental; urgency=medium

  * New upstream version 3.41.3+dfsg

 -- Norbert Preining <norbert@preining.info>  Sat, 20 Apr 2019 12:27:09 +0900

calibre (3.41.1+dfsg-1) experimental; urgency=medium

  * New upstream version 3.41.1+dfsg

 -- Norbert Preining <norbert@preining.info>  Fri, 19 Apr 2019 19:16:55 +0900

calibre (3.41.0+dfsg-1) experimental; urgency=medium

  * New upstream version 3.41.0+dfsg
  * Update and fix patches
  * add python-bs4 to build deps
  * install backports directory

 -- Norbert Preining <norbert@preining.info>  Fri, 19 Apr 2019 14:44:34 +0900

calibre (3.40.1+dfsg-1) experimental; urgency=medium

  * new upstream release (Closes: #924066)

 -- Norbert Preining <norbert@preining.info>  Mon, 11 Mar 2019 00:37:01 +0900

calibre (3.39.1+dfsg-2) unstable; urgency=medium

  * update my email and VCS fields (Closes: #921473)

 -- Norbert Preining <norbert@preining.info>  Fri, 08 Feb 2019 17:41:17 +0900

calibre (3.39.1+dfsg-1) unstable; urgency=medium

  [ Nicholas D Steeves ]
  * New upstream version 3.39.1+dfsg.
  * Add build dep on >= 0.5.6~ of python-msgpack.  Calibre began to
    require newer than 0.4.8 some time between 3.32.0 and 3.35.  This is
    needed to fix FTBFS when backporting to stretch.
  * Add python-msgpack >= 0.5.6~ dependency to bin:calibre.
  * Clean up trailing whitespace in changelog and control.
  * Fix a line that was too long in extended description.
  * Drop obsolete debian/pycompat.
  * Switch to secure copyright format URL.
  * Add myself to Uploaders.
  * Use secure URL in watch file
  * debian/rules: adjust get-orig-source to remove new location of
    bundled mathjax.

  [ Norbert Preining ]
  * Adjust watch file for version 3 series
  * add css-parser to (build-)depends

 -- Nicholas D Steeves <nsteeves@gmail.com>  Tue, 05 Feb 2019 14:26:32 -0700

calibre (3.35.0+dfsg-1) unstable; urgency=medium

  * New upstream version 3.35.0+dfsg

 -- Norbert Preining <preining@debian.org>  Sun, 09 Dec 2018 15:40:54 +0900

calibre (3.34.0+dfsg-1) unstable; urgency=medium

  * suggest python-unrardll for rar/cbr support (Closes: #733513)
  * New upstream version 3.34.0+dfsg

 -- Norbert Preining <preining@debian.org>  Fri, 09 Nov 2018 12:54:38 +0900

calibre (3.33.1+dfsg-1) unstable; urgency=medium

  * New upstream version 3.33.1+dfsg
  * update patches

 -- Norbert Preining <preining@debian.org>  Fri, 19 Oct 2018 20:17:43 +0900

calibre (3.32.0+dfsg-1) unstable; urgency=medium

  * New upstream version 3.32.0+dfsg
  * unfuzzify patches
  * bump standards version, no changes necessary
  * install new polyglot lib

 -- Norbert Preining <preining@debian.org>  Fri, 28 Sep 2018 23:59:38 +0900

calibre (3.31.0+dfsg-1) unstable; urgency=medium

  * New upstream version 3.31.0+dfsg

 -- Norbert Preining <preining@debian.org>  Fri, 07 Sep 2018 15:06:49 +0900

calibre (3.30.0+dfsg-1) unstable; urgency=medium

  * New upstream version 3.30.0+dfsg
    (probably already fixed much earlier)
    - python epub to mobi conversion works (Closes: #699057)
    - PyQt4 not used anymore (Closes: #771550)
    - markdown patch is not used anymore (Closes: #723907)
    - properly open directories (Closes: #738535)
    - man pages are now available for calibre/ebook cmds (Closes: #766555)
  * add python-html5lib for recipe dependencies (Closes: #906572)
  * add depends on libjpeg-turbo-progs and optipng for image
    optimization in ebook editor (Closes: #884767)

 -- Norbert Preining <preining@debian.org>  Fri, 24 Aug 2018 12:50:53 +0900

calibre (3.29.0+dfsg-1) unstable; urgency=medium

  * New upstream version 3.29.0+dfsg
  * update patches

 -- Norbert Preining <preining@debian.org>  Fri, 10 Aug 2018 21:22:26 +0900

calibre (3.28.0+dfsg-1) unstable; urgency=medium

  * New upstream version 3.28.0+dfsg

 -- Norbert Preining <preining@debian.org>  Sat, 21 Jul 2018 13:44:07 +0900

calibre (3.27.1+dfsg-1) unstable; urgency=medium

  * New upstream version 3.27.1+dfsg

 -- Norbert Preining <preining@debian.org>  Mon, 09 Jul 2018 14:06:12 +0900

calibre (3.26.1+dfsg-1) unstable; urgency=medium

  * New upstream version 3.26.1+dfsg

 -- Norbert Preining <preining@debian.org>  Fri, 29 Jun 2018 01:58:59 +0900

calibre (3.26.0+dfsg-1) unstable; urgency=medium

  * New upstream version 3.26.0+dfsg

 -- Norbert Preining <preining@debian.org>  Fri, 15 Jun 2018 15:15:56 +0900

calibre (3.25.0+dfsg-1) unstable; urgency=medium

  * New upstream version 3.25.0+dfsg
  * update patches

 -- Norbert Preining <preining@debian.org>  Sun, 03 Jun 2018 17:46:00 +0900

calibre (3.24.2+dfsg-1) unstable; urgency=medium

  * Two new upstream versions

 -- Norbert Preining <preining@debian.org>  Mon, 28 May 2018 23:38:25 +0900

calibre (3.24.0+dfsg-1) unstable; urgency=medium

  * New upstream version 3.24.0+dfsg

 -- Norbert Preining <preining@debian.org>  Fri, 25 May 2018 23:16:59 +0900

calibre (3.23.0+dfsg-1) unstable; urgency=medium

  * New upstream version 3.23.0+dfsg

 -- Norbert Preining <preining@debian.org>  Sat, 05 May 2018 21:59:21 +0900

calibre (3.22.1+dfsg-1) unstable; urgency=medium

  * New upstream version 3.22.1+dfsg

 -- Norbert Preining <preining@debian.org>  Sun, 22 Apr 2018 23:50:41 +0900

calibre (3.21.0+dfsg-1) unstable; urgency=medium

  * New upstream version 3.21.0+dfsg
  * update patches

 -- Norbert Preining <preining@debian.org>  Sat, 07 Apr 2018 21:30:46 +0900

calibre (3.20.0+dfsg-1) unstable; urgency=medium

  * add explicit b-d on libusb-1.0-0-dev (Closes: #892523)
  * New upstream version 3.20.0+dfsg
  * update patches

 -- Norbert Preining <preining@debian.org>  Fri, 30 Mar 2018 21:25:14 +0900

calibre (3.19.0+dfsg-1) unstable; urgency=medium

  * New upstream version 3.19.0+dfsg
    - use JSON to prevent malicious bookmark files from causing code execution
      (Closes: #892242)

 -- Norbert Preining <preining@debian.org>  Sat, 10 Mar 2018 00:16:43 +0900

calibre (3.18.0+dfsg-1) unstable; urgency=medium

  * New upstream version 3.18.0+dfsg

 -- Norbert Preining <preining@debian.org>  Sat, 24 Feb 2018 22:03:27 +0900

calibre (3.17.0+dfsg-2) unstable; urgency=medium

  * remove dependency on beautifulsoup, included in calibre (Closes: #891094)

 -- Norbert Preining <preining@debian.org>  Fri, 23 Feb 2018 00:03:15 +0900

calibre (3.17.0+dfsg-1) unstable; urgency=medium

  * New upstream release
  * adjust VCS fields to Salsa
  * update patches

 -- Norbert Preining <preining@debian.org>  Sat, 10 Feb 2018 23:01:54 +0900

calibre (3.16.0+dfsg-1) unstable; urgency=medium

  * New upstream version 3.16.0+dfsg

 -- Norbert Preining <preining@debian.org>  Sat, 27 Jan 2018 16:41:50 +0900

calibre (3.15.0.1+dfsg-1) unstable; urgency=medium

  * New upstream version 3.15.0.1+dfsg
    The initial source tarball contained broken .mo files, this one is
    the current 3.15.0 source tarball with fixed .mo files (Closes: #886682)

 -- Norbert Preining <preining@debian.org>  Tue, 09 Jan 2018 23:25:07 +0900

calibre (3.15.0+dfsg-1) unstable; urgency=medium

  * New upstream version 3.15.0+dfsg
  * update description (Closes: #885445)
  * bump standards version, no changes necessary

 -- Norbert Preining <preining@debian.org>  Fri, 05 Jan 2018 15:01:51 +0900

calibre (3.14.0+dfsg-1) unstable; urgency=medium

  * New upstream version 3.14.0+dfsg

 -- Norbert Preining <preining@debian.org>  Sat, 16 Dec 2017 06:51:20 +0900

calibre (3.13.0+dfsg-1) unstable; urgency=medium

  * adjust deps on python-lxml, thanks Daniel Baumann (Closes: #882350)
  * new upstream version 3.13.0+dfsg
  * bump standards version, no changes necessary

 -- Norbert Preining <preining@debian.org>  Fri, 08 Dec 2017 22:54:27 +0900

calibre (3.12.0+dfsg-1) unstable; urgency=medium

  * New upstream release

 -- Norbert Preining <preining@debian.org>  Fri, 10 Nov 2017 12:03:34 +0900

calibre (3.11.1+dfsg-1) unstable; urgency=medium

  * New upstream releases

 -- Norbert Preining <preining@debian.org>  Sun, 05 Nov 2017 08:43:00 +0900

calibre (3.10.0+dfsg-1) unstable; urgency=medium

  * New upstream releases
  * Do not use --detach in .desktop files (Closes: #877774)
  * switch priority from extra to optional
  * bump standards version, no changes necessary
  * change maintainership with agreement from Miriam, thanks.

 -- Norbert Preining <preining@debian.org>  Tue, 24 Oct 2017 15:35:53 +0900

calibre (3.8.0+dfsg-1) unstable; urgency=medium

  * New upstream version 3.8.0+dfsg
  * update patches
  * bump standards version, no changes necessary

 -- Norbert Preining <preining@debian.org>  Mon, 25 Sep 2017 09:48:22 +0900

calibre (3.7.0+dfsg-2) unstable; urgency=medium

  * add various missing build-deps
    this fixes missing desktop files and bash-completion (Closes: #871016)

 -- Norbert Preining <preining@debian.org>  Mon, 04 Sep 2017 11:09:09 +0900

calibre (3.7.0+dfsg-1) unstable; urgency=medium

  [ Martin Pitt ]
  * Whitespace fixes

  [ Norbert Preining ]
  * New upstream version 3.7.0+dfsg
  * Rework .pyc generation using pycompile in postinst/postrm
    code copied from dh_python generated debhelper snippets.
  * do not delete _ui.py files in clean action
  * update list of installed files
  * add source override for wrong lintian check
  * add python-html5-parser to deps
  * bump standards version, no changes necessary
  * cherrypick upstream fix for mspack security issues (Closes: #872595)

 -- Norbert Preining <preining@debian.org>  Wed, 30 Aug 2017 20:40:23 +0900

calibre (3.4.0+dfsg-1) unstable; urgency=medium

  [ Martin Pitt ]
  * New upstream release. (Closes: #868663)
  * Add missing python-msgpack dependency for calibre-server.
    (Closes: #866102)
  * Drop obsolete alternative python-imaging dependency.
    (Closes: #866418)
  * Drop long-obsolete calibre.preinst conffile cleanup.
  * Clean up *.pyc files on upgrade in /usr/lib/calibre/.
    (Closes: #868379)
  * Add Norbert Preining as Co-Maintainer. Thank you!

  [ Norbert Preining ]
  * Fix desktop integration installation
    - Add XDG_DATA_DIRS setting to the environment, which fixes
      xdg-icon-resource calls
    - Patch linux.py to NOT use xdg-mime and xdg-desktop-menu because
      they hard-code gnome_app_dir etc which cannot be overridden,
      and replace with install calls
    - Remove the locally managed desktop and mime xml files
  * Switch to upstream provided manpages.

 -- Martin Pitt <mpitt@debian.org>  Mon, 17 Jul 2017 15:09:28 +0200

calibre (3.1.1+dfsg-1) unstable; urgency=medium

  * New upstream release. (Closes: #865018)
  * debian/rules: Drop jquery-ui* and Datejs downloads from get-orig-source
    rule, upstream does not use these any more.
  * README.Debian: Fix "the the" typo. Thanks Norbert Preining.
  * Use packaged libjs-coffeescript and python-regex instead of the bundled
    one. Thanks Norbert Preining.
  * Drop Do-not-build-unrar-extension-as-we-strip-unrar-from-the-t.patch;
    unrar is now loaded dynamically, not via a shipped extension.

 -- Martin Pitt <mpitt@debian.org>  Sat, 24 Jun 2017 20:50:27 +0200

calibre (2.85.1+dfsg-1) experimental; urgency=medium

  * New upstream release. (Closes: #864057)

 -- Martin Pitt <mpitt@debian.org>  Sun, 04 Jun 2017 10:05:55 +0200

calibre (2.83.0+dfsg-1) experimental; urgency=medium

  * New upstream release.

 -- Martin Pitt <mpitt@debian.org>  Sun, 30 Apr 2017 18:31:44 +0200

calibre (2.75.1+dfsg-1) unstable; urgency=medium

  * New upstream release:
    - security fix: E-book viewer: Prevent javascript in the book from
      accessing files on the computer using XMLHttpRequest.

 -- Martin Pitt <mpitt@debian.org>  Tue, 27 Dec 2016 10:53:00 +0100

calibre (2.71.0+dfsg-1) unstable; urgency=medium

  [ Martin Pitt ]
  * Move from bzr to collab-maint git, update Vcs-* tags
  * Turn patches into "gbp pq" format
  * debian/rules get-orig-source: Don't update checkout any more.
    This was appropriate for debian/ only bzr branch, but not for full-source gbp.
  * Bump debhelper compat to 9

  [ Ritesh Raj Sarraf ]
  * debian/rules get-orig-source: Update download URL for Datejs
  * New upstream release.
    Adjust patches, add new python-pyqt5.qtwebkit and python-apsw dependencies.
    (Closes: #840999)

 -- Martin Pitt <mpitt@debian.org>  Mon, 14 Nov 2016 23:44:26 +0100

calibre (2.60.0+dfsg-1) unstable; urgency=medium

  * New upstream release.

 -- Martin Pitt <mpitt@debian.org>  Thu, 30 Jun 2016 10:51:32 +0200

calibre (2.55.0+dfsg-1) unstable; urgency=medium

  * New upstream release.
  * Drop obsolete XS-Python-Version.
  * Bump Standards-Version to 3.9.8 (no changes necessary).
  * debian/copyright: Factor out licenses (fixes lintian warning
    (dep5-copyright-license-name-not-unique)
  * Add links-privacy.patch: content-server: Don't load external URLs for
    privacy (spotted by lintian).
  * Enable relro hardening.

 -- Martin Pitt <mpitt@debian.org>  Sun, 17 Apr 2016 23:52:46 +0200

calibre (2.54.0+dfsg-1) unstable; urgency=medium

  * New upstream release.
  * Drop use_system_markdown.patch, redundant with the sedding in
    debian/rules. Thanks Felix Dietrich.
  * markdown-calibre: Use system "markdown" module. Thanks Felix Dietrich.
    (Closes: #808198)

 -- Martin Pitt <mpitt@debian.org>  Sun, 03 Apr 2016 21:18:01 +0200

calibre (2.48.0+dfsg-1) unstable; urgency=medium

  * New upstream release.

 -- Martin Pitt <mpitt@debian.org>  Sun, 03 Jan 2016 10:43:05 +0100

calibre (2.45.0+dfsg-1) unstable; urgency=medium

  * New upstream release.

 -- Martin Pitt <mpitt@debian.org>  Sat, 28 Nov 2015 15:26:52 +0100

calibre (2.38.0+dfsg-1) unstable; urgency=medium

  * New upstream release. (Closes: #796929)

 -- Martin Pitt <mpitt@debian.org>  Wed, 16 Sep 2015 11:08:57 +0200

calibre (2.33.0+dfsg-1) unstable; urgency=medium

  * New upstream release.
  * debian/watch, debian/rules: Adjust to changed upstream tarball location.
  * debian/rules get-orig-source: Download Datejs-all-Alpha1.zip and produce
    unminified date.js in the original tarball. Thanks Jesus M.
    Gonzalez-Barahona! (Closes: #775663)

 -- Martin Pitt <mpitt@debian.org>  Sat, 25 Jul 2015 11:27:08 +0200

calibre (2.31.0+dfsg-1) unstable; urgency=medium

  * New upstream release (Closes: #789244)
  * Add new libssl-dev build dependency, required for this version.
  * debian/calibre.install: Add new "duktape" module.

 -- Martin Pitt <mpitt@debian.org>  Sun, 28 Jun 2015 13:46:13 +0200

calibre (2.24.0+dfsg-1) unstable; urgency=medium

  * New upstream release. (Closes: #782248)
  * Drop git_pytqt_5.4.1.patch, upstream now.

 -- Martin Pitt <mpitt@debian.org>  Sun, 12 Apr 2015 19:02:00 -0500

calibre (2.20.0+dfsg-1) unstable; urgency=medium

  * New upstream release. (Closes: #780348)
  * Backport compatibility fix for PyQT 5.4.1 from upstream git.
  * debian/calibre.install: Add new css_selectors private module.

 -- Martin Pitt <mpitt@debian.org>  Sat, 14 Mar 2015 08:27:35 +0100

calibre (2.19.0+dfsg-1) unstable; urgency=medium

  * New upstream release. (Closes: #776786)

 -- Martin Pitt <mpitt@debian.org>  Fri, 06 Feb 2015 12:09:59 +0100

calibre (2.16.0+dfsg-1) unstable; urgency=medium

  * New upstream release. (Closes: #774547)
  * debian/calibre.install: Drop six.py, not shipped upstream any more.

 -- Martin Pitt <mpitt@debian.org>  Sat, 17 Jan 2015 11:03:00 +0100

calibre (2.14.0+dfsg-1) unstable; urgency=medium

  * New upstream release. (Closes: #774003)

 -- Martin Pitt <mpitt@debian.org>  Sun, 28 Dec 2014 13:20:01 +0100

calibre (2.13.0+dfsg-1) unstable; urgency=medium

  * New upstream release. (Closes: #773812)

 -- Martin Pitt <mpitt@debian.org>  Tue, 23 Dec 2014 20:27:32 +0100

calibre (2.9.0+dfsg-1) unstable; urgency=medium

  * New upstream release.
  * Drop qt5-default metapackage (lintian complained) and set $QT_SELECT in
    debian/rules instead.

 -- Martin Pitt <mpitt@debian.org>  Mon, 10 Nov 2014 07:34:49 +0100

calibre (2.7.0+dfsg-1) unstable; urgency=medium

  * New upstream release.

 -- Martin Pitt <mpitt@debian.org>  Thu, 30 Oct 2014 10:57:06 +0100

calibre (2.5.0+dfsg-1) unstable; urgency=medium

  * New upstream release.
  * debian/rules: Fix get-orig-source rule to produce tarballs with just one
    top-level dir, not an additional "./" prefix.

 -- Martin Pitt <mpitt@debian.org>  Sun, 12 Oct 2014 22:33:24 +0200

calibre (2.4.0+dfsg-1) unstable; urgency=medium

  * New upstream release.
  * Fix original file name of jquery.multiselect.js to avoid lintian error.
  * Don't ship calibre-portable.sh, not needed in package.
  * Use dpkg buildflags.mk for hardening.

 -- Martin Pitt <mpitt@debian.org>  Mon, 29 Sep 2014 13:14:54 +0200

calibre (2.3.0+dfsg-1) unstable; urgency=medium

  * New upstream release. (Closes: #762155)
  * Rebuild against current Qt/sip API. (Closes: #761517)
  * Bump Standards-Version to 3.9.6 (no changes necessary).

 -- Martin Pitt <mpitt@debian.org>  Fri, 19 Sep 2014 06:59:32 +0200

calibre (2.2.0+dfsg-2) unstable; urgency=medium

  * Make libudev-dev and libmtdev-dev linux-any, to fix building on BSD/Hurd.
    (see #760863)
  * Work around broken threading on mips builders. (Closes: #760865)

 -- Martin Pitt <mpitt@debian.org>  Wed, 10 Sep 2014 12:01:23 +0200

calibre (2.2.0+dfsg-1) unstable; urgency=medium

  * New upstream release.
  * Add missing python-pyqt5.qtsvg dependency. (Closes: #759551)
  * Add libegl1-mesa-dev build dep for new version.

 -- Martin Pitt <mpitt@debian.org>  Mon, 08 Sep 2014 09:44:52 +0200

calibre (2.0.0+dfsg-1) unstable; urgency=medium

  * New upstream release. (Closes: #759246)
  * Adjust debian/rules get-orig-source for slightly changed upstream tarball
    layout.
  * This version uses Qt5 now. Close all crashes which are related to Qt4.
    (Closes: #673598, #609705) (LP: #1294989, #1074796, #1038931, #1021047,
    #976305, #967316, #958282, #939788, #930445, #927641, #925777, #891924,
    #886504, #871883, #854417, #852624, #762931, #762643, #761719, #745176,
    #720028, #701129, #696077, #659806, #565377, #565366, #565178, #563585,
    #557883, #458403, #1216549, #1051759, #1027371, #720021, #556985, #555961)
  * Adjust build and binary dependencies for the Qt 4 → 5 change.

 -- Martin Pitt <mpitt@debian.org>  Tue, 26 Aug 2014 20:43:13 +0200

calibre (1.48.0+dfsg-1) unstable; urgency=medium

  * New upstream release. (Closes: #757135)

 -- Martin Pitt <mpitt@debian.org>  Wed, 13 Aug 2014 12:04:58 +0200

calibre (1.36.0+dfsg-1) unstable; urgency=medium

  * New upstream release:
    - Fixes editing of metadata (Closes: #741638)

 -- Martin Pitt <mpitt@debian.org>  Wed, 14 May 2014 18:17:50 +0200

calibre (1.25.0+dfsg-1) unstable; urgency=medium

  * New upstream release.
  * debian/rules: Drop the removal of manual/images/valid.png, got dropped
    upstream.
  * debian/copyright: Update copyrights, and fix wrong copyright-1.0 syntax.
    Thanks Felix Gruber!
  * debian/control: Remove trailing spaces.
  * debian/control: Bump minimal dependencies to the versions at
    http://calibre-ebook.com/download_linux. (see #738642)
  * debian/rules: Ignore bash completion files, until we figure out what to
    build-depend on to make these files also built in minimal schroots.

 -- Martin Pitt <mpitt@debian.org>  Thu, 27 Feb 2014 07:48:06 +0100

calibre (1.22.0+dfsg1-1) unstable; urgency=medium

  [ Gary Preston ]
  * get-orig-source:
    - Remove non-free manual/images/valid.png. (Closes: #735340)
    - Remove unnecessary and wrong gunzip switch from tar command.
    - wget original source for jquery ui and jquery multiselect and add them
      as *.js.orig next to their whitespace-compressed versions.
      (Closes: #735354)

 -- Martin Pitt <mpitt@debian.org>  Wed, 05 Feb 2014 07:22:28 +0100

calibre (1.22.0+dfsg-1) unstable; urgency=medium

  * New upstream release.
  * debian/copyright: Update to 1.0 copyright standard. Thanks Felix Gruber!
    (LP: #737343)

 -- Martin Pitt <mpitt@debian.org>  Sun, 02 Feb 2014 10:46:11 +0100

calibre (1.14.0+dfsg-1) unstable; urgency=low

  * New upstream release. (Closes: #731502)
  * Depend on python-pil | python-imaging now, upstream source is compatible
    with both. (Closes: #731501)

 -- Martin Pitt <mpitt@debian.org>  Fri, 06 Dec 2013 08:28:47 +0100

calibre (1.9.0+dfsg-1) unstable; urgency=low

  * New upstream release.
  * debian/calibre.install: Install new module.
  * Bump Standards-Version to 3.9.5, no changes necessary.

 -- Martin Pitt <mpitt@debian.org>  Mon, 04 Nov 2013 11:02:15 +0100

calibre (1.5.0+dfsg-1) unstable; urgency=low

  * New upstream release. (Closes: #722962)
  * Drop removal of non-free fonts, they got removed upstream.
  * use_system_markdown.patch: Adjust for new upstream release.
  * Drop debian/local/calibre-mount-helper and its installation in
    debian/rules, upstream removed the mount-helper.
  * debian/local/calibre-gui.desktop: Add GenericName, thanks Ronny
    Standtke. (Closes: #662838)

 -- Martin Pitt <mpitt@debian.org>  Mon, 14 Oct 2013 12:12:07 +0200

calibre (1.0.0+dfsg-1) unstable; urgency=low

  * New upstream release. (Closes: #720836)
  * debian/calibre.install: Drop usr/etc, not shipped by upstream any more.
  * debian/control: Add python-apsw dependency.

 -- Martin Pitt <mpitt@debian.org>  Mon, 26 Aug 2013 07:33:55 +0200

calibre (0.9.41+dfsg-1) unstable; urgency=low

  * New upstream release.
  * debian/local/calibre.desktop: Rename to calibre-gui.desktop to match its
    window class. (LP: #1206687)
  * Add debian/local/ebook-viewer.desktop, so that one can directly open
    *.epub or *.mobi files in file browsers. Thanks Korey Lu!
    (Closes: #664182)
  * Make it possible to auto-start calibre when connecting an e-book reader
    device:
    - Add debian/local/mime/calibre.xml MIME association, install in
      debian/calibre.install.
    - debian/local/calibre-gui.desktop: Add MIME type and file argument.
    - Thanks to Thanks Korey Lu! (Closes: #715246)

 -- Martin Pitt <mpitt@debian.org>  Thu, 01 Aug 2013 18:17:22 +0200

calibre (0.9.31+dfsg-1) unstable; urgency=low

  * New upstream release.
  * Rebuild against current sip4 ABI, this makes the package installable
    again. (Closes: #708613)
  * Bump Standards-Version to 3.9.4, no changes necessary.

 -- Martin Pitt <mpitt@debian.org>  Tue, 21 May 2013 08:56:01 +0200

calibre (0.9.27+dfsg-1) experimental; urgency=low

  Upload to experimental as unstable's mathjax version is too old.

  [ Dmitry Shachnev ]
  * Remove non-free bundled copy of unrar. (Closes: #704977, #702816)
  * Remove bundled copy of mathjax. (Closes: #700838)
  * Remove bundled copy of python-markdown.
  * Make get-orig-tarball downloading the correct version.
  * Remove *.pyc, *.qrc, *.so and *_ui.py files in clean target.

  [ Martin Pitt ]
  * New upstream release.
  * dont_build_unrar_plugin.patch: Also remove "rar" as accepted file
    extension.

 -- Martin Pitt <mpitt@debian.org>  Tue, 23 Apr 2013 21:58:12 +0200

calibre (0.9.18+dfsg-1) unstable; urgency=low

  * New upstream release. (Closes: #699700)
  * Unfuzz patches.
  * Add new libqt4-private-dev build dependency, required by this version.

 -- Martin Pitt <mpitt@debian.org>  Tue, 12 Feb 2013 16:45:34 +0100

calibre (0.9.11+dfsg-1) unstable; urgency=low

  * New upstream release.
  * Add missing python-cssselect dependency.
  * Add python_multiarch_inc.patch: Use python-config instead of
    sysconfig.get_python_inc(), as the latter does not work with
    multiarch-split include files. (LP: #1094246)

 -- Martin Pitt <mpitt@debian.org>  Fri, 28 Dec 2012 14:31:49 +0100

calibre (0.9.0+dfsg-1) unstable; urgency=low

  * New upstream release.
  * debian/control, debian/rules: ttf-liberation is no more, move to
    fonts-liberation. Thanks to Kan-Ru Chen! (Closes: #674838)
  * debian/calibre.install: Drop pyPdf, not shipped upstream any more.
  * debian/control: Add new python-netifaces dependency.

 -- Martin Pitt <mpitt@debian.org>  Wed, 03 Oct 2012 23:18:14 +0200

calibre (0.8.64+dfsg-1) unstable; urgency=low

  * New upstream release:
    - Update license of the quick start guide to be DFSG compatible. Thanks to
      Christophe Siraut for sorting this out! (Closes: #653328)
  * debian/control: Add new libmtp-dev build dependency.
  * debian/control: Stricter python-mechanize dependency. (Closes: #684616)

 -- Martin Pitt <mpitt@debian.org>  Thu, 16 Aug 2012 09:55:40 +0200

calibre (0.8.60+dfsg-1) unstable; urgency=low

  * New upstream release. (Closes: #677956)
  * debian/control: New upstream release uses poppler-utils directly, drop
    libpoppler-private-dev and libpoppler-qt4-dev build dependencies.
    (Closes: #679883)
  * Drop manpages-installation.patch, does not apply any more.
  * debian/control: Fix "upports" typo. (Closes: #678686)
  * debian/rules: Update source path for logo.png.
  * debian/rules: Drop manpage path installation fix, as upstream does not
    install manpages any more.
  * debian/calibre.install: install new file qtcurve/test_rendering.py.

 -- Martin Pitt <mpitt@debian.org>  Sat, 21 Jul 2012 18:14:54 +0200

calibre (0.8.51+dfsg-1) unstable; urgency=low

  * New upstream release.
  * Rebuild against python-sip du jour. (Closes: #671809)
  * debian/control: Bump python-cssutils dependency to >= 0.9.0, to ensure
    that we have the "validate" keyword available.

 -- Martin Pitt <mpitt@debian.org>  Mon, 14 May 2012 12:13:07 +0200

calibre (0.8.49+dfsg-0.1) unstable; urgency=low

  * Non-maintainer upload.
  * New upstream release. (Closes: #640021)
  * debian/control, debian/rules: Remove internal feedparser Python module. Add
    python-feedparser as binary dependency. (Closes: #555352)
  * debian/control: Bump Standards-Version (no changes needed).
  * debian/watch: Upstream switched to *.tar.xz, update accordingly. (Closes:
    #618948)
  * debian/rules: Fix images permissions.

 -- Kefu Chai <tchaikov@gmail.com>  Sun, 29 Apr 2012 20:06:10 +0800

calibre (0.8.41+dfsg-1) unstable; urgency=low

  * New upstream release.
  * debian/control: Add libpoppler-private-dev build dependency, thanks Pino
    Toscano. (Closes: #660114)

 -- Martin Pitt <mpitt@debian.org>  Sat, 03 Mar 2012 22:02:28 +0100

calibre (0.8.38+dfsg-1) unstable; urgency=low

  * New upstream release.
  * debian/control: Bump Standards-Version to 3.9.2. No changes necessary.

 -- Martin Pitt <mpitt@debian.org>  Fri, 10 Feb 2012 07:35:00 +0100

calibre (0.8.34+dfsg-1) unstable; urgency=low

  * New upstream version. (Closes: #654751)
  * debian/rules: Do not install calibre copy of chardet; instead, add
    build/binary python-chardet dependency.
  * Add disable_plugins.py: Disable plugin dialog. It uses a totally
    non-authenticated and non-trusted way of installing arbitrary code.
    (Closes: #640026)
  * debian/rules: Install with POSIX locale, to avoid installing translated
    manpages into the standard locations. (Closes: #646674)

 -- Martin Pitt <mpitt@debian.org>  Sat, 07 Jan 2012 11:22:54 +0100

calibre (0.8.29+dfsg-1) unstable; urgency=low

  * New upstream release.
  * debian/control, debian/rules: Always depend on the python-qt4 which we
    build against. This will still not stop the PyQt4 guys to break their ABI
    with every single microrelease, but at least the dependency will
    automatically become tighter with every calibre rebuild now.
    (Closes: #651496)
  * debian/control: Drop python-django-tagging dependency, not used any more.
    (Closes: #651156)
  * debian/rules: Fix half of the manpages landing in the wrong path.
    (Closes: #646674)
  * debian/control: Drop dependency to python-encutils. calibre does not use
    it explicitly any more. (Closes: #649558)

 -- Martin Pitt <mpitt@debian.org>  Tue, 20 Dec 2011 16:02:01 +0100

calibre (0.8.28+dfsg-1) unstable; urgency=low

  * debian/rules get-orig-source: Upstream switched to *.tar.xz, update
    accordingly.
  * New upstream release.

 -- Martin Pitt <mpitt@debian.org>  Tue, 06 Dec 2011 08:33:19 +0100

calibre (0.8.25+dfsg-1) unstable; urgency=low

  [ Ritesh Raj Sarraf ]
  * New upstream release.

  [ Martin Pitt ]
  * debian/control: Bump python-qt4 build/binary dependencies against PyQt4 to
    >= 4.8. Yay for continuous ABI breaks. (Closes: #647268, #647819)

 -- Martin Pitt <mpitt@debian.org>  Fri, 11 Nov 2011 09:01:24 +0100

calibre (0.8.21+dfsg-1) unstable; urgency=low

  * New upstream release. (Closes: #642517)
  * debian/control: Revert accidental X-Ubuntu-Original-Maintainer change.
    (Closes: #644029)

 -- Martin Pitt <mpitt@debian.org>  Tue, 04 Oct 2011 10:29:28 +0200

calibre (0.8.8+dfsg-1) unstable; urgency=low

  [ Martin Pitt ]
  * New upstream version.
  * Fix wrong libmagick4 transition bug number in previous changelog.
  * manpages-installation.patch: Update for new upstream version.
  * debian/control: Fix spelling errors. Thanks Paul Stewart!
    (LP: #803684, LP: #803676)

  [ Michael Wild ]
  * Don't remove pyPdf from installation, it is a modified version
    (Closes: #631266, LP: #800551)
    - debian/control: drop dependencies on python-pypdf
    - debian/rules: do not remove pyPdf directory
    - debian/calibre.install: install usr/lib/calibre/pyPdf

 -- Martin Pitt <mpitt@debian.org>  Thu, 07 Jul 2011 09:35:43 +0200

calibre (0.8.2+dfsg-1) unstable; urgency=low

  * Rebuild against libmagick 4. (Closes: #625556)
  * debian/watch: Update for new location on sourceforge.
  * Drop kfreebsd.patch, fixed upstream.
  * Unfuzz the other two patches.
  * debian/control: Change build dependency to unversioned libboost-dev.
  * debian/rules: Drop fixing recipes permissions, they are installed as a zip
    file now.
  * debian/rules: Rewrite weird "env python2" style hashbang lines to use
    standard /usr/bin/python.
  * debian/control, debian/rules: Force usage of python2.7 for now, as long as
    it is not the default yet. The new upstream version requires it now.
  * debian/control: Remove unnecessary python-pythonmagick dependency.
    (Closes: #628640)

 -- Martin Pitt <mpitt@debian.org>  Tue, 31 May 2011 07:38:22 +0200

calibre (0.7.50+dfsg-2) unstable; urgency=low

  * debian/control: Build with libpodofo-dev to enable PDF metadata.
    (Closes: #619632)
  * debian/control: Add libboost1.42-dev build dependency. Apparently it is
    needed in some setups. (Closes: #619807)
  * debian/rules: Call dh_sip to generate a proper sip API dependency, to
    prevent crashes like #616372 for partial upgrades.
  * debian/control: Bump python-qt4 dependency to >= 4.8.3-2, which reportedly
    fixes crashes on startup. (Closes: #619701, #620125)

 -- Martin Pitt <mpitt@debian.org>  Tue, 12 Apr 2011 11:29:25 +0200

calibre (0.7.50+dfsg-1) unstable; urgency=low

  * New upstream release.
  * Rebuild against current python-sip ABI. (Closes: #616372, #619238)
  * debian/control: Add poppler-utils dependency to ensure that pdftohtml is
    available. (Closes: #612041)

 -- Martin Pitt <mpitt@debian.org>  Thu, 24 Mar 2011 23:11:22 +0100

calibre (0.7.44+dfsg-1) unstable; urgency=low

  [ Martin Pitt ]
  * New upstream release.
  * debian/rules: Update get-orig-source for reorganized upstream download
    URL.

  [ Jose Ernesto Davila Pantoja ]
  * debian/control:
    - Support was misspelled as upport. (Closes: LP: #706221)
    - Removed python-routes from Recommends, it's already a Depends.

 -- Martin Pitt <mpitt@debian.org>  Fri, 11 Feb 2011 10:19:12 +0100

calibre (0.7.43+dfsg-1) unstable; urgency=low

  * New upstream release.
  * debian/control: Replace obsolete "sip4" build dependency with
    python-sip-dev. (Closes: #611092)
  * debian/control: Fix forgotten hardcoded python2.6 dependency.
  * debian/control: Add missing ${sip:Depends} to -bin.

 -- Martin Pitt <mpitt@debian.org>  Mon, 31 Jan 2011 12:49:13 +0100

calibre (0.7.42+dfsg-1) unstable; urgency=low

  [ Jonathan Carter ]
  * Use calibre icon for LRF Viewer until it has its own one (Closes: #606900,
    LP: #704075)

  [ Martin Pitt ]
  * New upstream release.
  * Drop 00upstream_content_server_xss.patch, in upstream release now.
  * no_updates_dialog.patch: Unfuzz for new release.

 -- Martin Pitt <mpitt@debian.org>  Tue, 25 Jan 2011 13:12:02 +0100

calibre (0.7.38+dfsg-2) unstable; urgency=low

  * debian/copyright: Update according to current upstream COPYING. In
    particular, the pdfreflow extension is now distributed under GPL-2+. This
    permits linking against poppler (which is GPL 2 only).
    (Closes: #609581)
  * Add kfreebsd.patch: Fix building under GNU/kFreeBSD, thanks Petr Salinger!
    (Closes: #609557)

 -- Martin Pitt <mpitt@debian.org>  Wed, 12 Jan 2011 22:25:48 -0600

calibre (0.7.38+dfsg-1) unstable; urgency=low

  * New upstream release:
    - Fix path traversal vulnerability in the content server (not enabled by
      default). See http://bugs.calibre-ebook.com/ticket/7980,
      http://www.waraxe.us/advisory-77.html. First half of #608822
  * debian/control: Add new build dependency libicu-dev.
  * Add 00upstream_content_server_xss.patch: Fix XSS vulnerability in the
    content server, the other half of above issue. (Closes: #608822) Patch
    cherrypicked from upstream bzr (r7531)

 -- Martin Pitt <mpitt@debian.org>  Mon, 10 Jan 2011 09:18:13 -0600

calibre (0.7.32+dfsg-1) unstable; urgency=low

  * New upstream release.
  * debian/rules, debian/copyright, debian/control, debian/watch: Update to
    new upstream page domain name.
  * manpages-installation.patch: Install manpages under /usr/share/man under
    KFreeBSD, too. (part of #604267)
  * debian/rules: Remove bogus /config directory which the KFreeBSD
    installation creates. (Closes: #604267)
  * debian/control: Add new build/binary dependency python-pythonmagick, and
    new build dependency libsqlite3-dev.

 -- Martin Pitt <mpitt@debian.org>  Sun, 05 Dec 2010 13:59:11 +0100

calibre (0.7.29+dfsg-1) unstable; urgency=low

  * New upstream release. (Closes: #600787)
    - Fixes handling of epubs with different local/global encoding.
      (Closes: #597533)
    - Removes remaining string-type exceptions. (Closes: #585216)
  * debian/control: Add recommends to python-dnspython. (Closes: #604120)
  * debian/control: Bump python-qt4 dependencies to >= 4.7.3.
    (Closes: #584855)
  * debian/rules: Remove internal copy of pyparsing and replace imports with
    system library. Add python-pyparsing build and binary dependency.
    (Closes: #555368)
  * debian/control, debian/rules: Remove hacks to force Python 2.6, that
    version is the default now.
  * debian/rules: Call dh_install with --fail-missing.
  * debian/calibre.install: Install new templite module.
  * debian/control, debian/rules: Remove internal routes Python module. Add
    python-routes build and binary dependency.

 -- Martin Pitt <mpitt@debian.org>  Sat, 20 Nov 2010 17:51:59 +0100

calibre (0.7.18+dfsg-1) unstable; urgency=low

  * New upstream release, with support for more devices, more news recipes,
    and bug fixes.
  * debian/local/calibre-mount-helper: Exit with nonzero if mounting failed,
    to avoid calibre getting confused. Thanks Olaf Leidinger!

 -- Martin Pitt <mpitt@debian.org>  Mon, 13 Sep 2010 10:03:42 +0200

calibre (0.7.13+dfsg-1) unstable; urgency=low

  * New upstream version.
  * debian/control: Add python-routes recommends. (Closes: #590561)
  * Convert to 3.0 (quilt) source format.
  * Bump debhelper compat level to 7, and drop now obsolete
    DEB_DH_INSTALL_SOURCEDIR in debian/rules.
  * debian/control: Add missing ${misc:Depends}.
  * debian/control: Bump Standards-Version to 3.9.1.
  * debian/copyright: Replace obsolete reference to
    /usr/share/common-licenses/BSD with their verbatim text from the original
    source.
  * debian/rules: Remove invalid hashbang lines from *.recipe, these have no
    __main__.

 -- Martin Pitt <mpitt@debian.org>  Wed, 11 Aug 2010 11:30:57 +0200

calibre (0.7.7+dfsg-1) unstable; urgency=low

  * New upstream release.
    - Fixes wrong version display in main window. (Closes: #587281)

 -- Martin Pitt <mpitt@debian.org>  Fri, 09 Jul 2010 10:35:31 +0200

calibre (0.7.2+dfsg-1) unstable; urgency=low

  * New major upstream version. See http://calibre-ebook.com/new-in/seven for
    details.
  * Refresh patches to apply cleanly.
  * debian/control: Bump python-cssutils to >= 0.9.7~ to ensure the existence
    of the CSSRuleList.rulesOfType attribute. This makes epub conversion work
    again. (Closes: #584756)
  * Add debian/local/calibre-mount-helper: Simple and safe replacement for
    upstream's calibre-mount-helper, using udisks --mount and eject.
    (Closes: #584915, LP: #561958)

 -- Martin Pitt <mpitt@debian.org>  Mon, 21 Jun 2010 10:18:08 +0200

calibre (0.6.54+dfsg-1) unstable; urgency=low

  * New upstream release. Please see http://calibre.kovidgoyal.net/new_in_6/
    for the list of new features and changes. (Closes: #539343, #575546,
    LP: #529730)
    - Fixes crashes on startup. (Closes: #533428, #539119)
    - Fixes "invalid type" errors. (Closes: #545858)
  * Overhaul and update the packaging for the new release's build system.
    Changes taken from the Ubuntu branch/package.
  * debian/control: Bump Python dependencies to 2.6, since upstream needs
    it now.
  * debian/rules: Force all hashbang lines to #!/usr/bin/python2.6, as long as
    2.5 is still the default in Debian.
  * Bump Standards-Version to 3.8.4.

 -- Martin Pitt <mpitt@debian.org>  Sun, 23 May 2010 15:34:44 +0200

calibre (0.5.14+dfsg-1) unstable; urgency=low

  * New upstream release.
  * debian/rules, get-orig-source: Do not unpack newly generated orig tarball
    if we don't have unpackaged upstream sources in the tree (such as when
    building with bzr-buildpackage).

 -- Martin Pitt <mpitt@debian.org>  Sat, 06 Jun 2009 17:18:02 +0200

calibre (0.5.11+dfsg-2) unstable; urgency=low

  * debian/rules, debian/control: Remove upstream shipped copy of
    python-django-tagging. Depend on the package instead.
    (Closes: #528091)
  * debian/control: Use my @debian.org Uploaders: address.
  * debian/control: Bump Standards-Version (no changes necesssary).

 -- Martin Pitt <mpitt@debian.org>  Thu, 14 May 2009 08:15:23 +0200

calibre (0.5.11+dfsg-1) unstable; urgency=low

  * New upstream release.
  * debian/control: Drop Ubuntu specific python-mechanize binary dependency as
    well (brown paperbag). (Closes: #525612)

 -- Martin Pitt <mpitt@debian.org>  Sun, 10 May 2009 21:00:35 +0200

calibre (0.5.9+dfsg-1) unstable; urgency=low

  * New upstream release. (Closes: #525339)
  * manpages-installation.patch: Encode generated manpages as UTF-8, to avoid
    UnicodeDecodeErrors when writing them out to files.
  * debian/control: Demote calibre dependency of calibre-bin to Recommends:,
    which is sufficient and avoids a circular dependency. (Closes: #522059)
  * debian/control: Drop build dependency help2man, current version does not
    need it any more.
  * debian/control: Drop versioned build dependency on python-mechanize,
    current sid version is enough.
  * debian/rules: Copy "setup.py install" command from cdbs'
    python-distutils.mk, since the current version broke this. This is a
    hackish workaround until #525436 gets fixed.
  * debian/rules: Drop using $(wildcard ), use `ls`; the former does not work
    any more.

 -- Martin Pitt <mpitt@debian.org>  Sun, 05 Apr 2009 18:42:16 -0700

calibre (0.4.143+dfsg-1) unstable; urgency=low

  [ Martin Pitt ]
  * Initial release, packaging by Miriam Ruiz <miriam@debian.org> and
    Martin Pitt <martin.pitt@ubuntu.com>. Closes: #482680

 -- Miriam Ruiz <little_miry@yahoo.es>  Thu, 08 Jan 2009 21:42:04 +0100<|MERGE_RESOLUTION|>--- conflicted
+++ resolved
@@ -1,4 +1,14 @@
-<<<<<<< HEAD
+calibre (5.41.0+dfsg-2) unstable; urgency=medium
+
+  [ Nicholas D Steeves ]
+  * Calibre >= 5.40 FTBFS due to failed tests with html5-parser 0.4.9, so
+    qualify the python3-html5-parser dep with (>=0.4.10-1~).
+
+  [ YOKOTA Hiroshi ]
+  * Disable failed PyQt test on MIPS and MIPS64 (Closes: #1010185).
+
+ -- Nicholas D Steeves <sten@debian.org>  Mon, 25 Apr 2022 20:27:04 -0400
+
 calibre (5.41.0+dfsg-1~bpo11+1) bullseye-backports; urgency=medium
 
   * Rebuild for bullseye-backports.
@@ -12,18 +22,6 @@
     qualify the python3-html5-parser dep with (>=0.4.10-1~).
 
  -- Nicholas D Steeves <sten@debian.org>  Wed, 1 Dec 2021 20:59:21 -0500
-=======
-calibre (5.41.0+dfsg-2) unstable; urgency=medium
-
-  [ Nicholas D Steeves ]
-  * Calibre >= 5.40 FTBFS due to failed tests with html5-parser 0.4.9, so
-    qualify the python3-html5-parser dep with (>=0.4.10-1~).
-
-  [ YOKOTA Hiroshi ]
-  * Disable failed PyQt test on MIPS and MIPS64 (Closes: #1010185).
-
- -- Nicholas D Steeves <sten@debian.org>  Mon, 25 Apr 2022 20:27:04 -0400
->>>>>>> a457b5d3
 
 calibre (5.41.0+dfsg-1) unstable; urgency=medium
 
