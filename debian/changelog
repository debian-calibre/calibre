--- conflicted
+++ resolved
@@ -1,10 +1,3 @@
-<<<<<<< HEAD
-calibre (8.13.0+ds+~0.10.5-3~bpo13+1) trixie-backports; urgency=medium
-
-  * Rebuild for trixie-backports (Closes: #1120356).
-
- -- Nicholas D Steeves <sten@debian.org>  Fri, 07 Nov 2025 20:12:42 -0500
-=======
 calibre (8.14.0+ds+~0.10.5-1) unstable; urgency=medium
 
   * Revert "Limit build architecture"
@@ -12,7 +5,12 @@
   * Rediff patches
 
  -- YOKOTA Hiroshi <yokota.hgml@gmail.com>  Sat, 08 Nov 2025 00:03:17 +0900
->>>>>>> 72eed4b8
+
+calibre (8.13.0+ds+~0.10.5-3~bpo13+1) trixie-backports; urgency=medium
+
+  * Rebuild for trixie-backports (Closes: #1120356).
+
+ -- Nicholas D Steeves <sten@debian.org>  Fri, 07 Nov 2025 20:12:42 -0500
 
 calibre (8.13.0+ds+~0.10.5-3) unstable; urgency=medium
 
