--- conflicted
+++ resolved
@@ -1,10 +1,3 @@
-<<<<<<< HEAD
-calibre (3.16.0+dfsg-1~bpo9+1) stretch-backports; urgency=medium
-
-  * Rebuild for stretch-backports.
-
- -- Nicholas D Steeves <nsteeves@gmail.com>  Mon, 05 Feb 2018 16:48:49 -0500
-=======
 calibre (3.18.0+dfsg-1) unstable; urgency=medium
 
   * New upstream version 3.18.0+dfsg
@@ -24,7 +17,6 @@
   * update patches
 
  -- Norbert Preining <preining@debian.org>  Sat, 10 Feb 2018 23:01:54 +0900
->>>>>>> d6641347
 
 calibre (3.16.0+dfsg-1) unstable; urgency=medium
 
