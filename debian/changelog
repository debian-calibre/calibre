<<<<<<< HEAD
calibre (5.31.1+dfsg-2~bpo11+1) bullseye-backports; urgency=medium

  * Rebuild for bullseye-backports.
  * This release adds support for the 2021 Kindle Paperwhite, and the Kobo
    Ellipsa.

 -- Nicholas D Steeves <sten@debian.org>  Thu, 04 Nov 2021 14:27:57 -0400
=======
calibre (5.32.0+dfsg-1) unstable; urgency=medium

  * Extend thread wait time to pass test
  * New upstream version 5.32.0+dfsg
  * Update patch queue
  * Remove source path name from pyuic5 outputs.
    This is needed for reproducible build
  * Sort file names for reproducible build
  * Rediff patches
  * Restrict regexp replace pattern
  * Cosmetic fix

 -- YOKOTA Hiroshi <yokota.hgml@gmail.com>  Sat, 13 Nov 2021 11:47:24 +0900

calibre (5.31.1+dfsg-3) unstable; urgency=medium

  * Sort object lists for reproducible build

 -- YOKOTA Hiroshi <yokota.hgml@gmail.com>  Mon, 08 Nov 2021 22:50:54 +0900
>>>>>>> 2b540600

calibre (5.31.1+dfsg-2) unstable; urgency=medium

  [ Nicholas D Steeves ]
  * Update my email address.

  [ YOKOTA Hiroshi ]
  * Update Lintian overrides

 -- YOKOTA Hiroshi <yokota.hgml@gmail.com>  Fri, 05 Nov 2021 02:48:26 +0900

calibre (5.31.1+dfsg-1) unstable; urgency=medium

  * Typo fix
  * New upstream version 5.31.1+dfsg
  * Update patch queue

 -- YOKOTA Hiroshi <yokota.hgml@gmail.com>  Fri, 29 Oct 2021 20:09:04 +0900

calibre (5.30.0+dfsg-1) unstable; urgency=medium

  * New upstream version 5.30.0+dfsg
  * Update patch queue
  * Add Debian specific SIP path
  * Drop sip-tools from Build-Depends list.
    Calibre now uses "python3-sipbuild" to build

 -- YOKOTA Hiroshi <yokota.hgml@gmail.com>  Sat, 23 Oct 2021 20:16:44 +0900

calibre (5.29.0+dfsg-1) unstable; urgency=medium

  * New upstream version 5.29.0+dfsg
  * Update patch queue

 -- YOKOTA Hiroshi <yokota.hgml@gmail.com>  Fri, 08 Oct 2021 13:24:09 +0900

calibre (5.28.0+dfsg-1) unstable; urgency=medium

  * New upstream version 5.28.0+dfsg
  * Update patch queue
  * Lintian fix

 -- YOKOTA Hiroshi <yokota.hgml@gmail.com>  Fri, 24 Sep 2021 20:17:20 +0900

calibre (5.27.0+dfsg-1) unstable; urgency=medium

  * New upstream version 5.27.0+dfsg
  * Update patch queue
  * Qt outputs some warnings to stderr if XDG_RUNTIME_DIR is not set
  * Cosmetic fix for output text

 -- YOKOTA Hiroshi <yokota.hgml@gmail.com>  Fri, 10 Sep 2021 15:15:35 +0900

calibre (5.26.0+dfsg-4) unstable; urgency=medium

  * AppStream hints fix
    asv-metainfo-localized-description-tag:
    A <description/> tag must not be localized in metainfo files (upstream
    metadata). Localize the individual paragraphs instead.
  * Lintian fix

 -- YOKOTA Hiroshi <yokota.hgml@gmail.com>  Sat, 04 Sep 2021 15:26:30 +0900

calibre (5.26.0+dfsg-3) unstable; urgency=medium

  * Remove redundant python 3 maintenance scripts (Closes: #993524)
    These are already done by "dh_python3".
  * Remove empty maintenance script
  * Remove old maintenance script
  * Remove empty maintenance script

 -- YOKOTA Hiroshi <yokota.hgml@gmail.com>  Fri, 03 Sep 2021 12:42:32 +0900

calibre (5.26.0+dfsg-2) unstable; urgency=medium

  * Update "xvfb-run" usage in test code

 -- YOKOTA Hiroshi <yokota.hgml@gmail.com>  Fri, 27 Aug 2021 23:58:49 +0900

calibre (5.26.0+dfsg-1) unstable; urgency=medium

  * Add another ignore line for blhc(1)
    Those lines are stored to "build/pyqt/*/build/*/Makefile" .
  * Add manual pages to allow Debian standards 4.6.0
  * Separate fragile tests
  * New upstream version 5.26.0+dfsg
  * Update patch queue
  * Add and update manual pages
  * Typo fix
  * Xvfb is only needed for GUI tests

 -- YOKOTA Hiroshi <yokota.hgml@gmail.com>  Fri, 27 Aug 2021 15:41:58 +0900

calibre (5.25.0+dfsg-3) unstable; urgency=medium

  * "which" is deprecated and use "command -v"
    "which" is deprecated since "debianutils" 5.0 .
  * Don't apply autopkgtest for non-buildable architectures
  * Lintian fix

 -- YOKOTA Hiroshi <yokota.hgml@gmail.com>  Tue, 24 Aug 2021 09:53:13 +0900

calibre (5.25.0+dfsg-2) unstable; urgency=medium

  * Revert "Tell current Git branch to vcswatch"
    Debian 11.0 was released
    This reverts commit 26887170315bbb44f3c58ff88ad4318a7ba3fb1d.
  * Upload to unstable

 -- YOKOTA Hiroshi <yokota.hgml@gmail.com>  Mon, 16 Aug 2021 21:16:02 +0900

calibre (5.25.0+dfsg-1) experimental; urgency=medium

  * New upstream version 5.25.0+dfsg
  * Update patch queue

 -- YOKOTA Hiroshi <yokota.hgml@gmail.com>  Fri, 13 Aug 2021 20:27:44 +0900

calibre (5.24.0+dfsg-1) experimental; urgency=medium

  * Add MIME type fix for .xcf files
  * New upstream version 5.24.0+dfsg
  * Update patch queue

 -- YOKOTA Hiroshi <yokota.hgml@gmail.com>  Fri, 30 Jul 2021 14:00:21 +0900

calibre (5.23.0+dfsg-2) experimental; urgency=medium

  * Drop monkey patch to restore older zeroconf module support

 -- YOKOTA Hiroshi <yokota.hgml@gmail.com>  Tue, 13 Jul 2021 18:57:17 +0900

calibre (5.23.0+dfsg-1) experimental; urgency=medium

  * Add more comment about <stdint.h> fix
  * New upstream version 5.23.0+dfsg
  * Replace from dbus-python to Jeepney
  * Update patch queue
  * Require newer python-zeroconf module (>= 0.32.1)
  * Remove cURL download cache when in clean target.
    Calibre builder saves downloaded file when uses cURL to get MathJax code.

 -- YOKOTA Hiroshi <yokota.hgml@gmail.com>  Sat, 10 Jul 2021 04:21:07 +0900

calibre (5.22.1+dfsg-1) experimental; urgency=medium

  * New upstream version 5.22.1+dfsg
  * Update patch queue
  * Add patch comment

 -- YOKOTA Hiroshi <yokota.hgml@gmail.com>  Sat, 26 Jun 2021 09:10:35 +0900

calibre (5.22.0+dfsg-2) experimental; urgency=medium

  * Use <stdint.h> to support MIPS64

 -- YOKOTA Hiroshi <yokota.hgml@gmail.com>  Sat, 26 Jun 2021 03:26:35 +0900

calibre (5.22.0+dfsg-1) experimental; urgency=medium

  * New upstream version 5.22.0+dfsg
  * Add libstemmer to Build-Depends
  * Update patch queue
  * "src/calibre/utils/ipython.py" recommends IPython
  * Add clean target

 -- YOKOTA Hiroshi <yokota.hgml@gmail.com>  Fri, 25 Jun 2021 16:13:43 +0900

calibre (5.21.0+dfsg-1) experimental; urgency=medium

  * New upstream version 5.21.0+dfsg
  * Update patch queue

 -- YOKOTA Hiroshi <yokota.hgml@gmail.com>  Fri, 11 Jun 2021 20:39:17 +0900

calibre (5.20.0+dfsg-3) experimental; urgency=medium

  * Cosmetic fix

 -- YOKOTA Hiroshi <yokota.hgml@gmail.com>  Sat, 05 Jun 2021 14:06:42 +0900

calibre (5.20.0+dfsg-2) experimental; urgency=medium

  * Add Lintian override
  * Install manpages with correct language.

 -- YOKOTA Hiroshi <yokota.hgml@gmail.com>  Fri, 04 Jun 2021 23:59:53 +0900

calibre (5.20.0+dfsg-1) experimental; urgency=medium

  * New upstream version 5.20.0+dfsg
  * Update patch queue

 -- YOKOTA Hiroshi <yokota.hgml@gmail.com>  Fri, 04 Jun 2021 21:06:09 +0900

calibre (5.19.0+dfsg-1) experimental; urgency=medium

  * New upstream version 5.19.0+dfsg
  * Update patch queue

 -- YOKOTA Hiroshi <yokota.hgml@gmail.com>  Fri, 28 May 2021 20:54:03 +0900

calibre (5.18.0+dfsg-1) experimental; urgency=medium

  * New upstream version 5.18.0+dfsg
  * Update patch queue

 -- YOKOTA Hiroshi <yokota.hgml@gmail.com>  Fri, 21 May 2021 19:43:22 +0900

calibre (5.17.0+dfsg-4) experimental; urgency=medium

  * Add AppStream metainfo generator fix

 -- YOKOTA Hiroshi <yokota.hgml@gmail.com>  Wed, 05 May 2021 02:10:38 +0900

calibre (5.17.0+dfsg-3) experimental; urgency=medium

  * Tell current Git branch to vcswatch
    "experimental" is temporally default branch while freeze policy is active.

 -- YOKOTA Hiroshi <yokota.hgml@gmail.com>  Tue, 04 May 2021 17:58:05 +0900

calibre (5.17.0+dfsg-2) experimental; urgency=medium

  * Exclude failed test on mips64el

 -- YOKOTA Hiroshi <yokota.hgml@gmail.com>  Sat, 01 May 2021 11:34:44 +0900

calibre (5.17.0+dfsg-1) experimental; urgency=medium

  * Update patch queue
  * New upstream version 5.17.0+dfsg
  * Update patch queue
  * Update MathJax to 3.1.4

 -- YOKOTA Hiroshi <yokota.hgml@gmail.com>  Fri, 30 Apr 2021 14:00:12 +0900

calibre (5.16.1+dfsg-1) unstable; urgency=medium

  * New upstream version 5.16.1+dfsg (Closes: #987233)

 -- Norbert Preining <norbert@preining.info>  Tue, 20 Apr 2021 17:09:04 +0900

calibre (5.15.0+dfsg-2) unstable; urgency=medium

  * Add missing dependency package

 -- YOKOTA Hiroshi <yokota.hgml@gmail.com>  Sat, 17 Apr 2021 07:14:56 +0900

calibre (5.15.0+dfsg-1) unstable; urgency=medium

  * Reorder epubcheck
  * New upstream version 5.15.0+dfsg
  * Update patch queue

 -- YOKOTA Hiroshi <yokota.hgml@gmail.com>  Fri, 16 Apr 2021 20:16:34 +0900

calibre (5.14.0+dfsg-8) unstable; urgency=medium

  * Avoid "java.lang.StackOverflowError" on i386 testbed.

 -- YOKOTA Hiroshi <yokota.hgml@gmail.com>  Wed, 31 Mar 2021 21:20:09 +0900

calibre (5.14.0+dfsg-7) unstable; urgency=medium

  * Add default-jre to testbed to works epubcheck(1) well.

 -- YOKOTA Hiroshi <yokota.hgml@gmail.com>  Wed, 31 Mar 2021 07:14:35 +0900

calibre (5.14.0+dfsg-6) unstable; urgency=medium

  [ Norbert Preining ]
  * Update VCS fields.

  [ YOKOTA Hiroshi ]
  * Test environment doesn't support binfmt_misc based executable.
    Invoke jarwrapper(1) manually.

 -- YOKOTA Hiroshi <yokota.hgml@gmail.com>  Tue, 30 Mar 2021 21:38:10 +0900

calibre (5.14.0+dfsg-5) unstable; urgency=medium

  * Add test dependency packages list

 -- YOKOTA Hiroshi <yokota.hgml@gmail.com>  Tue, 30 Mar 2021 06:54:53 +0900

calibre (5.14.0+dfsg-4) unstable; urgency=medium

  * Add complex autopkgtest to check application features

 -- YOKOTA Hiroshi <yokota.hgml@gmail.com>  Mon, 29 Mar 2021 22:30:57 +0900

calibre (5.14.0+dfsg-3) unstable; urgency=medium

  * Update chardet module fix

 -- YOKOTA Hiroshi <yokota.hgml@gmail.com>  Sun, 28 Mar 2021 01:57:12 +0900

calibre (5.14.0+dfsg-2) unstable; urgency=medium

  * Add "superficial" restriction tag for trivial tests (Closes: #985959)

 -- YOKOTA Hiroshi <yokota.hgml@gmail.com>  Sat, 27 Mar 2021 15:20:57 +0900

calibre (5.14.0+dfsg-1) unstable; urgency=medium

  * Add simple test for autopkgtest(1)
  * New upstream version 5.14.0+dfsg
  * Refresh patch queue

 -- YOKOTA Hiroshi <yokota.hgml@gmail.com>  Fri, 26 Mar 2021 15:34:18 +0900

calibre (5.13.0+dfsg-1) unstable; urgency=medium

  * New upstream version 5.13.0+dfsg
  * Update patch queue
  * Update installation path list

 -- YOKOTA Hiroshi <yokota.hgml@gmail.com>  Thu, 11 Mar 2021 00:22:49 +0900

calibre (5.12.0+dfsg-1) unstable; urgency=medium

  * New upstream version 5.12.0+dfsg
  * Update patch queue
  * Add fix-up patch for Debian package

 -- YOKOTA Hiroshi <yokota.hgml@gmail.com>  Fri, 26 Feb 2021 22:39:59 +0900

calibre (5.11.0+dfsg-1) unstable; urgency=medium

  * New upstream version 5.11.0+dfsg
  * Update patch queue

 -- YOKOTA Hiroshi <yokota.hgml@gmail.com>  Fri, 12 Feb 2021 17:39:55 +0900

calibre (5.10.1+dfsg-1) unstable; urgency=medium

  * New upstream version 5.10.1+dfsg
  * Update patch queue

 -- YOKOTA Hiroshi <yokota.hgml@gmail.com>  Sat, 23 Jan 2021 07:26:52 +0900

calibre (5.10.0+dfsg-1) unstable; urgency=medium

  * New upstream version 5.10.0+dfsg
  * Update patch queue
  * Add py7zr to dependency list

 -- YOKOTA Hiroshi <yokota.hgml@gmail.com>  Fri, 22 Jan 2021 18:04:49 +0900

calibre (5.9.0+dfsg-4) unstable; urgency=medium

  [ Norbert Preining ]
  * Switch to sip-tools as B-D (Closes: #980224)

  [ YOKOTA Hiroshi ]
  * Close upstream-fixed bug report (Closes: #951426)
    "calibre: Fails to input IDEOGRAPHIC SPACE (U+3000) character"

 -- YOKOTA Hiroshi <yokota.hgml@gmail.com>  Mon, 18 Jan 2021 01:12:16 +0900

calibre (5.9.0+dfsg-3) unstable; urgency=medium

  [ Norbert Preining ]
  * Remove one more appearance of python3-crypto (Closes: #979734)

 -- YOKOTA Hiroshi <yokota.hgml@gmail.com>  Tue, 12 Jan 2021 09:49:49 +0900

calibre (5.9.0+dfsg-2) unstable; urgency=medium

  [ Norbert Preining ]
  * Remove dependency on python3-crypto (Closes: #979734)
    remove the one trivial crypto loading test from src/calibre/test_build.py

  [ YOKOTA Hiroshi ]
  * Update patch queue

 -- YOKOTA Hiroshi <yokota.hgml@gmail.com>  Tue, 12 Jan 2021 00:04:05 +0900

calibre (5.9.0+dfsg-1) unstable; urgency=medium

  * Typo fix
  * New upstream version 5.9.0+dfsg
  * Refresh patch queue
  * Typo fix

 -- YOKOTA Hiroshi <yokota.hgml@gmail.com>  Fri, 08 Jan 2021 20:20:40 +0900

calibre (5.8.1+dfsg+fontFix-1) unstable; urgency=medium

  * New upstream version 5.8.1+dfsg+fontFix
  * Upstream uses Liberation v2 fonts
  * Use canonical method to use system fonts
  * Add symlink to dir updater
  * Add upstream source to upload list

 -- YOKOTA Hiroshi <yokota.hgml@gmail.com>  Fri, 01 Jan 2021 07:08:37 +0900

calibre (5.8.1+dfsg-1) unstable; urgency=medium

  * New upstream version 5.8.1+dfsg
  * Update patch queue

 -- YOKOTA Hiroshi <yokota.hgml@gmail.com>  Fri, 25 Dec 2020 20:08:18 +0900

calibre (5.7.2+dfsg-1) unstable; urgency=medium

  * New upstream version 5.7.2+dfsg

 -- YOKOTA Hiroshi <yokota.hgml@gmail.com>  Sun, 13 Dec 2020 10:57:50 +0900

calibre (5.7.1+dfsg-1) unstable; urgency=medium

  * New upstream version 5.7.1+dfsg
  * Fix Lintian warnings.

 -- YOKOTA Hiroshi <yokota.hgml@gmail.com>  Sat, 12 Dec 2020 17:34:52 +0900

calibre (5.7.0+dfsg-1) unstable; urgency=medium

  * Add comments to patch queue
  * Add ".patch" extension name to patch files.
    This helps editors.
  * New upstream version 5.7.0+dfsg
  * Refresh patch queue

 -- YOKOTA Hiroshi <yokota.hgml@gmail.com>  Fri, 11 Dec 2020 22:42:55 +0900

calibre (5.6.0+dfsg-2) unstable; urgency=medium

  * Add missing dependency module

 -- YOKOTA Hiroshi <yokota.hgml@gmail.com>  Sat, 28 Nov 2020 01:48:24 +0900

calibre (5.6.0+dfsg-1) unstable; urgency=medium

  * New upstream version 5.6.0+dfsg
  * Upstream switches to speech-dispatcher from espeak-ng
  * Update Quilt patches

 -- YOKOTA Hiroshi <yokota.hgml@gmail.com>  Fri, 27 Nov 2020 19:42:38 +0900

calibre (5.5.0+dfsg-4) unstable; urgency=medium

  * Use more accurate package name specifier
  * Force to use Python 3.9.
    This is required while Python 3.8 is the default Python 3. (Closes: #975614)

 -- YOKOTA Hiroshi <yokota.hgml@gmail.com>  Tue, 24 Nov 2020 19:56:19 +0900

calibre (5.5.0+dfsg-3) unstable; urgency=medium

  * Stop if required Python is not found
  * Remove over-engineered section
  * Add comment about Python version between scripts and binary plugins
  * Remove X-Python3-Version.
    3.8->3.9 transition is done.
  * Remove hand-crafted "python3" dependency.
    Automatically generated "libpython[version number]" dependency dose that.
  * dh_python3 wants ${python3:Depends}
    It prvides some warnings about ${python3:Depends} on build log.
    This fix might Closes: #975284 .
    > E: dh_python3 dh_python3:176: no package to act on (python3-foo or one with ${python3:Depends} in Depends)
  * Manually add add pyqt5-sip dependency to "python3:Depends"
    It fixes dpkg-gencontrol's "unused variables" warning
  * No need to replace shbangs
    "dh_python3" dose the work.
    Some executables exists in "lib" directory.
        /usr/lib/calibre/calibre/devices/cli.py
        /usr/lib/calibre/calibre/devices/mtp/unix/upstream/update.py
  * dh_fixperms removes executable permission
  * Use Python 3
    "dh_python3" wants "python" for Python 2, and "python3" for Python 3.
  * No need install updater script.
    This script is for developers only.
  * Fix dependency for python3-pyqt5.sip
    "python3-pyqt5.sip" is used by "calibre" package
  * Refactor cleaner
  * Update changelog

 -- YOKOTA Hiroshi <yokota.hgml@gmail.com>  Tue, 24 Nov 2020 02:33:14 +0900

calibre (5.5.0+dfsg-2) unstable; urgency=medium

  * Upgrade Debian standard
  * Drop "[PATCH]" from patch file.
    For just a cosmetic reason.
  * Don't change book file unless user's consent (Closes: #974974)
    This fix changes default value and behavior of ebook-viewer(1) preferences
    "Miscellaneous"->"Keep a copy of annotations/bookmarks in the e-book file,
    for easy sharing".
  * Specify python3 version by dh-python
  * Specify exact python3 version (Closes: #975284, #975320, #975388)
    for un-brake 3.8->3.9 transition

 -- YOKOTA Hiroshi <yokota.hgml@gmail.com>  Sun, 22 Nov 2020 20:11:56 +0900

calibre (5.5.0+dfsg-1) unstable; urgency=medium

  * New upstream version 5.5.0+dfsg
  * Add espeak-ng.
    Calibre 5.5.0 wants this package
  * Refresh patch queue
  * Use numbered patch files.
    Use default config value
  * Refresh patch queue

 -- YOKOTA Hiroshi <yokota.hgml@gmail.com>  Sat, 14 Nov 2020 02:14:24 +0900

calibre (5.4.2+dfsg-1) unstable; urgency=medium

  * New upstream version 5.4.1+dfsg
  * Refresh quilt patches
  * Refresh patch queue
  * Bundled chardet library was dropped at v3.0.0
  * MIT license was not used in current Calibre
  * Update Lintian overrides
  * Add mode line for Emacs
  * Add Lintian overrides
  * New upstream version 5.4.2+dfsg
  * Update for groff(1) check
  * Update lintian overrides
  * Typo fix
  * Refresh quilt patches
  * Add more overrides
  * "test_ajax_book" fails if previous test is "test_worker" (Closes: #973458)
    Do this test separately.
  * Use canonical test name
  * Remove obsolete line

 -- YOKOTA Hiroshi <yokota.hgml@gmail.com>  Sat, 31 Oct 2020 20:14:04 +0900

calibre (5.3.0+dfsg-1) unstable; urgency=medium

  * Update patch metadata.
    This helps gbp-pq(1) .
    $ gbp pq import
  * Refresh quilt patches.
    Done by gbp-pq(1) .
    $ gbp pq export
  * New upstream version 5.3.0+dfsg
  * Update Quilt patch

 -- YOKOTA Hiroshi <yokota.hgml@gmail.com>  Fri, 16 Oct 2020 20:03:33 +0900

calibre (5.2.0+dfsg-1) unstable; urgency=medium

  * New upstream version 5.2.0+dfsg

 -- YOKOTA Hiroshi <yokota.hgml@gmail.com>  Wed, 07 Oct 2020 21:10:55 +0900

calibre (5.1.0+dfsg-1) unstable; urgency=medium

  * New upstream version 5.1.0+dfsg

 -- YOKOTA Hiroshi <yokota.hgml@gmail.com>  Fri, 02 Oct 2020 21:14:24 +0900

calibre (5.0.1+dfsg-1) unstable; urgency=medium

  [ Norbert Preining ]
  * initial work on sip5 support (see ##964125)
  * adjust sip deps according to bug report
  * more suggestions concerning sip5
  * test build changelog entry

  [ YOKOTA Hiroshi ]
  * Lintian fix
    get-orig-source target is obsolete.
  * Enable uscan to import source
  * Lintian fix.
    Don't use bulleted list in NEWS entry.
  * Lintian fix.
    All patch files are must in debian/patches/series .
  * Lintian fix.
    Remove trailing white space
  * Lintian fix.
    Add descriptions to quilt patch
  * Lintian fix.
    Each package has different description from other packages.
  * Lintian fix.
    Add upstream bug tracker
  * Lintian fix.
    Theses patches are Debian-only.
    Not needed to forward upstream.
  * Sort dependency lines
  * Lintian fix.
    Remove duplicated lines
  * Lintian fix.
    There is no need to root privileges.
    Don't install default config files.
  * Lintian fix.
    Don't install empty directory
  * Cosmetic fix
  * Use latest version of "poppler-utils" (Closes: #962668)
    Older "pdftohtml" provides surrogate pair characters in UTF-8 string.
    This behavior is not valid for UTF-8 encoding.
    Use latest "pdftohtml" to avoid some error on "python3-lxml".
  * Remove unused target
  * Use trampoline script to Makefile target
  * Use Automatic environment values
  * Refactor parallel build
  * Fix jobserver warning
  * Add comment for trampoline script
  * Remove version mangle
  * Use beta versions as upstream code
  * Update gbp config
    "uscan = True" is not works well
  * New upstream version 4.99.17
  * Remove py3 patches.
    All patches were merged into upstream master branch.
  * Refresh patches
  * Remove unused line
  * Revert SIP5 code.
    Debian doesn't support SIP5 based PyQt5 yet.
  * Reorder to work patches well
  * No need to forward for upstream
  * Remove obsolete document
  * Update document
  * Update changelog
  * Restore version mangle.
    They are still needed because Debian uses own MathJax code.
  * Restore watch file
  * New upstream version 5.0.0+dfsg
  * Drop obsolete patch (Closes: #964125, #970921)
  * Update hardening patch
  * Restore hardening code for SIP
  * New upstream version 5.0.1+dfsg

 -- YOKOTA Hiroshi <yokota.hgml@gmail.com>  Sat, 26 Sep 2020 00:39:18 +0900

calibre (4.99.12+dfsg+really4.23.0-1) unstable; urgency=medium

  * Update beta version number
  * Update comment
  * Update py3 patches
  * Update changelog
  * Update beta version number
  * Update py3 patches
  * Adjust py3 patch
  * Update changelog
  * Update py3 patches
  * Update py3 patches
  * New upstream version 4.99.12+dfsg+really4.23.0
  * Update py3 patches
  * Adjust py3 patches
  * Adjust py3 binary patches
  * Update py3 patches
  * Update generated code by rapydscript
  * Move patch to quilt
  * Update py3 patches
  * Update py3 patches

 -- YOKOTA Hiroshi <yokota.hgml@gmail.com>  Sat, 22 Aug 2020 20:30:30 +0900

calibre (4.99.9+dfsg+really4.22.0-1) unstable; urgency=medium

  * Update py3 patches
  * Update changelog
  * Do not send comment string to compilation shell
  * Add false-positive info for blhc(1) check
  * Update beta version number
  * New upstream version 4.99.9+dfsg+really4.22.0
  * Update py3 patches
  * Adjust py3 patches
  * Update py3 binary patches
  * Adjust py3 binary patches
  * Update changelog
  * Update py3 patch
  * Update changelog
  * Update py3 patches
  * Adjust py3 patches

 -- YOKOTA Hiroshi <yokota.hgml@gmail.com>  Sun, 02 Aug 2020 08:24:52 +0900

calibre (4.99.7+dfsg+really4.21.0-1) unstable; urgency=medium

  [ YOKOTA Hiroshi ]
  * Refactor regexp
  * Update py3 patches
  * Update changelog
  * Drop MathJax package dependency.
    Now uses upstream MathJax tarball.
  * Update beta version number
  * New upstream version 4.99.7+dfsg+really4.21.0
  * Drop applied hotfix patch
  * Update py3 patches
  * Adjust py3 patches
  * Add binary patch
  * Adjust binary patch
  * Apply binary patch
  * Update documents about Git style binary patches
  * Update changelog
  * Update py3 patches
  * Update changelog
  * Update py3 patches
  * Lintian fix
    > E: calibre: no-phrase Maintainer team+calibre@tracker.debian.org

  [ Norbert Preining ]
  * move maintainer to team+calibre@tracker.debian.org

 -- YOKOTA Hiroshi <yokota.hgml@gmail.com>  Mon, 20 Jul 2020 17:54:12 +0900

calibre (4.99.6+dfsg+really4.20.0-1) unstable; urgency=medium

  [ Norbert Preining ]
  * call the package 4.99.6+... as Calibre announces itself like this now

  [ YOKOTA Hiroshi ]
  * Match even if previous Debian package version is lower than 4.99.6
  * New upstream version 4.99.6+dfsg+really4.20.0
  * Bundle MathJax source and use it
  * Adjust py3 patches
  * Add upstream hotfix.
    This fix is requied to unbreak MathJax change.
  * Adjust hotfix patch

 -- YOKOTA Hiroshi <yokota.hgml@gmail.com>  Sun, 05 Jul 2020 16:22:11 +0900

calibre (4.99.4+dfsg+really4.19.0-1) unstable; urgency=medium

  [ YOKOTA Hiroshi ]
  * Use GitHub based URL
  * Use package name macro
  * Fix regexp
  * New upstream version 4.99.4+dfsg+really4.19.0
  * Update py3 patches
  * Adjust py3 patches
  * Refactor watch line.
    Remove redundant regex, and use file name itself.

 -- Norbert Preining <norbert@preining.info>  Sat, 20 Jun 2020 11:45:22 +0900

calibre (4.99.4+dfsg+really4.18.0-1) unstable; urgency=medium

  [ YOKOTA Hiroshi ]
  * New upstream version 4.99.4+dfsg+really4.18.0
  * Add Emacs mode line
  * Update py3 patches
  * Adjust py3 patches

 -- Norbert Preining <norbert@preining.info>  Thu, 11 Jun 2020 11:30:19 +0900

calibre (4.99.4+dfsg+really4.17.0-1) unstable; urgency=medium

  [ YOKOTA Hiroshi ]
  * Update debhelper standard to v13
  * Improve "test" target hack
    dh_auto_test(1) provides automatic environment variables like "HOME" and "XDG_*".
    It requires Debhelper v13.
  * Remove unused line.
    We are already used uscan(1) based update method.
  * No need to rebuild "resources/images.qrc"
  * Use Python3 based cleaner
  * New upstream version 4.99.4+dfsg+really4.17.0
  * Adjust py3 patches

 -- Norbert Preining <norbert@preining.info>  Mon, 25 May 2020 00:54:29 +0900

calibre (4.99.4+dfsg+really4.16.0-1) unstable; urgency=medium

  [ YOKOTA Hiroshi ]
  * ODF thumbnail icon is replaced to GPL-3 icon.
  * New upstream version 4.99.4+dfsg+really4.16.0
  * Use deprecated API if new API is not available (Closes: #944875)

 -- Norbert Preining <norbert@preining.info>  Sat, 16 May 2020 14:23:03 +0900

calibre (4.99.4+dfsg+really4.15.0-1) unstable; urgency=medium

  [ YOKOTA Hiroshi ]
  * New upstream version 4.99.4+dfsg+really4.15.0 (Closes: #959419, #959559)
  * Update and adjust py3 patches
  * Add skip test list for armhf

 -- Norbert Preining <norbert@preining.info>  Sun, 03 May 2020 22:23:34 +0900

calibre (4.99.4+dfsg+really4.13.0-3) unstable; urgency=medium

  [ YOKOTA Hiroshi ]
  * Skip some tests for mipsel.

 -- Norbert Preining <norbert@preining.info>  Wed, 22 Apr 2020 10:16:05 +0900

calibre (4.99.4+dfsg+really4.13.0-2) unstable; urgency=medium

  [ YOKOTA Hiroshi ]
  * Extend timeout limit.
    Some non-x86 architectures are much slower than x86, try to fix build
    errors on these builders due to timeouts in the test system:
    . Extent wait time
    . Treat Debian package builder as CI system
  * Enable all tests in package builder

 -- Norbert Preining <norbert@preining.info>  Mon, 20 Apr 2020 09:08:02 +0900

calibre (4.99.4+dfsg+really4.13.0-1) unstable; urgency=medium

  [ YOKOTA Hiroshi ]
  * Typo fix
  * New upstream version 4.99.4+dfsg+really4.13.0
  * Update py3 patches
  * Adjust py3 patches

 -- Norbert Preining <norbert@preining.info>  Mon, 06 Apr 2020 04:32:53 +0900

calibre (4.99.4+dfsg+really4.12.0-1) unstable; urgency=medium

  [ YOKOTA Hiroshi ]
  * Use pyopenssl instead of certgen plugin, reinstall certgen

  [ Norbert Preining ]
  * fix calibredb list redirect errors (Closes: #951913)
  * Recommend udisks2 for e-reader detection (Closes: #952827)
  * New upstream version 4.99.4+dfsg+really4.12.0
  * update py3 patches
  * adjust patches to debian (dropping thumbnail.py)

 -- Norbert Preining <norbert@preining.info>  Fri, 06 Mar 2020 21:09:07 +0900

calibre (4.99.4+dfsg+really4.11.2-1) unstable; urgency=medium

  * New upstream version 4.11.2

 -- Norbert Preining <norbert@preining.info>  Sun, 23 Feb 2020 07:15:08 +0900

calibre (4.99.4+dfsg+really4.11.1-1) unstable; urgency=medium

  [ Norbert Preining ]
  * add change for 4.10.1 as patch
  * move Debian patches after Py3 patches
  * do not build/install certgen extension/module (Closes: #951743)
  * New upstream version 4.99.4+dfsg+really4.11.{0,1}
  * update py3 branch patches
  * fix patches that touch thumbpdf.py which is removed during orig.tar building
  * required patch for py3 branch

  [ YOKOTA Hiroshi ]
  * Restore release version's watch line
  * Update version mangle line for "+really" style version number
  * Remove unused line
  * Apply Debian's compilation options to libheadless.so
  * New upstream version 4.99.4+dfsg+really4.10.1
  * Drop obsolete patch.
    This already patch applied in upstream
  * Remove unused patch
  * Refresh Debian patches
  * Move upstream "py3" branch to Quilt patch set
  * Refresh "py3" patches
  * Add ignored file list to dh_missing(1)
    "py3" branch already removed this file, but quilt(1) dose not handle
    deletion of blank file. And upstream install process installs some
    unwanted files.
  * Add "py3" branch document
  * Fix upstream version naming scheme
    "+py3" is not comes from upstream tarball.
    It comes from patch set.
  * Break lines

 -- Norbert Preining <norbert@preining.info>  Fri, 21 Feb 2020 22:28:02 +0900

calibre (4.99.4+dfsg+really4.10.0+py3-2) unstable; urgency=medium

  * disable dictionary test also on armhf

 -- Norbert Preining <norbert@preining.info>  Fri, 07 Feb 2020 14:14:42 +0900

calibre (4.99.4+dfsg+really4.10.0+py3-1) unstable; urgency=medium

  [ Norbert Preining ]
  * add for now commented exclusion of mem leak test
  * New upstream version 4.99.4+dfsg+really4.10.0+py3
  * update/cleanup patches

  [ YOKOTA Hiroshi ]
  * Add comment for ignored test
  * Upgrade Debian Standards-Version.
    No changes are needed.
  * Split test options to another file, and only use it when in package builder environment.
    Do all test in developer's environment.
  * Add dictionaries test to ignore list.
    All architectures must migrate to Python 3.

 -- Norbert Preining <norbert@preining.info>  Fri, 07 Feb 2020 12:12:18 +0900

calibre (4.99.4+dfsg-1) unstable; urgency=medium

  [ Norbert Preining ]
  * New upstream version 4.99.4+dfsg (Closes: #949095)
  * lintian override for csslint
  * update patches
  * fix sip loading in check/css.py

  [ YOKOTA Hiroshi ]
  * Add debhelper compatible "nocheck" option.
    This option will skip test to help maintainer.
    Add "nocheck" to DEB_BUIlD_MAINT_OPTIONS or DEB_BUILD_OPTIONS to work.
    See also dh_auto_test(1) manual.
  * Revert "Add debhelper compatible "nocheck" option"
    This reverts commit dd6636e4c9450e4502762f605aa71dd4b1fe7ee8.
  * Use "C" locale for testing.
    According to src/calibre/utils/localization.py:get_system_locale() ,
    set "C" is the best way to reset locale functionality.
  * Reset locale to "C" instead of erase them
  * Add Emacs mode line
  * Use Python 3 path
  * Import test suite patch from upstream
  * Refresh quilt patch
  * Disable some tests for specific platforms.
    Because build environment is not same as typical user environment.
  * Disable HTTP response test

 -- Norbert Preining <norbert@preining.info>  Tue, 21 Jan 2020 11:59:57 +0900

calibre (4.99.3+dfsg-2) unstable; urgency=medium

  [ Norbert Preining ]
  * Python3 based Calibre (Closes: #936270)
  * get-orig-source support for beta releases
  * update NEWS and TODO for Py3 version, remove PYTHON3-STATUS
  * d/watch: include comments on old version watch line and v5 switch
  * switch to uscan for orig creation

  [ YOKOTA Hiroshi ]
  * Use uscan(1) to re-package source files.
    uscan(1) downloads and repacks upstream file when upstream version is
    newer than local version that describes in "debian/changelog".
    Use "gbp import-orig --uscan" to import upstream code.
  * Add new "gbp import-orig" usage as comment.
  * Add "filenamemangle" to specify local file name
  * Verify upstream source code by upstream OpenPGP signature
  * Use relaxed syntax for readability
    "version=4" allows relaxed watch file syntax

 -- Norbert Preining <norbert@preining.info>  Thu, 16 Jan 2020 15:56:35 +0900

calibre (4.99.3+dfsg-1) experimental; urgency=medium

  [ YOKOTA Hiroshi ]
  * Typo fix
  * Refactor man pages installation.
    This hack requires debhelper v11 or later.
  * Make reproducible build
  * Use Python3 based tools
  * Update maintainer script for more Python 3 support.
    This codes are comes from "dh-python" package.

  [ Norbert Preining ]
  * test unrar if available
  * allow for plugin update check, but no calibre version check
  * unfuzzify patch
  * New upstream version 4.99.3+dfsg
  * update patches

 -- Norbert Preining <norbert@preining.info>  Wed, 08 Jan 2020 15:16:28 +0900

calibre (4.99.2+dfsg-1) experimental; urgency=medium

  The "Thanks Eli Schwartz Release" - lots of feedback and suggestions for
  improvements, very much appreciated!

  [ Debian Janitor ]
  * Fix some issues reported by lintian
    - Set debhelper-compat version in Build-Depends.
    Fixes lintian: uses-debhelper-compat-file
    See https://lintian.debian.org/tags/uses-debhelper-compat-file.html
    for more details.
    - Set upstream metadata fields: Repository, Repository-Browse.
    Fixes lintian: upstream-metadata-file-is-missing
    See https://lintian.debian.org/tags/upstream-metadata-file-is-missing.html
    for more details.

  [ Norbert Preining ]
  * New upstream beta version targetting Python3: 4.99.2
  * reenable plugin dropdown menu (Closes: #947391)
  * run unit tests after build (Closes: #947390)
  * unfuzzify and disable patches not necessary anymore
  * cleanup unused patches
  * create /usr/share/zsh/vendor-completions/ to trigger calibre installer to
    create zsh completions (Closes: #947394)

  [ YOKOTA Hiroshi ]
  * Update test code for non-English environment

 -- Norbert Preining <norbert@preining.info>  Fri, 27 Dec 2019 14:23:27 +0900

calibre (4.7.0+dfsg-1) unstable; urgency=medium

  [ Debian Janitor ]
  * Fix some issues reported by lintian
    - Set debhelper-compat version in Build-Depends.
    Fixes lintian: uses-debhelper-compat-file
    See https://lintian.debian.org/tags/uses-debhelper-compat-file.html for more details.
    - Set upstream metadata fields: Repository, Repository-Browse.
    Fixes lintian: upstream-metadata-file-is-missing
    See https://lintian.debian.org/tags/upstream-metadata-file-is-missing.html for more details.

  [ Norbert Preining ]
  * reenable plugin dropdown menu
  * New upstream version 4.7.0+dfsg

 -- Norbert Preining <norbert@preining.info>  Fri, 27 Dec 2019 14:40:15 +0900

calibre (4.6.0+dfsg-1+exp1) experimental; urgency=medium

  * Calibre 4.5 / Python 3 for Debian experimental

 -- Norbert Preining <norbert@preining.info>  Fri, 13 Dec 2019 22:27:52 +0900

calibre (4.6.0+dfsg-1) unstable; urgency=medium

  [ YOKOTA Hiroshi ]
  * Hardening Qt code
  * Use automatic variables from dpkg-buildflags(1)
  * Use environment values for hardening options.
    Debian package builder already sets hardening options.
  * Apply CPPFLAGS to more hardening
  * Move patches to quilt
  * Maximize hardening
  * Update maintainer list.
    Add myself to maintainer.
    Thanks to Norbert and his approval.
  * Refactor downloader code
  * Use "shell" function
  * Use newer "tar" option
  * Use XZ_OPT to specify compression option
  * Refactor
  * Factor out to shell script
  * Cosmetic fix
  * Keep downloaded file while processing.
    Source archive is too big to discard.
    Keep it while processing.
  * Don't use environment variable
    gzip(1) deprecates this style environment variables.
  * Add achiever options to reproducible build
  * Update standards version
  * Remove outdated patch

  [ Norbert Preining ]
  * New upstream version 4.6.0+dfsg
  * Add libhyphen-dev to B-D
  * Adjust install files to renamed lzma library

 -- Norbert Preining <norbert@preining.info>  Fri, 13 Dec 2019 17:26:59 +0900

calibre (4.5.0+dfsg-3+exp1) experimental; urgency=medium

  * Calibre 4.5 / Python 3 for Debian experimental

 -- Norbert Preining <norbert@preining.info>  Tue, 03 Dec 2019 12:43:45 +0900

calibre (4.5.0+dfsg-3) unstable; urgency=medium

  [ YOKOTA Hiroshi ]
  * Markdown support restored (Closes: #934000)
  * Remove Qt4 hack

 -- Norbert Preining <norbert@preining.info>  Tue, 03 Dec 2019 08:58:11 +0900

calibre (4.5.0+dfsg-2+exp1) experimental; urgency=medium

  * Calibre 4.5 / Python 3 for Debian experimental

 -- Norbert Preining <norbert@preining.info>  Fri, 29 Nov 2019 14:22:40 +0900

calibre (4.5.0+dfsg-2) unstable; urgency=medium

  * Fix double inclusion of man pages in -B builds

 -- Norbert Preining <norbert@preining.info>  Fri, 29 Nov 2019 14:18:17 +0900

calibre (4.5.0+dfsg-1+exp1) experimental; urgency=medium

  * Calibre 4.5 / Python 3 for Debian experimental

 -- Norbert Preining <norbert@preining.info>  Fri, 29 Nov 2019 08:02:02 +0900

calibre (4.5.0+dfsg-1) unstable; urgency=medium

  [ YOKOTA Hiroshi ]
  * Remove CDBS dependency and switch to DH v12

  [ Norbert Preining ]
  * New upstream version 4.5.0+dfsg

 -- Norbert Preining <norbert@preining.info>  Fri, 29 Nov 2019 07:58:23 +0900

calibre (4.4.0+dfsg-1+exp1) experimental; urgency=medium

  * Calibre 4.4 / Python 3 for Debian experimental

 -- Norbert Preining <norbert@preining.info>  Fri, 22 Nov 2019 16:19:57 +0900

calibre (4.4.0+dfsg-1) unstable; urgency=medium

  * New upstream version 4.4.0+dfsg
  * drop cherrypi deps (Closes: #936270)

 -- Norbert Preining <norbert@preining.info>  Fri, 22 Nov 2019 15:57:48 +0900

calibre (4.3.0+dfsg-2+exp1) experimental; urgency=medium

  * Calibre 4.3 / Python 3 for Debian experimental

 -- Norbert Preining <norbert@preining.info>  Mon, 11 Nov 2019 09:21:41 +0900

calibre (4.3.0+dfsg-2) unstable; urgency=medium

  [ YOKOTA Hiroshi ]
  * Fix mathjax installation

 -- Norbert Preining <norbert@preining.info>  Mon, 11 Nov 2019 09:13:20 +0900

calibre (4.3.0+dfsg-1+exp1) experimental; urgency=medium

  * Calibre 4.3 / Python 3 for Debian experimental

 -- Norbert Preining <norbert@preining.info>  Fri, 08 Nov 2019 12:02:43 +0900

calibre (4.3.0+dfsg-1) unstable; urgency=medium

  * update watch file for series 4 release
  * New upstream version 4.3.0+dfsg (Py2 build)
  * unfuzzify patches

 -- Norbert Preining <norbert@preining.info>  Fri, 08 Nov 2019 11:52:02 +0900

calibre (4.2.0+dfsg-2+exp2) experimental; urgency=medium

  * fix Kobo support (Closes: #943725)

 -- Norbert Preining <norbert@preining.info>  Thu, 31 Oct 2019 11:08:58 +0900

calibre (4.2.0+dfsg-2+exp1) experimental; urgency=medium

  * Calibre 4.2 / Python 3 for Debian experimental

 -- Norbert Preining <norbert@preining.info>  Mon, 28 Oct 2019 14:56:15 +0900

calibre (4.2.0+dfsg-2) unstable; urgency=medium

  * Calibre 4.2 / Python 2 for Debian sid

 -- Norbert Preining <norbert@preining.info>  Mon, 28 Oct 2019 10:44:31 +0900

calibre (4.2.0+dfsg-1) experimental; urgency=medium

  * New upstream version 4.{0,1,2}.0+dfsg
  * switch to qtwebengine
  * switch to Python3

 -- Norbert Preining <norbert@preining.info>  Fri, 25 Oct 2019 08:09:57 +0900

calibre (4.0.0+really3.48.dfsg-1) unstable; urgency=medium

  * Revert to 3.48 since necessary modules for running Calibre >= 4.0 are
    not available for Python 2 (Closes: #941802, #941806)

 -- Norbert Preining <norbert@preining.info>  Sun, 06 Oct 2019 10:09:23 +0900

calibre (4.0.0+dfsg-1) unstable; urgency=medium

  * New upstream version 4.0.0+dfsg
  * fix debian packaging for 4.0 upstream
  * add libhunspell-dev to B-D

 -- Norbert Preining <norbert@preining.info>  Sat, 05 Oct 2019 09:42:11 +0900

calibre (3.48.0+dfsg-1) unstable; urgency=medium

  * New upstream version 3.48.0+dfsg

 -- Norbert Preining <norbert@preining.info>  Fri, 13 Sep 2019 16:15:19 +0900

calibre (3.47.1+dfsg-1) unstable; urgency=medium

  * New upstream version 3.47.1+dfsg

 -- Norbert Preining <norbert@preining.info>  Mon, 02 Sep 2019 13:01:03 +0900

calibre (3.47.0+dfsg-1) unstable; urgency=medium

  * New upstream version 3.47.0+dfsg
  * Add python-html2text also to deps (really closes: #932044)
  * update patches

 -- Norbert Preining <norbert@preining.info>  Fri, 30 Aug 2019 11:16:46 +0900

calibre (3.46.0+dfsg-1) unstable; urgency=medium

  [ Norbert Preining ]
  * Add python-html2text dependency (Closes: #932044)
  * New upstream version 3.46.0+dfsg

  [ Nicholas D Steeves ]
  * Use secure URL for Homepage (d/control) & Source (d/copyright)

 -- Norbert Preining <norbert@preining.info>  Fri, 19 Jul 2019 14:15:34 +0900

calibre (3.45.2+dfsg-1) unstable; urgency=medium

  * New upstream version 3.45.2+dfsg

 -- Norbert Preining <norbert@preining.info>  Sat, 13 Jul 2019 23:30:58 +0900

calibre (3.45.1+dfsg-1) unstable; urgency=medium

  * New upstream version 3.45.1+dfsg

 -- Norbert Preining <norbert@preining.info>  Sat, 13 Jul 2019 00:04:09 +0900

calibre (3.45.0+dfsg-1) unstable; urgency=medium

  * New upstream version 3.45.0+dfsg
  * update patches

 -- Norbert Preining <norbert@preining.info>  Fri, 12 Jul 2019 13:45:43 +0900

calibre (3.44.0+dfsg-2) unstable; urgency=medium

  * Upload to unstable, use source only upload

 -- Norbert Preining <norbert@preining.info>  Tue, 09 Jul 2019 10:40:43 +0900

calibre (3.44.0+dfsg-1) experimental; urgency=medium

  * New upstream version 3.44.0+dfsg

 -- Norbert Preining <norbert@preining.info>  Fri, 31 May 2019 14:18:13 +0900

calibre (3.43.0+dfsg-1) experimental; urgency=medium

  * remove .pyc files on upgrade from pre-pyclean versions (Closes: #865879)
  * New upstream version 3.43.0+dfsg
  * update patches

 -- Norbert Preining <norbert@preining.info>  Tue, 28 May 2019 23:22:31 +0900

calibre (3.42.0+dfsg-1) experimental; urgency=medium

  * New upstream version 3.42.0+dfsg
  * update patches

 -- Norbert Preining <norbert@preining.info>  Sun, 05 May 2019 16:00:21 +0900

calibre (3.41.3+dfsg-1) experimental; urgency=medium

  * New upstream version 3.41.3+dfsg

 -- Norbert Preining <norbert@preining.info>  Sat, 20 Apr 2019 12:27:09 +0900

calibre (3.41.1+dfsg-1) experimental; urgency=medium

  * New upstream version 3.41.1+dfsg

 -- Norbert Preining <norbert@preining.info>  Fri, 19 Apr 2019 19:16:55 +0900

calibre (3.41.0+dfsg-1) experimental; urgency=medium

  * New upstream version 3.41.0+dfsg
  * Update and fix patches
  * add python-bs4 to build deps
  * install backports directory

 -- Norbert Preining <norbert@preining.info>  Fri, 19 Apr 2019 14:44:34 +0900

calibre (3.40.1+dfsg-1) experimental; urgency=medium

  * new upstream release (Closes: #924066)

 -- Norbert Preining <norbert@preining.info>  Mon, 11 Mar 2019 00:37:01 +0900

calibre (3.39.1+dfsg-2) unstable; urgency=medium

  * update my email and VCS fields (Closes: #921473)

 -- Norbert Preining <norbert@preining.info>  Fri, 08 Feb 2019 17:41:17 +0900

calibre (3.39.1+dfsg-1) unstable; urgency=medium

  [ Nicholas D Steeves ]
  * New upstream version 3.39.1+dfsg.
  * Add build dep on >= 0.5.6~ of python-msgpack.  Calibre began to
    require newer than 0.4.8 some time between 3.32.0 and 3.35.  This is
    needed to fix FTBFS when backporting to stretch.
  * Add python-msgpack >= 0.5.6~ dependency to bin:calibre.
  * Clean up trailing whitespace in changelog and control.
  * Fix a line that was too long in extended description.
  * Drop obsolete debian/pycompat.
  * Switch to secure copyright format URL.
  * Add myself to Uploaders.
  * Use secure URL in watch file
  * debian/rules: adjust get-orig-source to remove new location of
    bundled mathjax.

  [ Norbert Preining ]
  * Adjust watch file for version 3 series
  * add css-parser to (build-)depends

 -- Nicholas D Steeves <nsteeves@gmail.com>  Tue, 05 Feb 2019 14:26:32 -0700

calibre (3.35.0+dfsg-1) unstable; urgency=medium

  * New upstream version 3.35.0+dfsg

 -- Norbert Preining <preining@debian.org>  Sun, 09 Dec 2018 15:40:54 +0900

calibre (3.34.0+dfsg-1) unstable; urgency=medium

  * suggest python-unrardll for rar/cbr support (Closes: #733513)
  * New upstream version 3.34.0+dfsg

 -- Norbert Preining <preining@debian.org>  Fri, 09 Nov 2018 12:54:38 +0900

calibre (3.33.1+dfsg-1) unstable; urgency=medium

  * New upstream version 3.33.1+dfsg
  * update patches

 -- Norbert Preining <preining@debian.org>  Fri, 19 Oct 2018 20:17:43 +0900

calibre (3.32.0+dfsg-1) unstable; urgency=medium

  * New upstream version 3.32.0+dfsg
  * unfuzzify patches
  * bump standards version, no changes necessary
  * install new polyglot lib

 -- Norbert Preining <preining@debian.org>  Fri, 28 Sep 2018 23:59:38 +0900

calibre (3.31.0+dfsg-1) unstable; urgency=medium

  * New upstream version 3.31.0+dfsg

 -- Norbert Preining <preining@debian.org>  Fri, 07 Sep 2018 15:06:49 +0900

calibre (3.30.0+dfsg-1) unstable; urgency=medium

  * New upstream version 3.30.0+dfsg
    (probably already fixed much earlier)
    - python epub to mobi conversion works (Closes: #699057)
    - PyQt4 not used anymore (Closes: #771550)
    - markdown patch is not used anymore (Closes: #723907)
    - properly open directories (Closes: #738535)
    - man pages are now available for calibre/ebook cmds (Closes: #766555)
  * add python-html5lib for recipe dependencies (Closes: #906572)
  * add depends on libjpeg-turbo-progs and optipng for image
    optimization in ebook editor (Closes: #884767)

 -- Norbert Preining <preining@debian.org>  Fri, 24 Aug 2018 12:50:53 +0900

calibre (3.29.0+dfsg-1) unstable; urgency=medium

  * New upstream version 3.29.0+dfsg
  * update patches

 -- Norbert Preining <preining@debian.org>  Fri, 10 Aug 2018 21:22:26 +0900

calibre (3.28.0+dfsg-1) unstable; urgency=medium

  * New upstream version 3.28.0+dfsg

 -- Norbert Preining <preining@debian.org>  Sat, 21 Jul 2018 13:44:07 +0900

calibre (3.27.1+dfsg-1) unstable; urgency=medium

  * New upstream version 3.27.1+dfsg

 -- Norbert Preining <preining@debian.org>  Mon, 09 Jul 2018 14:06:12 +0900

calibre (3.26.1+dfsg-1) unstable; urgency=medium

  * New upstream version 3.26.1+dfsg

 -- Norbert Preining <preining@debian.org>  Fri, 29 Jun 2018 01:58:59 +0900

calibre (3.26.0+dfsg-1) unstable; urgency=medium

  * New upstream version 3.26.0+dfsg

 -- Norbert Preining <preining@debian.org>  Fri, 15 Jun 2018 15:15:56 +0900

calibre (3.25.0+dfsg-1) unstable; urgency=medium

  * New upstream version 3.25.0+dfsg
  * update patches

 -- Norbert Preining <preining@debian.org>  Sun, 03 Jun 2018 17:46:00 +0900

calibre (3.24.2+dfsg-1) unstable; urgency=medium

  * Two new upstream versions

 -- Norbert Preining <preining@debian.org>  Mon, 28 May 2018 23:38:25 +0900

calibre (3.24.0+dfsg-1) unstable; urgency=medium

  * New upstream version 3.24.0+dfsg

 -- Norbert Preining <preining@debian.org>  Fri, 25 May 2018 23:16:59 +0900

calibre (3.23.0+dfsg-1) unstable; urgency=medium

  * New upstream version 3.23.0+dfsg

 -- Norbert Preining <preining@debian.org>  Sat, 05 May 2018 21:59:21 +0900

calibre (3.22.1+dfsg-1) unstable; urgency=medium

  * New upstream version 3.22.1+dfsg

 -- Norbert Preining <preining@debian.org>  Sun, 22 Apr 2018 23:50:41 +0900

calibre (3.21.0+dfsg-1) unstable; urgency=medium

  * New upstream version 3.21.0+dfsg
  * update patches

 -- Norbert Preining <preining@debian.org>  Sat, 07 Apr 2018 21:30:46 +0900

calibre (3.20.0+dfsg-1) unstable; urgency=medium

  * add explicit b-d on libusb-1.0-0-dev (Closes: #892523)
  * New upstream version 3.20.0+dfsg
  * update patches

 -- Norbert Preining <preining@debian.org>  Fri, 30 Mar 2018 21:25:14 +0900

calibre (3.19.0+dfsg-1) unstable; urgency=medium

  * New upstream version 3.19.0+dfsg
    - use JSON to prevent malicious bookmark files from causing code execution
      (Closes: #892242)

 -- Norbert Preining <preining@debian.org>  Sat, 10 Mar 2018 00:16:43 +0900

calibre (3.18.0+dfsg-1) unstable; urgency=medium

  * New upstream version 3.18.0+dfsg

 -- Norbert Preining <preining@debian.org>  Sat, 24 Feb 2018 22:03:27 +0900

calibre (3.17.0+dfsg-2) unstable; urgency=medium

  * remove dependency on beautifulsoup, included in calibre (Closes: #891094)

 -- Norbert Preining <preining@debian.org>  Fri, 23 Feb 2018 00:03:15 +0900

calibre (3.17.0+dfsg-1) unstable; urgency=medium

  * New upstream release
  * adjust VCS fields to Salsa
  * update patches

 -- Norbert Preining <preining@debian.org>  Sat, 10 Feb 2018 23:01:54 +0900

calibre (3.16.0+dfsg-1) unstable; urgency=medium

  * New upstream version 3.16.0+dfsg

 -- Norbert Preining <preining@debian.org>  Sat, 27 Jan 2018 16:41:50 +0900

calibre (3.15.0.1+dfsg-1) unstable; urgency=medium

  * New upstream version 3.15.0.1+dfsg
    The initial source tarball contained broken .mo files, this one is
    the current 3.15.0 source tarball with fixed .mo files (Closes: #886682)

 -- Norbert Preining <preining@debian.org>  Tue, 09 Jan 2018 23:25:07 +0900

calibre (3.15.0+dfsg-1) unstable; urgency=medium

  * New upstream version 3.15.0+dfsg
  * update description (Closes: #885445)
  * bump standards version, no changes necessary

 -- Norbert Preining <preining@debian.org>  Fri, 05 Jan 2018 15:01:51 +0900

calibre (3.14.0+dfsg-1) unstable; urgency=medium

  * New upstream version 3.14.0+dfsg

 -- Norbert Preining <preining@debian.org>  Sat, 16 Dec 2017 06:51:20 +0900

calibre (3.13.0+dfsg-1) unstable; urgency=medium

  * adjust deps on python-lxml, thanks Daniel Baumann (Closes: #882350)
  * new upstream version 3.13.0+dfsg
  * bump standards version, no changes necessary

 -- Norbert Preining <preining@debian.org>  Fri, 08 Dec 2017 22:54:27 +0900

calibre (3.12.0+dfsg-1) unstable; urgency=medium

  * New upstream release

 -- Norbert Preining <preining@debian.org>  Fri, 10 Nov 2017 12:03:34 +0900

calibre (3.11.1+dfsg-1) unstable; urgency=medium

  * New upstream releases

 -- Norbert Preining <preining@debian.org>  Sun, 05 Nov 2017 08:43:00 +0900

calibre (3.10.0+dfsg-1) unstable; urgency=medium

  * New upstream releases
  * Do not use --detach in .desktop files (Closes: #877774)
  * switch priority from extra to optional
  * bump standards version, no changes necessary
  * change maintainership with agreement from Miriam, thanks.

 -- Norbert Preining <preining@debian.org>  Tue, 24 Oct 2017 15:35:53 +0900

calibre (3.8.0+dfsg-1) unstable; urgency=medium

  * New upstream version 3.8.0+dfsg
  * update patches
  * bump standards version, no changes necessary

 -- Norbert Preining <preining@debian.org>  Mon, 25 Sep 2017 09:48:22 +0900

calibre (3.7.0+dfsg-2) unstable; urgency=medium

  * add various missing build-deps
    this fixes missing desktop files and bash-completion (Closes: #871016)

 -- Norbert Preining <preining@debian.org>  Mon, 04 Sep 2017 11:09:09 +0900

calibre (3.7.0+dfsg-1) unstable; urgency=medium

  [ Martin Pitt ]
  * Whitespace fixes

  [ Norbert Preining ]
  * New upstream version 3.7.0+dfsg
  * Rework .pyc generation using pycompile in postinst/postrm
    code copied from dh_python generated debhelper snippets.
  * do not delete _ui.py files in clean action
  * update list of installed files
  * add source override for wrong lintian check
  * add python-html5-parser to deps
  * bump standards version, no changes necessary
  * cherrypick upstream fix for mspack security issues (Closes: #872595)

 -- Norbert Preining <preining@debian.org>  Wed, 30 Aug 2017 20:40:23 +0900

calibre (3.4.0+dfsg-1) unstable; urgency=medium

  [ Martin Pitt ]
  * New upstream release. (Closes: #868663)
  * Add missing python-msgpack dependency for calibre-server.
    (Closes: #866102)
  * Drop obsolete alternative python-imaging dependency.
    (Closes: #866418)
  * Drop long-obsolete calibre.preinst conffile cleanup.
  * Clean up *.pyc files on upgrade in /usr/lib/calibre/.
    (Closes: #868379)
  * Add Norbert Preining as Co-Maintainer. Thank you!

  [ Norbert Preining ]
  * Fix desktop integration installation
    - Add XDG_DATA_DIRS setting to the environment, which fixes
      xdg-icon-resource calls
    - Patch linux.py to NOT use xdg-mime and xdg-desktop-menu because
      they hard-code gnome_app_dir etc which cannot be overridden,
      and replace with install calls
    - Remove the locally managed desktop and mime xml files
  * Switch to upstream provided manpages.

 -- Martin Pitt <mpitt@debian.org>  Mon, 17 Jul 2017 15:09:28 +0200

calibre (3.1.1+dfsg-1) unstable; urgency=medium

  * New upstream release. (Closes: #865018)
  * debian/rules: Drop jquery-ui* and Datejs downloads from get-orig-source
    rule, upstream does not use these any more.
  * README.Debian: Fix "the the" typo. Thanks Norbert Preining.
  * Use packaged libjs-coffeescript and python-regex instead of the bundled
    one. Thanks Norbert Preining.
  * Drop Do-not-build-unrar-extension-as-we-strip-unrar-from-the-t.patch;
    unrar is now loaded dynamically, not via a shipped extension.

 -- Martin Pitt <mpitt@debian.org>  Sat, 24 Jun 2017 20:50:27 +0200

calibre (2.85.1+dfsg-1) experimental; urgency=medium

  * New upstream release. (Closes: #864057)

 -- Martin Pitt <mpitt@debian.org>  Sun, 04 Jun 2017 10:05:55 +0200

calibre (2.83.0+dfsg-1) experimental; urgency=medium

  * New upstream release.

 -- Martin Pitt <mpitt@debian.org>  Sun, 30 Apr 2017 18:31:44 +0200

calibre (2.75.1+dfsg-1) unstable; urgency=medium

  * New upstream release:
    - security fix: E-book viewer: Prevent javascript in the book from
      accessing files on the computer using XMLHttpRequest.

 -- Martin Pitt <mpitt@debian.org>  Tue, 27 Dec 2016 10:53:00 +0100

calibre (2.71.0+dfsg-1) unstable; urgency=medium

  [ Martin Pitt ]
  * Move from bzr to collab-maint git, update Vcs-* tags
  * Turn patches into "gbp pq" format
  * debian/rules get-orig-source: Don't update checkout any more.
    This was appropriate for debian/ only bzr branch, but not for full-source gbp.
  * Bump debhelper compat to 9

  [ Ritesh Raj Sarraf ]
  * debian/rules get-orig-source: Update download URL for Datejs
  * New upstream release.
    Adjust patches, add new python-pyqt5.qtwebkit and python-apsw dependencies.
    (Closes: #840999)

 -- Martin Pitt <mpitt@debian.org>  Mon, 14 Nov 2016 23:44:26 +0100

calibre (2.60.0+dfsg-1) unstable; urgency=medium

  * New upstream release.

 -- Martin Pitt <mpitt@debian.org>  Thu, 30 Jun 2016 10:51:32 +0200

calibre (2.55.0+dfsg-1) unstable; urgency=medium

  * New upstream release.
  * Drop obsolete XS-Python-Version.
  * Bump Standards-Version to 3.9.8 (no changes necessary).
  * debian/copyright: Factor out licenses (fixes lintian warning
    (dep5-copyright-license-name-not-unique)
  * Add links-privacy.patch: content-server: Don't load external URLs for
    privacy (spotted by lintian).
  * Enable relro hardening.

 -- Martin Pitt <mpitt@debian.org>  Sun, 17 Apr 2016 23:52:46 +0200

calibre (2.54.0+dfsg-1) unstable; urgency=medium

  * New upstream release.
  * Drop use_system_markdown.patch, redundant with the sedding in
    debian/rules. Thanks Felix Dietrich.
  * markdown-calibre: Use system "markdown" module. Thanks Felix Dietrich.
    (Closes: #808198)

 -- Martin Pitt <mpitt@debian.org>  Sun, 03 Apr 2016 21:18:01 +0200

calibre (2.48.0+dfsg-1) unstable; urgency=medium

  * New upstream release.

 -- Martin Pitt <mpitt@debian.org>  Sun, 03 Jan 2016 10:43:05 +0100

calibre (2.45.0+dfsg-1) unstable; urgency=medium

  * New upstream release.

 -- Martin Pitt <mpitt@debian.org>  Sat, 28 Nov 2015 15:26:52 +0100

calibre (2.38.0+dfsg-1) unstable; urgency=medium

  * New upstream release. (Closes: #796929)

 -- Martin Pitt <mpitt@debian.org>  Wed, 16 Sep 2015 11:08:57 +0200

calibre (2.33.0+dfsg-1) unstable; urgency=medium

  * New upstream release.
  * debian/watch, debian/rules: Adjust to changed upstream tarball location.
  * debian/rules get-orig-source: Download Datejs-all-Alpha1.zip and produce
    unminified date.js in the original tarball. Thanks Jesus M.
    Gonzalez-Barahona! (Closes: #775663)

 -- Martin Pitt <mpitt@debian.org>  Sat, 25 Jul 2015 11:27:08 +0200

calibre (2.31.0+dfsg-1) unstable; urgency=medium

  * New upstream release (Closes: #789244)
  * Add new libssl-dev build dependency, required for this version.
  * debian/calibre.install: Add new "duktape" module.

 -- Martin Pitt <mpitt@debian.org>  Sun, 28 Jun 2015 13:46:13 +0200

calibre (2.24.0+dfsg-1) unstable; urgency=medium

  * New upstream release. (Closes: #782248)
  * Drop git_pytqt_5.4.1.patch, upstream now.

 -- Martin Pitt <mpitt@debian.org>  Sun, 12 Apr 2015 19:02:00 -0500

calibre (2.20.0+dfsg-1) unstable; urgency=medium

  * New upstream release. (Closes: #780348)
  * Backport compatibility fix for PyQT 5.4.1 from upstream git.
  * debian/calibre.install: Add new css_selectors private module.

 -- Martin Pitt <mpitt@debian.org>  Sat, 14 Mar 2015 08:27:35 +0100

calibre (2.19.0+dfsg-1) unstable; urgency=medium

  * New upstream release. (Closes: #776786)

 -- Martin Pitt <mpitt@debian.org>  Fri, 06 Feb 2015 12:09:59 +0100

calibre (2.16.0+dfsg-1) unstable; urgency=medium

  * New upstream release. (Closes: #774547)
  * debian/calibre.install: Drop six.py, not shipped upstream any more.

 -- Martin Pitt <mpitt@debian.org>  Sat, 17 Jan 2015 11:03:00 +0100

calibre (2.14.0+dfsg-1) unstable; urgency=medium

  * New upstream release. (Closes: #774003)

 -- Martin Pitt <mpitt@debian.org>  Sun, 28 Dec 2014 13:20:01 +0100

calibre (2.13.0+dfsg-1) unstable; urgency=medium

  * New upstream release. (Closes: #773812)

 -- Martin Pitt <mpitt@debian.org>  Tue, 23 Dec 2014 20:27:32 +0100

calibre (2.9.0+dfsg-1) unstable; urgency=medium

  * New upstream release.
  * Drop qt5-default metapackage (lintian complained) and set $QT_SELECT in
    debian/rules instead.

 -- Martin Pitt <mpitt@debian.org>  Mon, 10 Nov 2014 07:34:49 +0100

calibre (2.7.0+dfsg-1) unstable; urgency=medium

  * New upstream release.

 -- Martin Pitt <mpitt@debian.org>  Thu, 30 Oct 2014 10:57:06 +0100

calibre (2.5.0+dfsg-1) unstable; urgency=medium

  * New upstream release.
  * debian/rules: Fix get-orig-source rule to produce tarballs with just one
    top-level dir, not an additional "./" prefix.

 -- Martin Pitt <mpitt@debian.org>  Sun, 12 Oct 2014 22:33:24 +0200

calibre (2.4.0+dfsg-1) unstable; urgency=medium

  * New upstream release.
  * Fix original file name of jquery.multiselect.js to avoid lintian error.
  * Don't ship calibre-portable.sh, not needed in package.
  * Use dpkg buildflags.mk for hardening.

 -- Martin Pitt <mpitt@debian.org>  Mon, 29 Sep 2014 13:14:54 +0200

calibre (2.3.0+dfsg-1) unstable; urgency=medium

  * New upstream release. (Closes: #762155)
  * Rebuild against current Qt/sip API. (Closes: #761517)
  * Bump Standards-Version to 3.9.6 (no changes necessary).

 -- Martin Pitt <mpitt@debian.org>  Fri, 19 Sep 2014 06:59:32 +0200

calibre (2.2.0+dfsg-2) unstable; urgency=medium

  * Make libudev-dev and libmtdev-dev linux-any, to fix building on BSD/Hurd.
    (see #760863)
  * Work around broken threading on mips builders. (Closes: #760865)

 -- Martin Pitt <mpitt@debian.org>  Wed, 10 Sep 2014 12:01:23 +0200

calibre (2.2.0+dfsg-1) unstable; urgency=medium

  * New upstream release.
  * Add missing python-pyqt5.qtsvg dependency. (Closes: #759551)
  * Add libegl1-mesa-dev build dep for new version.

 -- Martin Pitt <mpitt@debian.org>  Mon, 08 Sep 2014 09:44:52 +0200

calibre (2.0.0+dfsg-1) unstable; urgency=medium

  * New upstream release. (Closes: #759246)
  * Adjust debian/rules get-orig-source for slightly changed upstream tarball
    layout.
  * This version uses Qt5 now. Close all crashes which are related to Qt4.
    (Closes: #673598, #609705) (LP: #1294989, #1074796, #1038931, #1021047,
    #976305, #967316, #958282, #939788, #930445, #927641, #925777, #891924,
    #886504, #871883, #854417, #852624, #762931, #762643, #761719, #745176,
    #720028, #701129, #696077, #659806, #565377, #565366, #565178, #563585,
    #557883, #458403, #1216549, #1051759, #1027371, #720021, #556985, #555961)
  * Adjust build and binary dependencies for the Qt 4 → 5 change.

 -- Martin Pitt <mpitt@debian.org>  Tue, 26 Aug 2014 20:43:13 +0200

calibre (1.48.0+dfsg-1) unstable; urgency=medium

  * New upstream release. (Closes: #757135)

 -- Martin Pitt <mpitt@debian.org>  Wed, 13 Aug 2014 12:04:58 +0200

calibre (1.36.0+dfsg-1) unstable; urgency=medium

  * New upstream release:
    - Fixes editing of metadata (Closes: #741638)

 -- Martin Pitt <mpitt@debian.org>  Wed, 14 May 2014 18:17:50 +0200

calibre (1.25.0+dfsg-1) unstable; urgency=medium

  * New upstream release.
  * debian/rules: Drop the removal of manual/images/valid.png, got dropped
    upstream.
  * debian/copyright: Update copyrights, and fix wrong copyright-1.0 syntax.
    Thanks Felix Gruber!
  * debian/control: Remove trailing spaces.
  * debian/control: Bump minimal dependencies to the versions at
    http://calibre-ebook.com/download_linux. (see #738642)
  * debian/rules: Ignore bash completion files, until we figure out what to
    build-depend on to make these files also built in minimal schroots.

 -- Martin Pitt <mpitt@debian.org>  Thu, 27 Feb 2014 07:48:06 +0100

calibre (1.22.0+dfsg1-1) unstable; urgency=medium

  [ Gary Preston ]
  * get-orig-source:
    - Remove non-free manual/images/valid.png. (Closes: #735340)
    - Remove unnecessary and wrong gunzip switch from tar command.
    - wget original source for jquery ui and jquery multiselect and add them
      as *.js.orig next to their whitespace-compressed versions.
      (Closes: #735354)

 -- Martin Pitt <mpitt@debian.org>  Wed, 05 Feb 2014 07:22:28 +0100

calibre (1.22.0+dfsg-1) unstable; urgency=medium

  * New upstream release.
  * debian/copyright: Update to 1.0 copyright standard. Thanks Felix Gruber!
    (LP: #737343)

 -- Martin Pitt <mpitt@debian.org>  Sun, 02 Feb 2014 10:46:11 +0100

calibre (1.14.0+dfsg-1) unstable; urgency=low

  * New upstream release. (Closes: #731502)
  * Depend on python-pil | python-imaging now, upstream source is compatible
    with both. (Closes: #731501)

 -- Martin Pitt <mpitt@debian.org>  Fri, 06 Dec 2013 08:28:47 +0100

calibre (1.9.0+dfsg-1) unstable; urgency=low

  * New upstream release.
  * debian/calibre.install: Install new module.
  * Bump Standards-Version to 3.9.5, no changes necessary.

 -- Martin Pitt <mpitt@debian.org>  Mon, 04 Nov 2013 11:02:15 +0100

calibre (1.5.0+dfsg-1) unstable; urgency=low

  * New upstream release. (Closes: #722962)
  * Drop removal of non-free fonts, they got removed upstream.
  * use_system_markdown.patch: Adjust for new upstream release.
  * Drop debian/local/calibre-mount-helper and its installation in
    debian/rules, upstream removed the mount-helper.
  * debian/local/calibre-gui.desktop: Add GenericName, thanks Ronny
    Standtke. (Closes: #662838)

 -- Martin Pitt <mpitt@debian.org>  Mon, 14 Oct 2013 12:12:07 +0200

calibre (1.0.0+dfsg-1) unstable; urgency=low

  * New upstream release. (Closes: #720836)
  * debian/calibre.install: Drop usr/etc, not shipped by upstream any more.
  * debian/control: Add python-apsw dependency.

 -- Martin Pitt <mpitt@debian.org>  Mon, 26 Aug 2013 07:33:55 +0200

calibre (0.9.41+dfsg-1) unstable; urgency=low

  * New upstream release.
  * debian/local/calibre.desktop: Rename to calibre-gui.desktop to match its
    window class. (LP: #1206687)
  * Add debian/local/ebook-viewer.desktop, so that one can directly open
    *.epub or *.mobi files in file browsers. Thanks Korey Lu!
    (Closes: #664182)
  * Make it possible to auto-start calibre when connecting an e-book reader
    device:
    - Add debian/local/mime/calibre.xml MIME association, install in
      debian/calibre.install.
    - debian/local/calibre-gui.desktop: Add MIME type and file argument.
    - Thanks to Thanks Korey Lu! (Closes: #715246)

 -- Martin Pitt <mpitt@debian.org>  Thu, 01 Aug 2013 18:17:22 +0200

calibre (0.9.31+dfsg-1) unstable; urgency=low

  * New upstream release.
  * Rebuild against current sip4 ABI, this makes the package installable
    again. (Closes: #708613)
  * Bump Standards-Version to 3.9.4, no changes necessary.

 -- Martin Pitt <mpitt@debian.org>  Tue, 21 May 2013 08:56:01 +0200

calibre (0.9.27+dfsg-1) experimental; urgency=low

  Upload to experimental as unstable's mathjax version is too old.

  [ Dmitry Shachnev ]
  * Remove non-free bundled copy of unrar. (Closes: #704977, #702816)
  * Remove bundled copy of mathjax. (Closes: #700838)
  * Remove bundled copy of python-markdown.
  * Make get-orig-tarball downloading the correct version.
  * Remove *.pyc, *.qrc, *.so and *_ui.py files in clean target.

  [ Martin Pitt ]
  * New upstream release.
  * dont_build_unrar_plugin.patch: Also remove "rar" as accepted file
    extension.

 -- Martin Pitt <mpitt@debian.org>  Tue, 23 Apr 2013 21:58:12 +0200

calibre (0.9.18+dfsg-1) unstable; urgency=low

  * New upstream release. (Closes: #699700)
  * Unfuzz patches.
  * Add new libqt4-private-dev build dependency, required by this version.

 -- Martin Pitt <mpitt@debian.org>  Tue, 12 Feb 2013 16:45:34 +0100

calibre (0.9.11+dfsg-1) unstable; urgency=low

  * New upstream release.
  * Add missing python-cssselect dependency.
  * Add python_multiarch_inc.patch: Use python-config instead of
    sysconfig.get_python_inc(), as the latter does not work with
    multiarch-split include files. (LP: #1094246)

 -- Martin Pitt <mpitt@debian.org>  Fri, 28 Dec 2012 14:31:49 +0100

calibre (0.9.0+dfsg-1) unstable; urgency=low

  * New upstream release.
  * debian/control, debian/rules: ttf-liberation is no more, move to
    fonts-liberation. Thanks to Kan-Ru Chen! (Closes: #674838)
  * debian/calibre.install: Drop pyPdf, not shipped upstream any more.
  * debian/control: Add new python-netifaces dependency.

 -- Martin Pitt <mpitt@debian.org>  Wed, 03 Oct 2012 23:18:14 +0200

calibre (0.8.64+dfsg-1) unstable; urgency=low

  * New upstream release:
    - Update license of the quick start guide to be DFSG compatible. Thanks to
      Christophe Siraut for sorting this out! (Closes: #653328)
  * debian/control: Add new libmtp-dev build dependency.
  * debian/control: Stricter python-mechanize dependency. (Closes: #684616)

 -- Martin Pitt <mpitt@debian.org>  Thu, 16 Aug 2012 09:55:40 +0200

calibre (0.8.60+dfsg-1) unstable; urgency=low

  * New upstream release. (Closes: #677956)
  * debian/control: New upstream release uses poppler-utils directly, drop
    libpoppler-private-dev and libpoppler-qt4-dev build dependencies.
    (Closes: #679883)
  * Drop manpages-installation.patch, does not apply any more.
  * debian/control: Fix "upports" typo. (Closes: #678686)
  * debian/rules: Update source path for logo.png.
  * debian/rules: Drop manpage path installation fix, as upstream does not
    install manpages any more.
  * debian/calibre.install: install new file qtcurve/test_rendering.py.

 -- Martin Pitt <mpitt@debian.org>  Sat, 21 Jul 2012 18:14:54 +0200

calibre (0.8.51+dfsg-1) unstable; urgency=low

  * New upstream release.
  * Rebuild against python-sip du jour. (Closes: #671809)
  * debian/control: Bump python-cssutils dependency to >= 0.9.0, to ensure
    that we have the "validate" keyword available.

 -- Martin Pitt <mpitt@debian.org>  Mon, 14 May 2012 12:13:07 +0200

calibre (0.8.49+dfsg-0.1) unstable; urgency=low

  * Non-maintainer upload.
  * New upstream release. (Closes: #640021)
  * debian/control, debian/rules: Remove internal feedparser Python module. Add
    python-feedparser as binary dependency. (Closes: #555352)
  * debian/control: Bump Standards-Version (no changes needed).
  * debian/watch: Upstream switched to *.tar.xz, update accordingly. (Closes:
    #618948)
  * debian/rules: Fix images permissions.

 -- Kefu Chai <tchaikov@gmail.com>  Sun, 29 Apr 2012 20:06:10 +0800

calibre (0.8.41+dfsg-1) unstable; urgency=low

  * New upstream release.
  * debian/control: Add libpoppler-private-dev build dependency, thanks Pino
    Toscano. (Closes: #660114)

 -- Martin Pitt <mpitt@debian.org>  Sat, 03 Mar 2012 22:02:28 +0100

calibre (0.8.38+dfsg-1) unstable; urgency=low

  * New upstream release.
  * debian/control: Bump Standards-Version to 3.9.2. No changes necessary.

 -- Martin Pitt <mpitt@debian.org>  Fri, 10 Feb 2012 07:35:00 +0100

calibre (0.8.34+dfsg-1) unstable; urgency=low

  * New upstream version. (Closes: #654751)
  * debian/rules: Do not install calibre copy of chardet; instead, add
    build/binary python-chardet dependency.
  * Add disable_plugins.py: Disable plugin dialog. It uses a totally
    non-authenticated and non-trusted way of installing arbitrary code.
    (Closes: #640026)
  * debian/rules: Install with POSIX locale, to avoid installing translated
    manpages into the standard locations. (Closes: #646674)

 -- Martin Pitt <mpitt@debian.org>  Sat, 07 Jan 2012 11:22:54 +0100

calibre (0.8.29+dfsg-1) unstable; urgency=low

  * New upstream release.
  * debian/control, debian/rules: Always depend on the python-qt4 which we
    build against. This will still not stop the PyQt4 guys to break their ABI
    with every single microrelease, but at least the dependency will
    automatically become tighter with every calibre rebuild now.
    (Closes: #651496)
  * debian/control: Drop python-django-tagging dependency, not used any more.
    (Closes: #651156)
  * debian/rules: Fix half of the manpages landing in the wrong path.
    (Closes: #646674)
  * debian/control: Drop dependency to python-encutils. calibre does not use
    it explicitly any more. (Closes: #649558)

 -- Martin Pitt <mpitt@debian.org>  Tue, 20 Dec 2011 16:02:01 +0100

calibre (0.8.28+dfsg-1) unstable; urgency=low

  * debian/rules get-orig-source: Upstream switched to *.tar.xz, update
    accordingly.
  * New upstream release.

 -- Martin Pitt <mpitt@debian.org>  Tue, 06 Dec 2011 08:33:19 +0100

calibre (0.8.25+dfsg-1) unstable; urgency=low

  [ Ritesh Raj Sarraf ]
  * New upstream release.

  [ Martin Pitt ]
  * debian/control: Bump python-qt4 build/binary dependencies against PyQt4 to
    >= 4.8. Yay for continuous ABI breaks. (Closes: #647268, #647819)

 -- Martin Pitt <mpitt@debian.org>  Fri, 11 Nov 2011 09:01:24 +0100

calibre (0.8.21+dfsg-1) unstable; urgency=low

  * New upstream release. (Closes: #642517)
  * debian/control: Revert accidental X-Ubuntu-Original-Maintainer change.
    (Closes: #644029)

 -- Martin Pitt <mpitt@debian.org>  Tue, 04 Oct 2011 10:29:28 +0200

calibre (0.8.8+dfsg-1) unstable; urgency=low

  [ Martin Pitt ]
  * New upstream version.
  * Fix wrong libmagick4 transition bug number in previous changelog.
  * manpages-installation.patch: Update for new upstream version.
  * debian/control: Fix spelling errors. Thanks Paul Stewart!
    (LP: #803684, LP: #803676)

  [ Michael Wild ]
  * Don't remove pyPdf from installation, it is a modified version
    (Closes: #631266, LP: #800551)
    - debian/control: drop dependencies on python-pypdf
    - debian/rules: do not remove pyPdf directory
    - debian/calibre.install: install usr/lib/calibre/pyPdf

 -- Martin Pitt <mpitt@debian.org>  Thu, 07 Jul 2011 09:35:43 +0200

calibre (0.8.2+dfsg-1) unstable; urgency=low

  * Rebuild against libmagick 4. (Closes: #625556)
  * debian/watch: Update for new location on sourceforge.
  * Drop kfreebsd.patch, fixed upstream.
  * Unfuzz the other two patches.
  * debian/control: Change build dependency to unversioned libboost-dev.
  * debian/rules: Drop fixing recipes permissions, they are installed as a zip
    file now.
  * debian/rules: Rewrite weird "env python2" style hashbang lines to use
    standard /usr/bin/python.
  * debian/control, debian/rules: Force usage of python2.7 for now, as long as
    it is not the default yet. The new upstream version requires it now.
  * debian/control: Remove unnecessary python-pythonmagick dependency.
    (Closes: #628640)

 -- Martin Pitt <mpitt@debian.org>  Tue, 31 May 2011 07:38:22 +0200

calibre (0.7.50+dfsg-2) unstable; urgency=low

  * debian/control: Build with libpodofo-dev to enable PDF metadata.
    (Closes: #619632)
  * debian/control: Add libboost1.42-dev build dependency. Apparently it is
    needed in some setups. (Closes: #619807)
  * debian/rules: Call dh_sip to generate a proper sip API dependency, to
    prevent crashes like #616372 for partial upgrades.
  * debian/control: Bump python-qt4 dependency to >= 4.8.3-2, which reportedly
    fixes crashes on startup. (Closes: #619701, #620125)

 -- Martin Pitt <mpitt@debian.org>  Tue, 12 Apr 2011 11:29:25 +0200

calibre (0.7.50+dfsg-1) unstable; urgency=low

  * New upstream release.
  * Rebuild against current python-sip ABI. (Closes: #616372, #619238)
  * debian/control: Add poppler-utils dependency to ensure that pdftohtml is
    available. (Closes: #612041)

 -- Martin Pitt <mpitt@debian.org>  Thu, 24 Mar 2011 23:11:22 +0100

calibre (0.7.44+dfsg-1) unstable; urgency=low

  [ Martin Pitt ]
  * New upstream release.
  * debian/rules: Update get-orig-source for reorganized upstream download
    URL.

  [ Jose Ernesto Davila Pantoja ]
  * debian/control:
    - Support was misspelled as upport. (Closes: LP: #706221)
    - Removed python-routes from Recommends, it's already a Depends.

 -- Martin Pitt <mpitt@debian.org>  Fri, 11 Feb 2011 10:19:12 +0100

calibre (0.7.43+dfsg-1) unstable; urgency=low

  * New upstream release.
  * debian/control: Replace obsolete "sip4" build dependency with
    python-sip-dev. (Closes: #611092)
  * debian/control: Fix forgotten hardcoded python2.6 dependency.
  * debian/control: Add missing ${sip:Depends} to -bin.

 -- Martin Pitt <mpitt@debian.org>  Mon, 31 Jan 2011 12:49:13 +0100

calibre (0.7.42+dfsg-1) unstable; urgency=low

  [ Jonathan Carter ]
  * Use calibre icon for LRF Viewer until it has its own one (Closes: #606900,
    LP: #704075)

  [ Martin Pitt ]
  * New upstream release.
  * Drop 00upstream_content_server_xss.patch, in upstream release now.
  * no_updates_dialog.patch: Unfuzz for new release.

 -- Martin Pitt <mpitt@debian.org>  Tue, 25 Jan 2011 13:12:02 +0100

calibre (0.7.38+dfsg-2) unstable; urgency=low

  * debian/copyright: Update according to current upstream COPYING. In
    particular, the pdfreflow extension is now distributed under GPL-2+. This
    permits linking against poppler (which is GPL 2 only).
    (Closes: #609581)
  * Add kfreebsd.patch: Fix building under GNU/kFreeBSD, thanks Petr Salinger!
    (Closes: #609557)

 -- Martin Pitt <mpitt@debian.org>  Wed, 12 Jan 2011 22:25:48 -0600

calibre (0.7.38+dfsg-1) unstable; urgency=low

  * New upstream release:
    - Fix path traversal vulnerability in the content server (not enabled by
      default). See http://bugs.calibre-ebook.com/ticket/7980,
      http://www.waraxe.us/advisory-77.html. First half of #608822
  * debian/control: Add new build dependency libicu-dev.
  * Add 00upstream_content_server_xss.patch: Fix XSS vulnerability in the
    content server, the other half of above issue. (Closes: #608822) Patch
    cherrypicked from upstream bzr (r7531)

 -- Martin Pitt <mpitt@debian.org>  Mon, 10 Jan 2011 09:18:13 -0600

calibre (0.7.32+dfsg-1) unstable; urgency=low

  * New upstream release.
  * debian/rules, debian/copyright, debian/control, debian/watch: Update to
    new upstream page domain name.
  * manpages-installation.patch: Install manpages under /usr/share/man under
    KFreeBSD, too. (part of #604267)
  * debian/rules: Remove bogus /config directory which the KFreeBSD
    installation creates. (Closes: #604267)
  * debian/control: Add new build/binary dependency python-pythonmagick, and
    new build dependency libsqlite3-dev.

 -- Martin Pitt <mpitt@debian.org>  Sun, 05 Dec 2010 13:59:11 +0100

calibre (0.7.29+dfsg-1) unstable; urgency=low

  * New upstream release. (Closes: #600787)
    - Fixes handling of epubs with different local/global encoding.
      (Closes: #597533)
    - Removes remaining string-type exceptions. (Closes: #585216)
  * debian/control: Add recommends to python-dnspython. (Closes: #604120)
  * debian/control: Bump python-qt4 dependencies to >= 4.7.3.
    (Closes: #584855)
  * debian/rules: Remove internal copy of pyparsing and replace imports with
    system library. Add python-pyparsing build and binary dependency.
    (Closes: #555368)
  * debian/control, debian/rules: Remove hacks to force Python 2.6, that
    version is the default now.
  * debian/rules: Call dh_install with --fail-missing.
  * debian/calibre.install: Install new templite module.
  * debian/control, debian/rules: Remove internal routes Python module. Add
    python-routes build and binary dependency.

 -- Martin Pitt <mpitt@debian.org>  Sat, 20 Nov 2010 17:51:59 +0100

calibre (0.7.18+dfsg-1) unstable; urgency=low

  * New upstream release, with support for more devices, more news recipes,
    and bug fixes.
  * debian/local/calibre-mount-helper: Exit with nonzero if mounting failed,
    to avoid calibre getting confused. Thanks Olaf Leidinger!

 -- Martin Pitt <mpitt@debian.org>  Mon, 13 Sep 2010 10:03:42 +0200

calibre (0.7.13+dfsg-1) unstable; urgency=low

  * New upstream version.
  * debian/control: Add python-routes recommends. (Closes: #590561)
  * Convert to 3.0 (quilt) source format.
  * Bump debhelper compat level to 7, and drop now obsolete
    DEB_DH_INSTALL_SOURCEDIR in debian/rules.
  * debian/control: Add missing ${misc:Depends}.
  * debian/control: Bump Standards-Version to 3.9.1.
  * debian/copyright: Replace obsolete reference to
    /usr/share/common-licenses/BSD with their verbatim text from the original
    source.
  * debian/rules: Remove invalid hashbang lines from *.recipe, these have no
    __main__.

 -- Martin Pitt <mpitt@debian.org>  Wed, 11 Aug 2010 11:30:57 +0200

calibre (0.7.7+dfsg-1) unstable; urgency=low

  * New upstream release.
    - Fixes wrong version display in main window. (Closes: #587281)

 -- Martin Pitt <mpitt@debian.org>  Fri, 09 Jul 2010 10:35:31 +0200

calibre (0.7.2+dfsg-1) unstable; urgency=low

  * New major upstream version. See http://calibre-ebook.com/new-in/seven for
    details.
  * Refresh patches to apply cleanly.
  * debian/control: Bump python-cssutils to >= 0.9.7~ to ensure the existence
    of the CSSRuleList.rulesOfType attribute. This makes epub conversion work
    again. (Closes: #584756)
  * Add debian/local/calibre-mount-helper: Simple and safe replacement for
    upstream's calibre-mount-helper, using udisks --mount and eject.
    (Closes: #584915, LP: #561958)

 -- Martin Pitt <mpitt@debian.org>  Mon, 21 Jun 2010 10:18:08 +0200

calibre (0.6.54+dfsg-1) unstable; urgency=low

  * New upstream release. Please see http://calibre.kovidgoyal.net/new_in_6/
    for the list of new features and changes. (Closes: #539343, #575546,
    LP: #529730)
    - Fixes crashes on startup. (Closes: #533428, #539119)
    - Fixes "invalid type" errors. (Closes: #545858)
  * Overhaul and update the packaging for the new release's build system.
    Changes taken from the Ubuntu branch/package.
  * debian/control: Bump Python dependencies to 2.6, since upstream needs
    it now.
  * debian/rules: Force all hashbang lines to #!/usr/bin/python2.6, as long as
    2.5 is still the default in Debian.
  * Bump Standards-Version to 3.8.4.

 -- Martin Pitt <mpitt@debian.org>  Sun, 23 May 2010 15:34:44 +0200

calibre (0.5.14+dfsg-1) unstable; urgency=low

  * New upstream release.
  * debian/rules, get-orig-source: Do not unpack newly generated orig tarball
    if we don't have unpackaged upstream sources in the tree (such as when
    building with bzr-buildpackage).

 -- Martin Pitt <mpitt@debian.org>  Sat, 06 Jun 2009 17:18:02 +0200

calibre (0.5.11+dfsg-2) unstable; urgency=low

  * debian/rules, debian/control: Remove upstream shipped copy of
    python-django-tagging. Depend on the package instead.
    (Closes: #528091)
  * debian/control: Use my @debian.org Uploaders: address.
  * debian/control: Bump Standards-Version (no changes necesssary).

 -- Martin Pitt <mpitt@debian.org>  Thu, 14 May 2009 08:15:23 +0200

calibre (0.5.11+dfsg-1) unstable; urgency=low

  * New upstream release.
  * debian/control: Drop Ubuntu specific python-mechanize binary dependency as
    well (brown paperbag). (Closes: #525612)

 -- Martin Pitt <mpitt@debian.org>  Sun, 10 May 2009 21:00:35 +0200

calibre (0.5.9+dfsg-1) unstable; urgency=low

  * New upstream release. (Closes: #525339)
  * manpages-installation.patch: Encode generated manpages as UTF-8, to avoid
    UnicodeDecodeErrors when writing them out to files.
  * debian/control: Demote calibre dependency of calibre-bin to Recommends:,
    which is sufficient and avoids a circular dependency. (Closes: #522059)
  * debian/control: Drop build dependency help2man, current version does not
    need it any more.
  * debian/control: Drop versioned build dependency on python-mechanize,
    current sid version is enough.
  * debian/rules: Copy "setup.py install" command from cdbs'
    python-distutils.mk, since the current version broke this. This is a
    hackish workaround until #525436 gets fixed.
  * debian/rules: Drop using $(wildcard ), use `ls`; the former does not work
    any more.

 -- Martin Pitt <mpitt@debian.org>  Sun, 05 Apr 2009 18:42:16 -0700

calibre (0.4.143+dfsg-1) unstable; urgency=low

  [ Martin Pitt ]
  * Initial release, packaging by Miriam Ruiz <miriam@debian.org> and
    Martin Pitt <martin.pitt@ubuntu.com>. Closes: #482680

 -- Miriam Ruiz <little_miry@yahoo.es>  Thu, 08 Jan 2009 21:42:04 +0100<|MERGE_RESOLUTION|>--- conflicted
+++ resolved
@@ -1,12 +1,3 @@
-<<<<<<< HEAD
-calibre (5.31.1+dfsg-2~bpo11+1) bullseye-backports; urgency=medium
-
-  * Rebuild for bullseye-backports.
-  * This release adds support for the 2021 Kindle Paperwhite, and the Kobo
-    Ellipsa.
-
- -- Nicholas D Steeves <sten@debian.org>  Thu, 04 Nov 2021 14:27:57 -0400
-=======
 calibre (5.32.0+dfsg-1) unstable; urgency=medium
 
   * Extend thread wait time to pass test
@@ -26,7 +17,14 @@
   * Sort object lists for reproducible build
 
  -- YOKOTA Hiroshi <yokota.hgml@gmail.com>  Mon, 08 Nov 2021 22:50:54 +0900
->>>>>>> 2b540600
+
+calibre (5.31.1+dfsg-2~bpo11+1) bullseye-backports; urgency=medium
+
+  * Rebuild for bullseye-backports.
+  * This release adds support for the 2021 Kindle Paperwhite, and the Kobo
+    Ellipsa.
+
+ -- Nicholas D Steeves <sten@debian.org>  Thu, 04 Nov 2021 14:27:57 -0400
 
 calibre (5.31.1+dfsg-2) unstable; urgency=medium
 
