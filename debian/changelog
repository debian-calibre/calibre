<<<<<<< HEAD
calibre (3.46.0+dfsg-1~bpo10+1) buster-backports; urgency=medium

  * Rebuild for buster-backports.

 -- Nicholas D Steeves <nsteeves@gmail.com>  Fri, 26 Jul 2019 18:33:31 -0400
=======
calibre (3.47.1+dfsg-1) unstable; urgency=medium

  * New upstream version 3.47.1+dfsg

 -- Norbert Preining <norbert@preining.info>  Mon, 02 Sep 2019 13:01:03 +0900

calibre (3.47.0+dfsg-1) unstable; urgency=medium

  * New upstream version 3.47.0+dfsg
  * Add python-html2text also to deps (really closes: #932044)
  * update patches

 -- Norbert Preining <norbert@preining.info>  Fri, 30 Aug 2019 11:16:46 +0900
>>>>>>> 6a9c3d10

calibre (3.46.0+dfsg-1) unstable; urgency=medium

  [ Norbert Preining ]
  * Add python-html2text dependency (Closes: #932044)
  * New upstream version 3.46.0+dfsg

  [ Nicholas D Steeves ]
  * Use secure URL for Homepage (d/control) & Source (d/copyright)

 -- Norbert Preining <norbert@preining.info>  Fri, 19 Jul 2019 14:15:34 +0900

calibre (3.45.2+dfsg-1) unstable; urgency=medium

  * New upstream version 3.45.2+dfsg

 -- Norbert Preining <norbert@preining.info>  Sat, 13 Jul 2019 23:30:58 +0900

calibre (3.45.1+dfsg-1) unstable; urgency=medium

  * New upstream version 3.45.1+dfsg

 -- Norbert Preining <norbert@preining.info>  Sat, 13 Jul 2019 00:04:09 +0900

calibre (3.45.0+dfsg-1) unstable; urgency=medium

  * New upstream version 3.45.0+dfsg
  * update patches

 -- Norbert Preining <norbert@preining.info>  Fri, 12 Jul 2019 13:45:43 +0900

calibre (3.44.0+dfsg-2) unstable; urgency=medium

  * Upload to unstable, use source only upload

 -- Norbert Preining <norbert@preining.info>  Tue, 09 Jul 2019 10:40:43 +0900

calibre (3.44.0+dfsg-1) experimental; urgency=medium

  * New upstream version 3.44.0+dfsg

 -- Norbert Preining <norbert@preining.info>  Fri, 31 May 2019 14:18:13 +0900

calibre (3.43.0+dfsg-1) experimental; urgency=medium

  * remove .pyc files on upgrade from pre-pyclean versions (Closes: #865879)
  * New upstream version 3.43.0+dfsg
  * update patches

 -- Norbert Preining <norbert@preining.info>  Tue, 28 May 2019 23:22:31 +0900

calibre (3.42.0+dfsg-1) experimental; urgency=medium

  * New upstream version 3.42.0+dfsg
  * update patches

 -- Norbert Preining <norbert@preining.info>  Sun, 05 May 2019 16:00:21 +0900

calibre (3.41.3+dfsg-1) experimental; urgency=medium

  * New upstream version 3.41.3+dfsg

 -- Norbert Preining <norbert@preining.info>  Sat, 20 Apr 2019 12:27:09 +0900

calibre (3.41.1+dfsg-1) experimental; urgency=medium

  * New upstream version 3.41.1+dfsg

 -- Norbert Preining <norbert@preining.info>  Fri, 19 Apr 2019 19:16:55 +0900

calibre (3.41.0+dfsg-1) experimental; urgency=medium

  * New upstream version 3.41.0+dfsg
  * Update and fix patches
  * add python-bs4 to build deps
  * install backports directory

 -- Norbert Preining <norbert@preining.info>  Fri, 19 Apr 2019 14:44:34 +0900

calibre (3.40.1+dfsg-1) experimental; urgency=medium

  * new upstream release (Closes: #924066)

 -- Norbert Preining <norbert@preining.info>  Mon, 11 Mar 2019 00:37:01 +0900

calibre (3.39.1+dfsg-2) unstable; urgency=medium

  * update my email and VCS fields (Closes: #921473)

 -- Norbert Preining <norbert@preining.info>  Fri, 08 Feb 2019 17:41:17 +0900

calibre (3.39.1+dfsg-1) unstable; urgency=medium

  [ Nicholas D Steeves ]
  * New upstream version 3.39.1+dfsg.
  * Add build dep on >= 0.5.6~ of python-msgpack.  Calibre began to
    require newer than 0.4.8 some time between 3.32.0 and 3.35.  This is
    needed to fix FTBFS when backporting to stretch.
  * Add python-msgpack >= 0.5.6~ dependency to bin:calibre.
  * Clean up trailing whitespace in changelog and control.
  * Fix a line that was too long in extended description.
  * Drop obsolete debian/pycompat.
  * Switch to secure copyright format URL.
  * Add myself to Uploaders.
  * Use secure URL in watch file
  * debian/rules: adjust get-orig-source to remove new location of
    bundled mathjax.

  [ Norbert Preining ]
  * Adjust watch file for version 3 series
  * add css-parser to (build-)depends

 -- Nicholas D Steeves <nsteeves@gmail.com>  Tue, 05 Feb 2019 14:26:32 -0700

calibre (3.35.0+dfsg-1) unstable; urgency=medium

  * New upstream version 3.35.0+dfsg

 -- Norbert Preining <preining@debian.org>  Sun, 09 Dec 2018 15:40:54 +0900

calibre (3.34.0+dfsg-1) unstable; urgency=medium

  * suggest python-unrardll for rar/cbr support (Closes: #733513)
  * New upstream version 3.34.0+dfsg

 -- Norbert Preining <preining@debian.org>  Fri, 09 Nov 2018 12:54:38 +0900

calibre (3.33.1+dfsg-1) unstable; urgency=medium

  * New upstream version 3.33.1+dfsg
  * update patches

 -- Norbert Preining <preining@debian.org>  Fri, 19 Oct 2018 20:17:43 +0900

calibre (3.32.0+dfsg-1) unstable; urgency=medium

  * New upstream version 3.32.0+dfsg
  * unfuzzify patches
  * bump standards version, no changes necessary
  * install new polyglot lib

 -- Norbert Preining <preining@debian.org>  Fri, 28 Sep 2018 23:59:38 +0900

calibre (3.31.0+dfsg-1) unstable; urgency=medium

  * New upstream version 3.31.0+dfsg

 -- Norbert Preining <preining@debian.org>  Fri, 07 Sep 2018 15:06:49 +0900

calibre (3.30.0+dfsg-1) unstable; urgency=medium

  * New upstream version 3.30.0+dfsg
    (probably already fixed much earlier)
    - python epub to mobi conversion works (Closes: #699057)
    - PyQt4 not used anymore (Closes: #771550)
    - markdown patch is not used anymore (Closes: #723907)
    - properly open directories (Closes: #738535)
    - man pages are now available for calibre/ebook cmds (Closes: #766555)
  * add python-html5lib for recipe dependencies (Closes: #906572)
  * add depends on libjpeg-turbo-progs and optipng for image
    optimization in ebook editor (Closes: #884767)

 -- Norbert Preining <preining@debian.org>  Fri, 24 Aug 2018 12:50:53 +0900

calibre (3.29.0+dfsg-1) unstable; urgency=medium

  * New upstream version 3.29.0+dfsg
  * update patches

 -- Norbert Preining <preining@debian.org>  Fri, 10 Aug 2018 21:22:26 +0900

calibre (3.28.0+dfsg-1) unstable; urgency=medium

  * New upstream version 3.28.0+dfsg

 -- Norbert Preining <preining@debian.org>  Sat, 21 Jul 2018 13:44:07 +0900

calibre (3.27.1+dfsg-1) unstable; urgency=medium

  * New upstream version 3.27.1+dfsg

 -- Norbert Preining <preining@debian.org>  Mon, 09 Jul 2018 14:06:12 +0900

calibre (3.26.1+dfsg-1) unstable; urgency=medium

  * New upstream version 3.26.1+dfsg

 -- Norbert Preining <preining@debian.org>  Fri, 29 Jun 2018 01:58:59 +0900

calibre (3.26.0+dfsg-1) unstable; urgency=medium

  * New upstream version 3.26.0+dfsg

 -- Norbert Preining <preining@debian.org>  Fri, 15 Jun 2018 15:15:56 +0900

calibre (3.25.0+dfsg-1) unstable; urgency=medium

  * New upstream version 3.25.0+dfsg
  * update patches

 -- Norbert Preining <preining@debian.org>  Sun, 03 Jun 2018 17:46:00 +0900

calibre (3.24.2+dfsg-1) unstable; urgency=medium

  * Two new upstream versions

 -- Norbert Preining <preining@debian.org>  Mon, 28 May 2018 23:38:25 +0900

calibre (3.24.0+dfsg-1) unstable; urgency=medium

  * New upstream version 3.24.0+dfsg

 -- Norbert Preining <preining@debian.org>  Fri, 25 May 2018 23:16:59 +0900

calibre (3.23.0+dfsg-1) unstable; urgency=medium

  * New upstream version 3.23.0+dfsg

 -- Norbert Preining <preining@debian.org>  Sat, 05 May 2018 21:59:21 +0900

calibre (3.22.1+dfsg-1) unstable; urgency=medium

  * New upstream version 3.22.1+dfsg

 -- Norbert Preining <preining@debian.org>  Sun, 22 Apr 2018 23:50:41 +0900

calibre (3.21.0+dfsg-1) unstable; urgency=medium

  * New upstream version 3.21.0+dfsg
  * update patches

 -- Norbert Preining <preining@debian.org>  Sat, 07 Apr 2018 21:30:46 +0900

calibre (3.20.0+dfsg-1) unstable; urgency=medium

  * add explicit b-d on libusb-1.0-0-dev (Closes: #892523)
  * New upstream version 3.20.0+dfsg
  * update patches

 -- Norbert Preining <preining@debian.org>  Fri, 30 Mar 2018 21:25:14 +0900

calibre (3.19.0+dfsg-1) unstable; urgency=medium

  * New upstream version 3.19.0+dfsg
    - use JSON to prevent malicious bookmark files from causing code execution
      (Closes: #892242)

 -- Norbert Preining <preining@debian.org>  Sat, 10 Mar 2018 00:16:43 +0900

calibre (3.18.0+dfsg-1) unstable; urgency=medium

  * New upstream version 3.18.0+dfsg

 -- Norbert Preining <preining@debian.org>  Sat, 24 Feb 2018 22:03:27 +0900

calibre (3.17.0+dfsg-2) unstable; urgency=medium

  * remove dependency on beautifulsoup, included in calibre (Closes: #891094)

 -- Norbert Preining <preining@debian.org>  Fri, 23 Feb 2018 00:03:15 +0900

calibre (3.17.0+dfsg-1) unstable; urgency=medium

  * New upstream release
  * adjust VCS fields to Salsa
  * update patches

 -- Norbert Preining <preining@debian.org>  Sat, 10 Feb 2018 23:01:54 +0900

calibre (3.16.0+dfsg-1) unstable; urgency=medium

  * New upstream version 3.16.0+dfsg

 -- Norbert Preining <preining@debian.org>  Sat, 27 Jan 2018 16:41:50 +0900

calibre (3.15.0.1+dfsg-1) unstable; urgency=medium

  * New upstream version 3.15.0.1+dfsg
    The initial source tarball contained broken .mo files, this one is
    the current 3.15.0 source tarball with fixed .mo files (Closes: #886682)

 -- Norbert Preining <preining@debian.org>  Tue, 09 Jan 2018 23:25:07 +0900

calibre (3.15.0+dfsg-1) unstable; urgency=medium

  * New upstream version 3.15.0+dfsg
  * update description (Closes: #885445)
  * bump standards version, no changes necessary

 -- Norbert Preining <preining@debian.org>  Fri, 05 Jan 2018 15:01:51 +0900

calibre (3.14.0+dfsg-1) unstable; urgency=medium

  * New upstream version 3.14.0+dfsg

 -- Norbert Preining <preining@debian.org>  Sat, 16 Dec 2017 06:51:20 +0900

calibre (3.13.0+dfsg-1) unstable; urgency=medium

  * adjust deps on python-lxml, thanks Daniel Baumann (Closes: #882350)
  * new upstream version 3.13.0+dfsg
  * bump standards version, no changes necessary

 -- Norbert Preining <preining@debian.org>  Fri, 08 Dec 2017 22:54:27 +0900

calibre (3.12.0+dfsg-1) unstable; urgency=medium

  * New upstream release

 -- Norbert Preining <preining@debian.org>  Fri, 10 Nov 2017 12:03:34 +0900

calibre (3.11.1+dfsg-1) unstable; urgency=medium

  * New upstream releases

 -- Norbert Preining <preining@debian.org>  Sun, 05 Nov 2017 08:43:00 +0900

calibre (3.10.0+dfsg-1) unstable; urgency=medium

  * New upstream releases
  * Do not use --detach in .desktop files (Closes: #877774)
  * switch priority from extra to optional
  * bump standards version, no changes necessary
  * change maintainership with agreement from Miriam, thanks.

 -- Norbert Preining <preining@debian.org>  Tue, 24 Oct 2017 15:35:53 +0900

calibre (3.8.0+dfsg-1) unstable; urgency=medium

  * New upstream version 3.8.0+dfsg
  * update patches
  * bump standards version, no changes necessary

 -- Norbert Preining <preining@debian.org>  Mon, 25 Sep 2017 09:48:22 +0900

calibre (3.7.0+dfsg-2) unstable; urgency=medium

  * add various missing build-deps
    this fixes missing desktop files and bash-completion (Closes: #871016)

 -- Norbert Preining <preining@debian.org>  Mon, 04 Sep 2017 11:09:09 +0900

calibre (3.7.0+dfsg-1) unstable; urgency=medium

  [ Martin Pitt ]
  * Whitespace fixes

  [ Norbert Preining ]
  * New upstream version 3.7.0+dfsg
  * Rework .pyc generation using pycompile in postinst/postrm
    code copied from dh_python generated debhelper snippets.
  * do not delete _ui.py files in clean action
  * update list of installed files
  * add source override for wrong lintian check
  * add python-html5-parser to deps
  * bump standards version, no changes necessary
  * cherrypick upstream fix for mspack security issues (Closes: #872595)

 -- Norbert Preining <preining@debian.org>  Wed, 30 Aug 2017 20:40:23 +0900

calibre (3.4.0+dfsg-1) unstable; urgency=medium

  [ Martin Pitt ]
  * New upstream release. (Closes: #868663)
  * Add missing python-msgpack dependency for calibre-server.
    (Closes: #866102)
  * Drop obsolete alternative python-imaging dependency.
    (Closes: #866418)
  * Drop long-obsolete calibre.preinst conffile cleanup.
  * Clean up *.pyc files on upgrade in /usr/lib/calibre/.
    (Closes: #868379)
  * Add Norbert Preining as Co-Maintainer. Thank you!

  [ Norbert Preining ]
  * Fix desktop integration installation
    - Add XDG_DATA_DIRS setting to the environment, which fixes
      xdg-icon-resource calls
    - Patch linux.py to NOT use xdg-mime and xdg-desktop-menu because
      they hard-code gnome_app_dir etc which cannot be overridden,
      and replace with install calls
    - Remove the locally managed desktop and mime xml files
  * Switch to upstream provided manpages.

 -- Martin Pitt <mpitt@debian.org>  Mon, 17 Jul 2017 15:09:28 +0200

calibre (3.1.1+dfsg-1) unstable; urgency=medium

  * New upstream release. (Closes: #865018)
  * debian/rules: Drop jquery-ui* and Datejs downloads from get-orig-source
    rule, upstream does not use these any more.
  * README.Debian: Fix "the the" typo. Thanks Norbert Preining.
  * Use packaged libjs-coffeescript and python-regex instead of the bundled
    one. Thanks Norbert Preining.
  * Drop Do-not-build-unrar-extension-as-we-strip-unrar-from-the-t.patch;
    unrar is now loaded dynamically, not via a shipped extension.

 -- Martin Pitt <mpitt@debian.org>  Sat, 24 Jun 2017 20:50:27 +0200

calibre (2.85.1+dfsg-1) experimental; urgency=medium

  * New upstream release. (Closes: #864057)

 -- Martin Pitt <mpitt@debian.org>  Sun, 04 Jun 2017 10:05:55 +0200

calibre (2.83.0+dfsg-1) experimental; urgency=medium

  * New upstream release.

 -- Martin Pitt <mpitt@debian.org>  Sun, 30 Apr 2017 18:31:44 +0200

calibre (2.75.1+dfsg-1) unstable; urgency=medium

  * New upstream release:
    - security fix: E-book viewer: Prevent javascript in the book from
      accessing files on the computer using XMLHttpRequest.

 -- Martin Pitt <mpitt@debian.org>  Tue, 27 Dec 2016 10:53:00 +0100

calibre (2.71.0+dfsg-1) unstable; urgency=medium

  [ Martin Pitt ]
  * Move from bzr to collab-maint git, update Vcs-* tags
  * Turn patches into "gbp pq" format
  * debian/rules get-orig-source: Don't update checkout any more.
    This was appropriate for debian/ only bzr branch, but not for full-source gbp.
  * Bump debhelper compat to 9

  [ Ritesh Raj Sarraf ]
  * debian/rules get-orig-source: Update download URL for Datejs
  * New upstream release.
    Adjust patches, add new python-pyqt5.qtwebkit and python-apsw dependencies.
    (Closes: #840999)

 -- Martin Pitt <mpitt@debian.org>  Mon, 14 Nov 2016 23:44:26 +0100

calibre (2.60.0+dfsg-1) unstable; urgency=medium

  * New upstream release.

 -- Martin Pitt <mpitt@debian.org>  Thu, 30 Jun 2016 10:51:32 +0200

calibre (2.55.0+dfsg-1) unstable; urgency=medium

  * New upstream release.
  * Drop obsolete XS-Python-Version.
  * Bump Standards-Version to 3.9.8 (no changes necessary).
  * debian/copyright: Factor out licenses (fixes lintian warning
    (dep5-copyright-license-name-not-unique)
  * Add links-privacy.patch: content-server: Don't load external URLs for
    privacy (spotted by lintian).
  * Enable relro hardening.

 -- Martin Pitt <mpitt@debian.org>  Sun, 17 Apr 2016 23:52:46 +0200

calibre (2.54.0+dfsg-1) unstable; urgency=medium

  * New upstream release.
  * Drop use_system_markdown.patch, redundant with the sedding in
    debian/rules. Thanks Felix Dietrich.
  * markdown-calibre: Use system "markdown" module. Thanks Felix Dietrich.
    (Closes: #808198)

 -- Martin Pitt <mpitt@debian.org>  Sun, 03 Apr 2016 21:18:01 +0200

calibre (2.48.0+dfsg-1) unstable; urgency=medium

  * New upstream release.

 -- Martin Pitt <mpitt@debian.org>  Sun, 03 Jan 2016 10:43:05 +0100

calibre (2.45.0+dfsg-1) unstable; urgency=medium

  * New upstream release.

 -- Martin Pitt <mpitt@debian.org>  Sat, 28 Nov 2015 15:26:52 +0100

calibre (2.38.0+dfsg-1) unstable; urgency=medium

  * New upstream release. (Closes: #796929)

 -- Martin Pitt <mpitt@debian.org>  Wed, 16 Sep 2015 11:08:57 +0200

calibre (2.33.0+dfsg-1) unstable; urgency=medium

  * New upstream release.
  * debian/watch, debian/rules: Adjust to changed upstream tarball location.
  * debian/rules get-orig-source: Download Datejs-all-Alpha1.zip and produce
    unminified date.js in the original tarball. Thanks Jesus M.
    Gonzalez-Barahona! (Closes: #775663)

 -- Martin Pitt <mpitt@debian.org>  Sat, 25 Jul 2015 11:27:08 +0200

calibre (2.31.0+dfsg-1) unstable; urgency=medium

  * New upstream release (Closes: #789244)
  * Add new libssl-dev build dependency, required for this version.
  * debian/calibre.install: Add new "duktape" module.

 -- Martin Pitt <mpitt@debian.org>  Sun, 28 Jun 2015 13:46:13 +0200

calibre (2.24.0+dfsg-1) unstable; urgency=medium

  * New upstream release. (Closes: #782248)
  * Drop git_pytqt_5.4.1.patch, upstream now.

 -- Martin Pitt <mpitt@debian.org>  Sun, 12 Apr 2015 19:02:00 -0500

calibre (2.20.0+dfsg-1) unstable; urgency=medium

  * New upstream release. (Closes: #780348)
  * Backport compatibility fix for PyQT 5.4.1 from upstream git.
  * debian/calibre.install: Add new css_selectors private module.

 -- Martin Pitt <mpitt@debian.org>  Sat, 14 Mar 2015 08:27:35 +0100

calibre (2.19.0+dfsg-1) unstable; urgency=medium

  * New upstream release. (Closes: #776786)

 -- Martin Pitt <mpitt@debian.org>  Fri, 06 Feb 2015 12:09:59 +0100

calibre (2.16.0+dfsg-1) unstable; urgency=medium

  * New upstream release. (Closes: #774547)
  * debian/calibre.install: Drop six.py, not shipped upstream any more.

 -- Martin Pitt <mpitt@debian.org>  Sat, 17 Jan 2015 11:03:00 +0100

calibre (2.14.0+dfsg-1) unstable; urgency=medium

  * New upstream release. (Closes: #774003)

 -- Martin Pitt <mpitt@debian.org>  Sun, 28 Dec 2014 13:20:01 +0100

calibre (2.13.0+dfsg-1) unstable; urgency=medium

  * New upstream release. (Closes: #773812)

 -- Martin Pitt <mpitt@debian.org>  Tue, 23 Dec 2014 20:27:32 +0100

calibre (2.9.0+dfsg-1) unstable; urgency=medium

  * New upstream release.
  * Drop qt5-default metapackage (lintian complained) and set $QT_SELECT in
    debian/rules instead.

 -- Martin Pitt <mpitt@debian.org>  Mon, 10 Nov 2014 07:34:49 +0100

calibre (2.7.0+dfsg-1) unstable; urgency=medium

  * New upstream release.

 -- Martin Pitt <mpitt@debian.org>  Thu, 30 Oct 2014 10:57:06 +0100

calibre (2.5.0+dfsg-1) unstable; urgency=medium

  * New upstream release.
  * debian/rules: Fix get-orig-source rule to produce tarballs with just one
    top-level dir, not an additional "./" prefix.

 -- Martin Pitt <mpitt@debian.org>  Sun, 12 Oct 2014 22:33:24 +0200

calibre (2.4.0+dfsg-1) unstable; urgency=medium

  * New upstream release.
  * Fix original file name of jquery.multiselect.js to avoid lintian error.
  * Don't ship calibre-portable.sh, not needed in package.
  * Use dpkg buildflags.mk for hardening.

 -- Martin Pitt <mpitt@debian.org>  Mon, 29 Sep 2014 13:14:54 +0200

calibre (2.3.0+dfsg-1) unstable; urgency=medium

  * New upstream release. (Closes: #762155)
  * Rebuild against current Qt/sip API. (Closes: #761517)
  * Bump Standards-Version to 3.9.6 (no changes necessary).

 -- Martin Pitt <mpitt@debian.org>  Fri, 19 Sep 2014 06:59:32 +0200

calibre (2.2.0+dfsg-2) unstable; urgency=medium

  * Make libudev-dev and libmtdev-dev linux-any, to fix building on BSD/Hurd.
    (see #760863)
  * Work around broken threading on mips builders. (Closes: #760865)

 -- Martin Pitt <mpitt@debian.org>  Wed, 10 Sep 2014 12:01:23 +0200

calibre (2.2.0+dfsg-1) unstable; urgency=medium

  * New upstream release.
  * Add missing python-pyqt5.qtsvg dependency. (Closes: #759551)
  * Add libegl1-mesa-dev build dep for new version.

 -- Martin Pitt <mpitt@debian.org>  Mon, 08 Sep 2014 09:44:52 +0200

calibre (2.0.0+dfsg-1) unstable; urgency=medium

  * New upstream release. (Closes: #759246)
  * Adjust debian/rules get-orig-source for slightly changed upstream tarball
    layout.
  * This version uses Qt5 now. Close all crashes which are related to Qt4.
    (Closes: #673598, #609705) (LP: #1294989, #1074796, #1038931, #1021047,
    #976305, #967316, #958282, #939788, #930445, #927641, #925777, #891924,
    #886504, #871883, #854417, #852624, #762931, #762643, #761719, #745176,
    #720028, #701129, #696077, #659806, #565377, #565366, #565178, #563585,
    #557883, #458403, #1216549, #1051759, #1027371, #720021, #556985, #555961)
  * Adjust build and binary dependencies for the Qt 4 → 5 change.

 -- Martin Pitt <mpitt@debian.org>  Tue, 26 Aug 2014 20:43:13 +0200

calibre (1.48.0+dfsg-1) unstable; urgency=medium

  * New upstream release. (Closes: #757135)

 -- Martin Pitt <mpitt@debian.org>  Wed, 13 Aug 2014 12:04:58 +0200

calibre (1.36.0+dfsg-1) unstable; urgency=medium

  * New upstream release:
    - Fixes editing of metadata (Closes: #741638)

 -- Martin Pitt <mpitt@debian.org>  Wed, 14 May 2014 18:17:50 +0200

calibre (1.25.0+dfsg-1) unstable; urgency=medium

  * New upstream release.
  * debian/rules: Drop the removal of manual/images/valid.png, got dropped
    upstream.
  * debian/copyright: Update copyrights, and fix wrong copyright-1.0 syntax.
    Thanks Felix Gruber!
  * debian/control: Remove trailing spaces.
  * debian/control: Bump minimal dependencies to the versions at
    http://calibre-ebook.com/download_linux. (see #738642)
  * debian/rules: Ignore bash completion files, until we figure out what to
    build-depend on to make these files also built in minimal schroots.

 -- Martin Pitt <mpitt@debian.org>  Thu, 27 Feb 2014 07:48:06 +0100

calibre (1.22.0+dfsg1-1) unstable; urgency=medium

  [ Gary Preston ]
  * get-orig-source:
    - Remove non-free manual/images/valid.png. (Closes: #735340)
    - Remove unnecessary and wrong gunzip switch from tar command.
    - wget original source for jquery ui and jquery multiselect and add them
      as *.js.orig next to their whitespace-compressed versions.
      (Closes: #735354)

 -- Martin Pitt <mpitt@debian.org>  Wed, 05 Feb 2014 07:22:28 +0100

calibre (1.22.0+dfsg-1) unstable; urgency=medium

  * New upstream release.
  * debian/copyright: Update to 1.0 copyright standard. Thanks Felix Gruber!
    (LP: #737343)

 -- Martin Pitt <mpitt@debian.org>  Sun, 02 Feb 2014 10:46:11 +0100

calibre (1.14.0+dfsg-1) unstable; urgency=low

  * New upstream release. (Closes: #731502)
  * Depend on python-pil | python-imaging now, upstream source is compatible
    with both. (Closes: #731501)

 -- Martin Pitt <mpitt@debian.org>  Fri, 06 Dec 2013 08:28:47 +0100

calibre (1.9.0+dfsg-1) unstable; urgency=low

  * New upstream release.
  * debian/calibre.install: Install new module.
  * Bump Standards-Version to 3.9.5, no changes necessary.

 -- Martin Pitt <mpitt@debian.org>  Mon, 04 Nov 2013 11:02:15 +0100

calibre (1.5.0+dfsg-1) unstable; urgency=low

  * New upstream release. (Closes: #722962)
  * Drop removal of non-free fonts, they got removed upstream.
  * use_system_markdown.patch: Adjust for new upstream release.
  * Drop debian/local/calibre-mount-helper and its installation in
    debian/rules, upstream removed the mount-helper.
  * debian/local/calibre-gui.desktop: Add GenericName, thanks Ronny
    Standtke. (Closes: #662838)

 -- Martin Pitt <mpitt@debian.org>  Mon, 14 Oct 2013 12:12:07 +0200

calibre (1.0.0+dfsg-1) unstable; urgency=low

  * New upstream release. (Closes: #720836)
  * debian/calibre.install: Drop usr/etc, not shipped by upstream any more.
  * debian/control: Add python-apsw dependency.

 -- Martin Pitt <mpitt@debian.org>  Mon, 26 Aug 2013 07:33:55 +0200

calibre (0.9.41+dfsg-1) unstable; urgency=low

  * New upstream release.
  * debian/local/calibre.desktop: Rename to calibre-gui.desktop to match its
    window class. (LP: #1206687)
  * Add debian/local/ebook-viewer.desktop, so that one can directly open
    *.epub or *.mobi files in file browsers. Thanks Korey Lu!
    (Closes: #664182)
  * Make it possible to auto-start calibre when connecting an e-book reader
    device:
    - Add debian/local/mime/calibre.xml MIME association, install in
      debian/calibre.install.
    - debian/local/calibre-gui.desktop: Add MIME type and file argument.
    - Thanks to Thanks Korey Lu! (Closes: #715246)

 -- Martin Pitt <mpitt@debian.org>  Thu, 01 Aug 2013 18:17:22 +0200

calibre (0.9.31+dfsg-1) unstable; urgency=low

  * New upstream release.
  * Rebuild against current sip4 ABI, this makes the package installable
    again. (Closes: #708613)
  * Bump Standards-Version to 3.9.4, no changes necessary.

 -- Martin Pitt <mpitt@debian.org>  Tue, 21 May 2013 08:56:01 +0200

calibre (0.9.27+dfsg-1) experimental; urgency=low

  Upload to experimental as unstable's mathjax version is too old.

  [ Dmitry Shachnev ]
  * Remove non-free bundled copy of unrar. (Closes: #704977, #702816)
  * Remove bundled copy of mathjax. (Closes: #700838)
  * Remove bundled copy of python-markdown.
  * Make get-orig-tarball downloading the correct version.
  * Remove *.pyc, *.qrc, *.so and *_ui.py files in clean target.

  [ Martin Pitt ]
  * New upstream release.
  * dont_build_unrar_plugin.patch: Also remove "rar" as accepted file
    extension.

 -- Martin Pitt <mpitt@debian.org>  Tue, 23 Apr 2013 21:58:12 +0200

calibre (0.9.18+dfsg-1) unstable; urgency=low

  * New upstream release. (Closes: #699700)
  * Unfuzz patches.
  * Add new libqt4-private-dev build dependency, required by this version.

 -- Martin Pitt <mpitt@debian.org>  Tue, 12 Feb 2013 16:45:34 +0100

calibre (0.9.11+dfsg-1) unstable; urgency=low

  * New upstream release.
  * Add missing python-cssselect dependency.
  * Add python_multiarch_inc.patch: Use python-config instead of
    sysconfig.get_python_inc(), as the latter does not work with
    multiarch-split include files. (LP: #1094246)

 -- Martin Pitt <mpitt@debian.org>  Fri, 28 Dec 2012 14:31:49 +0100

calibre (0.9.0+dfsg-1) unstable; urgency=low

  * New upstream release.
  * debian/control, debian/rules: ttf-liberation is no more, move to
    fonts-liberation. Thanks to Kan-Ru Chen! (Closes: #674838)
  * debian/calibre.install: Drop pyPdf, not shipped upstream any more.
  * debian/control: Add new python-netifaces dependency.

 -- Martin Pitt <mpitt@debian.org>  Wed, 03 Oct 2012 23:18:14 +0200

calibre (0.8.64+dfsg-1) unstable; urgency=low

  * New upstream release:
    - Update license of the quick start guide to be DFSG compatible. Thanks to
      Christophe Siraut for sorting this out! (Closes: #653328)
  * debian/control: Add new libmtp-dev build dependency.
  * debian/control: Stricter python-mechanize dependency. (Closes: #684616)

 -- Martin Pitt <mpitt@debian.org>  Thu, 16 Aug 2012 09:55:40 +0200

calibre (0.8.60+dfsg-1) unstable; urgency=low

  * New upstream release. (Closes: #677956)
  * debian/control: New upstream release uses poppler-utils directly, drop
    libpoppler-private-dev and libpoppler-qt4-dev build dependencies.
    (Closes: #679883)
  * Drop manpages-installation.patch, does not apply any more.
  * debian/control: Fix "upports" typo. (Closes: #678686)
  * debian/rules: Update source path for logo.png.
  * debian/rules: Drop manpage path installation fix, as upstream does not
    install manpages any more.
  * debian/calibre.install: install new file qtcurve/test_rendering.py.

 -- Martin Pitt <mpitt@debian.org>  Sat, 21 Jul 2012 18:14:54 +0200

calibre (0.8.51+dfsg-1) unstable; urgency=low

  * New upstream release.
  * Rebuild against python-sip du jour. (Closes: #671809)
  * debian/control: Bump python-cssutils dependency to >= 0.9.0, to ensure
    that we have the "validate" keyword available.

 -- Martin Pitt <mpitt@debian.org>  Mon, 14 May 2012 12:13:07 +0200

calibre (0.8.49+dfsg-0.1) unstable; urgency=low

  * Non-maintainer upload.
  * New upstream release. (Closes: #640021)
  * debian/control, debian/rules: Remove internal feedparser Python module. Add
    python-feedparser as binary dependency. (Closes: #555352)
  * debian/control: Bump Standards-Version (no changes needed).
  * debian/watch: Upstream switched to *.tar.xz, update accordingly. (Closes:
    #618948)
  * debian/rules: Fix images permissions.

 -- Kefu Chai <tchaikov@gmail.com>  Sun, 29 Apr 2012 20:06:10 +0800

calibre (0.8.41+dfsg-1) unstable; urgency=low

  * New upstream release.
  * debian/control: Add libpoppler-private-dev build dependency, thanks Pino
    Toscano. (Closes: #660114)

 -- Martin Pitt <mpitt@debian.org>  Sat, 03 Mar 2012 22:02:28 +0100

calibre (0.8.38+dfsg-1) unstable; urgency=low

  * New upstream release.
  * debian/control: Bump Standards-Version to 3.9.2. No changes necessary.

 -- Martin Pitt <mpitt@debian.org>  Fri, 10 Feb 2012 07:35:00 +0100

calibre (0.8.34+dfsg-1) unstable; urgency=low

  * New upstream version. (Closes: #654751)
  * debian/rules: Do not install calibre copy of chardet; instead, add
    build/binary python-chardet dependency.
  * Add disable_plugins.py: Disable plugin dialog. It uses a totally
    non-authenticated and non-trusted way of installing arbitrary code.
    (Closes: #640026)
  * debian/rules: Install with POSIX locale, to avoid installing translated
    manpages into the standard locations. (Closes: #646674)

 -- Martin Pitt <mpitt@debian.org>  Sat, 07 Jan 2012 11:22:54 +0100

calibre (0.8.29+dfsg-1) unstable; urgency=low

  * New upstream release.
  * debian/control, debian/rules: Always depend on the python-qt4 which we
    build against. This will still not stop the PyQt4 guys to break their ABI
    with every single microrelease, but at least the dependency will
    automatically become tighter with every calibre rebuild now.
    (Closes: #651496)
  * debian/control: Drop python-django-tagging dependency, not used any more.
    (Closes: #651156)
  * debian/rules: Fix half of the manpages landing in the wrong path.
    (Closes: #646674)
  * debian/control: Drop dependency to python-encutils. calibre does not use
    it explicitly any more. (Closes: #649558)

 -- Martin Pitt <mpitt@debian.org>  Tue, 20 Dec 2011 16:02:01 +0100

calibre (0.8.28+dfsg-1) unstable; urgency=low

  * debian/rules get-orig-source: Upstream switched to *.tar.xz, update
    accordingly.
  * New upstream release.

 -- Martin Pitt <mpitt@debian.org>  Tue, 06 Dec 2011 08:33:19 +0100

calibre (0.8.25+dfsg-1) unstable; urgency=low

  [ Ritesh Raj Sarraf ]
  * New upstream release.

  [ Martin Pitt ]
  * debian/control: Bump python-qt4 build/binary dependencies against PyQt4 to
    >= 4.8. Yay for continuous ABI breaks. (Closes: #647268, #647819)

 -- Martin Pitt <mpitt@debian.org>  Fri, 11 Nov 2011 09:01:24 +0100

calibre (0.8.21+dfsg-1) unstable; urgency=low

  * New upstream release. (Closes: #642517)
  * debian/control: Revert accidental X-Ubuntu-Original-Maintainer change.
    (Closes: #644029)

 -- Martin Pitt <mpitt@debian.org>  Tue, 04 Oct 2011 10:29:28 +0200

calibre (0.8.8+dfsg-1) unstable; urgency=low

  [ Martin Pitt ]
  * New upstream version.
  * Fix wrong libmagick4 transition bug number in previous changelog.
  * manpages-installation.patch: Update for new upstream version.
  * debian/control: Fix spelling errors. Thanks Paul Stewart!
    (LP: #803684, LP: #803676)

  [ Michael Wild ]
  * Don't remove pyPdf from installation, it is a modified version
    (Closes: #631266, LP: #800551)
    - debian/control: drop dependencies on python-pypdf
    - debian/rules: do not remove pyPdf directory
    - debian/calibre.install: install usr/lib/calibre/pyPdf

 -- Martin Pitt <mpitt@debian.org>  Thu, 07 Jul 2011 09:35:43 +0200

calibre (0.8.2+dfsg-1) unstable; urgency=low

  * Rebuild against libmagick 4. (Closes: #625556)
  * debian/watch: Update for new location on sourceforge.
  * Drop kfreebsd.patch, fixed upstream.
  * Unfuzz the other two patches.
  * debian/control: Change build dependency to unversioned libboost-dev.
  * debian/rules: Drop fixing recipes permissions, they are installed as a zip
    file now.
  * debian/rules: Rewrite weird "env python2" style hashbang lines to use
    standard /usr/bin/python.
  * debian/control, debian/rules: Force usage of python2.7 for now, as long as
    it is not the default yet. The new upstream version requires it now.
  * debian/control: Remove unnecessary python-pythonmagick dependency.
    (Closes: #628640)

 -- Martin Pitt <mpitt@debian.org>  Tue, 31 May 2011 07:38:22 +0200

calibre (0.7.50+dfsg-2) unstable; urgency=low

  * debian/control: Build with libpodofo-dev to enable PDF metadata.
    (Closes: #619632)
  * debian/control: Add libboost1.42-dev build dependency. Apparently it is
    needed in some setups. (Closes: #619807)
  * debian/rules: Call dh_sip to generate a proper sip API dependency, to
    prevent crashes like #616372 for partial upgrades.
  * debian/control: Bump python-qt4 dependency to >= 4.8.3-2, which reportedly
    fixes crashes on startup. (Closes: #619701, #620125)

 -- Martin Pitt <mpitt@debian.org>  Tue, 12 Apr 2011 11:29:25 +0200

calibre (0.7.50+dfsg-1) unstable; urgency=low

  * New upstream release.
  * Rebuild against current python-sip ABI. (Closes: #616372, #619238)
  * debian/control: Add poppler-utils dependency to ensure that pdftohtml is
    available. (Closes: #612041)

 -- Martin Pitt <mpitt@debian.org>  Thu, 24 Mar 2011 23:11:22 +0100

calibre (0.7.44+dfsg-1) unstable; urgency=low

  [ Martin Pitt ]
  * New upstream release.
  * debian/rules: Update get-orig-source for reorganized upstream download
    URL.

  [ Jose Ernesto Davila Pantoja ]
  * debian/control:
    - Support was misspelled as upport. (Closes: LP: #706221)
    - Removed python-routes from Recommends, it's already a Depends.

 -- Martin Pitt <mpitt@debian.org>  Fri, 11 Feb 2011 10:19:12 +0100

calibre (0.7.43+dfsg-1) unstable; urgency=low

  * New upstream release.
  * debian/control: Replace obsolete "sip4" build dependency with
    python-sip-dev. (Closes: #611092)
  * debian/control: Fix forgotten hardcoded python2.6 dependency.
  * debian/control: Add missing ${sip:Depends} to -bin.

 -- Martin Pitt <mpitt@debian.org>  Mon, 31 Jan 2011 12:49:13 +0100

calibre (0.7.42+dfsg-1) unstable; urgency=low

  [ Jonathan Carter ]
  * Use calibre icon for LRF Viewer until it has its own one (Closes: #606900,
    LP: #704075)

  [ Martin Pitt ]
  * New upstream release.
  * Drop 00upstream_content_server_xss.patch, in upstream release now.
  * no_updates_dialog.patch: Unfuzz for new release.

 -- Martin Pitt <mpitt@debian.org>  Tue, 25 Jan 2011 13:12:02 +0100

calibre (0.7.38+dfsg-2) unstable; urgency=low

  * debian/copyright: Update according to current upstream COPYING. In
    particular, the pdfreflow extension is now distributed under GPL-2+. This
    permits linking against poppler (which is GPL 2 only).
    (Closes: #609581)
  * Add kfreebsd.patch: Fix building under GNU/kFreeBSD, thanks Petr Salinger!
    (Closes: #609557)

 -- Martin Pitt <mpitt@debian.org>  Wed, 12 Jan 2011 22:25:48 -0600

calibre (0.7.38+dfsg-1) unstable; urgency=low

  * New upstream release:
    - Fix path traversal vulnerability in the content server (not enabled by
      default). See http://bugs.calibre-ebook.com/ticket/7980,
      http://www.waraxe.us/advisory-77.html. First half of #608822
  * debian/control: Add new build dependency libicu-dev.
  * Add 00upstream_content_server_xss.patch: Fix XSS vulnerability in the
    content server, the other half of above issue. (Closes: #608822) Patch
    cherrypicked from upstream bzr (r7531)

 -- Martin Pitt <mpitt@debian.org>  Mon, 10 Jan 2011 09:18:13 -0600

calibre (0.7.32+dfsg-1) unstable; urgency=low

  * New upstream release.
  * debian/rules, debian/copyright, debian/control, debian/watch: Update to
    new upstream page domain name.
  * manpages-installation.patch: Install manpages under /usr/share/man under
    KFreeBSD, too. (part of #604267)
  * debian/rules: Remove bogus /config directory which the KFreeBSD
    installation creates. (Closes: #604267)
  * debian/control: Add new build/binary dependency python-pythonmagick, and
    new build dependency libsqlite3-dev.

 -- Martin Pitt <mpitt@debian.org>  Sun, 05 Dec 2010 13:59:11 +0100

calibre (0.7.29+dfsg-1) unstable; urgency=low

  * New upstream release. (Closes: #600787)
    - Fixes handling of epubs with different local/global encoding.
      (Closes: #597533)
    - Removes remaining string-type exceptions. (Closes: #585216)
  * debian/control: Add recommends to python-dnspython. (Closes: #604120)
  * debian/control: Bump python-qt4 dependencies to >= 4.7.3.
    (Closes: #584855)
  * debian/rules: Remove internal copy of pyparsing and replace imports with
    system library. Add python-pyparsing build and binary dependency.
    (Closes: #555368)
  * debian/control, debian/rules: Remove hacks to force Python 2.6, that
    version is the default now.
  * debian/rules: Call dh_install with --fail-missing.
  * debian/calibre.install: Install new templite module.
  * debian/control, debian/rules: Remove internal routes Python module. Add
    python-routes build and binary dependency.

 -- Martin Pitt <mpitt@debian.org>  Sat, 20 Nov 2010 17:51:59 +0100

calibre (0.7.18+dfsg-1) unstable; urgency=low

  * New upstream release, with support for more devices, more news recipes,
    and bug fixes.
  * debian/local/calibre-mount-helper: Exit with nonzero if mounting failed,
    to avoid calibre getting confused. Thanks Olaf Leidinger!

 -- Martin Pitt <mpitt@debian.org>  Mon, 13 Sep 2010 10:03:42 +0200

calibre (0.7.13+dfsg-1) unstable; urgency=low

  * New upstream version.
  * debian/control: Add python-routes recommends. (Closes: #590561)
  * Convert to 3.0 (quilt) source format.
  * Bump debhelper compat level to 7, and drop now obsolete
    DEB_DH_INSTALL_SOURCEDIR in debian/rules.
  * debian/control: Add missing ${misc:Depends}.
  * debian/control: Bump Standards-Version to 3.9.1.
  * debian/copyright: Replace obsolete reference to
    /usr/share/common-licenses/BSD with their verbatim text from the original
    source.
  * debian/rules: Remove invalid hashbang lines from *.recipe, these have no
    __main__.

 -- Martin Pitt <mpitt@debian.org>  Wed, 11 Aug 2010 11:30:57 +0200

calibre (0.7.7+dfsg-1) unstable; urgency=low

  * New upstream release.
    - Fixes wrong version display in main window. (Closes: #587281)

 -- Martin Pitt <mpitt@debian.org>  Fri, 09 Jul 2010 10:35:31 +0200

calibre (0.7.2+dfsg-1) unstable; urgency=low

  * New major upstream version. See http://calibre-ebook.com/new-in/seven for
    details.
  * Refresh patches to apply cleanly.
  * debian/control: Bump python-cssutils to >= 0.9.7~ to ensure the existence
    of the CSSRuleList.rulesOfType attribute. This makes epub conversion work
    again. (Closes: #584756)
  * Add debian/local/calibre-mount-helper: Simple and safe replacement for
    upstream's calibre-mount-helper, using udisks --mount and eject.
    (Closes: #584915, LP: #561958)

 -- Martin Pitt <mpitt@debian.org>  Mon, 21 Jun 2010 10:18:08 +0200

calibre (0.6.54+dfsg-1) unstable; urgency=low

  * New upstream release. Please see http://calibre.kovidgoyal.net/new_in_6/
    for the list of new features and changes. (Closes: #539343, #575546,
    LP: #529730)
    - Fixes crashes on startup. (Closes: #533428, #539119)
    - Fixes "invalid type" errors. (Closes: #545858)
  * Overhaul and update the packaging for the new release's build system.
    Changes taken from the Ubuntu branch/package.
  * debian/control: Bump Python dependencies to 2.6, since upstream needs
    it now.
  * debian/rules: Force all hashbang lines to #!/usr/bin/python2.6, as long as
    2.5 is still the default in Debian.
  * Bump Standards-Version to 3.8.4.

 -- Martin Pitt <mpitt@debian.org>  Sun, 23 May 2010 15:34:44 +0200

calibre (0.5.14+dfsg-1) unstable; urgency=low

  * New upstream release.
  * debian/rules, get-orig-source: Do not unpack newly generated orig tarball
    if we don't have unpackaged upstream sources in the tree (such as when
    building with bzr-buildpackage).

 -- Martin Pitt <mpitt@debian.org>  Sat, 06 Jun 2009 17:18:02 +0200

calibre (0.5.11+dfsg-2) unstable; urgency=low

  * debian/rules, debian/control: Remove upstream shipped copy of
    python-django-tagging. Depend on the package instead.
    (Closes: #528091)
  * debian/control: Use my @debian.org Uploaders: address.
  * debian/control: Bump Standards-Version (no changes necesssary).

 -- Martin Pitt <mpitt@debian.org>  Thu, 14 May 2009 08:15:23 +0200

calibre (0.5.11+dfsg-1) unstable; urgency=low

  * New upstream release.
  * debian/control: Drop Ubuntu specific python-mechanize binary dependency as
    well (brown paperbag). (Closes: #525612)

 -- Martin Pitt <mpitt@debian.org>  Sun, 10 May 2009 21:00:35 +0200

calibre (0.5.9+dfsg-1) unstable; urgency=low

  * New upstream release. (Closes: #525339)
  * manpages-installation.patch: Encode generated manpages as UTF-8, to avoid
    UnicodeDecodeErrors when writing them out to files.
  * debian/control: Demote calibre dependency of calibre-bin to Recommends:,
    which is sufficient and avoids a circular dependency. (Closes: #522059)
  * debian/control: Drop build dependency help2man, current version does not
    need it any more.
  * debian/control: Drop versioned build dependency on python-mechanize,
    current sid version is enough.
  * debian/rules: Copy "setup.py install" command from cdbs'
    python-distutils.mk, since the current version broke this. This is a
    hackish workaround until #525436 gets fixed.
  * debian/rules: Drop using $(wildcard ), use `ls`; the former does not work
    any more.

 -- Martin Pitt <mpitt@debian.org>  Sun, 05 Apr 2009 18:42:16 -0700

calibre (0.4.143+dfsg-1) unstable; urgency=low

  [ Martin Pitt ]
  * Initial release, packaging by Miriam Ruiz <miriam@debian.org> and
    Martin Pitt <martin.pitt@ubuntu.com>. Closes: #482680

 -- Miriam Ruiz <little_miry@yahoo.es>  Thu, 08 Jan 2009 21:42:04 +0100<|MERGE_RESOLUTION|>--- conflicted
+++ resolved
@@ -1,10 +1,3 @@
-<<<<<<< HEAD
-calibre (3.46.0+dfsg-1~bpo10+1) buster-backports; urgency=medium
-
-  * Rebuild for buster-backports.
-
- -- Nicholas D Steeves <nsteeves@gmail.com>  Fri, 26 Jul 2019 18:33:31 -0400
-=======
 calibre (3.47.1+dfsg-1) unstable; urgency=medium
 
   * New upstream version 3.47.1+dfsg
@@ -18,7 +11,12 @@
   * update patches
 
  -- Norbert Preining <norbert@preining.info>  Fri, 30 Aug 2019 11:16:46 +0900
->>>>>>> 6a9c3d10
+
+calibre (3.46.0+dfsg-1~bpo10+1) buster-backports; urgency=medium
+
+  * Rebuild for buster-backports.
+
+ -- Nicholas D Steeves <nsteeves@gmail.com>  Fri, 26 Jul 2019 18:33:31 -0400
 
 calibre (3.46.0+dfsg-1) unstable; urgency=medium
 
