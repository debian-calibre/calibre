--- conflicted
+++ resolved
@@ -1,16 +1,3 @@
-<<<<<<< HEAD
-calibre (4.2.0+dfsg-2+exp2) experimental; urgency=medium
-
-  * fix Kobo support (Closes: #943725)
-
- -- Norbert Preining <norbert@preining.info>  Thu, 31 Oct 2019 11:08:58 +0900
-
-calibre (4.2.0+dfsg-2+exp1) experimental; urgency=medium
-
-  * Calibre 4.2 / Python 3 for Debian experimental
-
- -- Norbert Preining <norbert@preining.info>  Mon, 28 Oct 2019 14:56:15 +0900
-=======
 calibre (4.3.0+dfsg-1) unstable; urgency=medium
 
   * update watch file for series 4 release
@@ -18,7 +5,18 @@
   * unfuzzify patches
 
  -- Norbert Preining <norbert@preining.info>  Fri, 08 Nov 2019 11:52:02 +0900
->>>>>>> 86ef98ca
+
+calibre (4.2.0+dfsg-2+exp2) experimental; urgency=medium
+
+  * fix Kobo support (Closes: #943725)
+
+ -- Norbert Preining <norbert@preining.info>  Thu, 31 Oct 2019 11:08:58 +0900
+
+calibre (4.2.0+dfsg-2+exp1) experimental; urgency=medium
+
+  * Calibre 4.2 / Python 3 for Debian experimental
+
+ -- Norbert Preining <norbert@preining.info>  Mon, 28 Oct 2019 14:56:15 +0900
 
 calibre (4.2.0+dfsg-2) unstable; urgency=medium
 
