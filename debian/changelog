--- conflicted
+++ resolved
@@ -1,10 +1,3 @@
-<<<<<<< HEAD
-calibre (3.31.0+dfsg-1~bpo9+1) stretch-backports; urgency=medium
-
-  * Rebuild for stretch-backports.
-
- -- Nicholas D Steeves <nsteeves@gmail.com>  Sun, 16 Sep 2018 21:30:02 -0400
-=======
 calibre (3.39.1+dfsg-2) unstable; urgency=medium
 
   * update my email and VCS fields (Closes: #921473)
@@ -62,7 +55,6 @@
   * install new polyglot lib
 
  -- Norbert Preining <preining@debian.org>  Fri, 28 Sep 2018 23:59:38 +0900
->>>>>>> f6e63f7f
 
 calibre (3.31.0+dfsg-1) unstable; urgency=medium
 
