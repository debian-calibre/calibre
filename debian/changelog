<<<<<<< HEAD
calibre (4.1.0+dfsg-1) experimental; urgency=medium

  * New upstream version 4.1.0+dfsg
=======
calibre (4.2.0+dfsg-1) UNRELEASED; urgency=medium

  * New upstream version 4.{0,1,2}.0+dfsg
>>>>>>> 18ec0ea0
  * switch to qtwebengine
  * switch to Python3

 -- Norbert Preining <norbert@preining.info>  Wed, 16 Oct 2019 10:04:56 +0900

calibre (4.0.0+really3.48.dfsg-1) unstable; urgency=medium

  * Revert to 3.48 since necessary modules for running Calibre >= 4.0 are
    not available for Python 2 (Closes: #941802, #941806)

<<<<<<< HEAD
 -- Norbert Preining <norbert@preining.info>  Sun, 06 Oct 2019 10:09:23 +0900
=======
 -- Norbert Preining <norbert@preining.info>  Fri, 18 Oct 2019 14:28:08 +0900
>>>>>>> 18ec0ea0

calibre (4.0.0+dfsg-1) unstable; urgency=medium

  * New upstream version 4.0.0+dfsg
  * fix debian packaging for 4.0 upstream
  * add libhunspell-dev to B-D

 -- Norbert Preining <norbert@preining.info>  Sat, 05 Oct 2019 09:42:11 +0900

calibre (3.48.0+dfsg-1) unstable; urgency=medium

  * New upstream version 3.48.0+dfsg

 -- Norbert Preining <norbert@preining.info>  Fri, 13 Sep 2019 16:15:19 +0900

calibre (3.47.1+dfsg-1) unstable; urgency=medium

  * New upstream version 3.47.1+dfsg

 -- Norbert Preining <norbert@preining.info>  Mon, 02 Sep 2019 13:01:03 +0900

calibre (3.47.0+dfsg-1) unstable; urgency=medium

  * New upstream version 3.47.0+dfsg
  * Add python-html2text also to deps (really closes: #932044)
  * update patches

 -- Norbert Preining <norbert@preining.info>  Fri, 30 Aug 2019 11:16:46 +0900

calibre (3.46.0+dfsg-1) unstable; urgency=medium

  [ Norbert Preining ]
  * Add python-html2text dependency (Closes: #932044)
  * New upstream version 3.46.0+dfsg

  [ Nicholas D Steeves ]
  * Use secure URL for Homepage (d/control) & Source (d/copyright)

 -- Norbert Preining <norbert@preining.info>  Fri, 19 Jul 2019 14:15:34 +0900

calibre (3.45.2+dfsg-1) unstable; urgency=medium

  * New upstream version 3.45.2+dfsg

 -- Norbert Preining <norbert@preining.info>  Sat, 13 Jul 2019 23:30:58 +0900

calibre (3.45.1+dfsg-1) unstable; urgency=medium

  * New upstream version 3.45.1+dfsg

 -- Norbert Preining <norbert@preining.info>  Sat, 13 Jul 2019 00:04:09 +0900

calibre (3.45.0+dfsg-1) unstable; urgency=medium

  * New upstream version 3.45.0+dfsg
  * update patches

 -- Norbert Preining <norbert@preining.info>  Fri, 12 Jul 2019 13:45:43 +0900

calibre (3.44.0+dfsg-2) unstable; urgency=medium

  * Upload to unstable, use source only upload

 -- Norbert Preining <norbert@preining.info>  Tue, 09 Jul 2019 10:40:43 +0900

calibre (3.44.0+dfsg-1) experimental; urgency=medium

  * New upstream version 3.44.0+dfsg

 -- Norbert Preining <norbert@preining.info>  Fri, 31 May 2019 14:18:13 +0900

calibre (3.43.0+dfsg-1) experimental; urgency=medium

  * remove .pyc files on upgrade from pre-pyclean versions (Closes: #865879)
  * New upstream version 3.43.0+dfsg
  * update patches

 -- Norbert Preining <norbert@preining.info>  Tue, 28 May 2019 23:22:31 +0900

calibre (3.42.0+dfsg-1) experimental; urgency=medium

  * New upstream version 3.42.0+dfsg
  * update patches

 -- Norbert Preining <norbert@preining.info>  Sun, 05 May 2019 16:00:21 +0900

calibre (3.41.3+dfsg-1) experimental; urgency=medium

  * New upstream version 3.41.3+dfsg

 -- Norbert Preining <norbert@preining.info>  Sat, 20 Apr 2019 12:27:09 +0900

calibre (3.41.1+dfsg-1) experimental; urgency=medium

  * New upstream version 3.41.1+dfsg

 -- Norbert Preining <norbert@preining.info>  Fri, 19 Apr 2019 19:16:55 +0900

calibre (3.41.0+dfsg-1) experimental; urgency=medium

  * New upstream version 3.41.0+dfsg
  * Update and fix patches
  * add python-bs4 to build deps
  * install backports directory

 -- Norbert Preining <norbert@preining.info>  Fri, 19 Apr 2019 14:44:34 +0900

calibre (3.40.1+dfsg-1) experimental; urgency=medium

  * new upstream release (Closes: #924066)

 -- Norbert Preining <norbert@preining.info>  Mon, 11 Mar 2019 00:37:01 +0900

calibre (3.39.1+dfsg-2) unstable; urgency=medium

  * update my email and VCS fields (Closes: #921473)

 -- Norbert Preining <norbert@preining.info>  Fri, 08 Feb 2019 17:41:17 +0900

calibre (3.39.1+dfsg-1) unstable; urgency=medium

  [ Nicholas D Steeves ]
  * New upstream version 3.39.1+dfsg.
  * Add build dep on >= 0.5.6~ of python-msgpack.  Calibre began to
    require newer than 0.4.8 some time between 3.32.0 and 3.35.  This is
    needed to fix FTBFS when backporting to stretch.
  * Add python-msgpack >= 0.5.6~ dependency to bin:calibre.
  * Clean up trailing whitespace in changelog and control.
  * Fix a line that was too long in extended description.
  * Drop obsolete debian/pycompat.
  * Switch to secure copyright format URL.
  * Add myself to Uploaders.
  * Use secure URL in watch file
  * debian/rules: adjust get-orig-source to remove new location of
    bundled mathjax.

  [ Norbert Preining ]
  * Adjust watch file for version 3 series
  * add css-parser to (build-)depends

 -- Nicholas D Steeves <nsteeves@gmail.com>  Tue, 05 Feb 2019 14:26:32 -0700

calibre (3.35.0+dfsg-1) unstable; urgency=medium

  * New upstream version 3.35.0+dfsg

 -- Norbert Preining <preining@debian.org>  Sun, 09 Dec 2018 15:40:54 +0900

calibre (3.34.0+dfsg-1) unstable; urgency=medium

  * suggest python-unrardll for rar/cbr support (Closes: #733513)
  * New upstream version 3.34.0+dfsg

 -- Norbert Preining <preining@debian.org>  Fri, 09 Nov 2018 12:54:38 +0900

calibre (3.33.1+dfsg-1) unstable; urgency=medium

  * New upstream version 3.33.1+dfsg
  * update patches

 -- Norbert Preining <preining@debian.org>  Fri, 19 Oct 2018 20:17:43 +0900

calibre (3.32.0+dfsg-1) unstable; urgency=medium

  * New upstream version 3.32.0+dfsg
  * unfuzzify patches
  * bump standards version, no changes necessary
  * install new polyglot lib

 -- Norbert Preining <preining@debian.org>  Fri, 28 Sep 2018 23:59:38 +0900

calibre (3.31.0+dfsg-1) unstable; urgency=medium

  * New upstream version 3.31.0+dfsg

 -- Norbert Preining <preining@debian.org>  Fri, 07 Sep 2018 15:06:49 +0900

calibre (3.30.0+dfsg-1) unstable; urgency=medium

  * New upstream version 3.30.0+dfsg
    (probably already fixed much earlier)
    - python epub to mobi conversion works (Closes: #699057)
    - PyQt4 not used anymore (Closes: #771550)
    - markdown patch is not used anymore (Closes: #723907)
    - properly open directories (Closes: #738535)
    - man pages are now available for calibre/ebook cmds (Closes: #766555)
  * add python-html5lib for recipe dependencies (Closes: #906572)
  * add depends on libjpeg-turbo-progs and optipng for image
    optimization in ebook editor (Closes: #884767)

 -- Norbert Preining <preining@debian.org>  Fri, 24 Aug 2018 12:50:53 +0900

calibre (3.29.0+dfsg-1) unstable; urgency=medium

  * New upstream version 3.29.0+dfsg
  * update patches

 -- Norbert Preining <preining@debian.org>  Fri, 10 Aug 2018 21:22:26 +0900

calibre (3.28.0+dfsg-1) unstable; urgency=medium

  * New upstream version 3.28.0+dfsg

 -- Norbert Preining <preining@debian.org>  Sat, 21 Jul 2018 13:44:07 +0900

calibre (3.27.1+dfsg-1) unstable; urgency=medium

  * New upstream version 3.27.1+dfsg

 -- Norbert Preining <preining@debian.org>  Mon, 09 Jul 2018 14:06:12 +0900

calibre (3.26.1+dfsg-1) unstable; urgency=medium

  * New upstream version 3.26.1+dfsg

 -- Norbert Preining <preining@debian.org>  Fri, 29 Jun 2018 01:58:59 +0900

calibre (3.26.0+dfsg-1) unstable; urgency=medium

  * New upstream version 3.26.0+dfsg

 -- Norbert Preining <preining@debian.org>  Fri, 15 Jun 2018 15:15:56 +0900

calibre (3.25.0+dfsg-1) unstable; urgency=medium

  * New upstream version 3.25.0+dfsg
  * update patches

 -- Norbert Preining <preining@debian.org>  Sun, 03 Jun 2018 17:46:00 +0900

calibre (3.24.2+dfsg-1) unstable; urgency=medium

  * Two new upstream versions

 -- Norbert Preining <preining@debian.org>  Mon, 28 May 2018 23:38:25 +0900

calibre (3.24.0+dfsg-1) unstable; urgency=medium

  * New upstream version 3.24.0+dfsg

 -- Norbert Preining <preining@debian.org>  Fri, 25 May 2018 23:16:59 +0900

calibre (3.23.0+dfsg-1) unstable; urgency=medium

  * New upstream version 3.23.0+dfsg

 -- Norbert Preining <preining@debian.org>  Sat, 05 May 2018 21:59:21 +0900

calibre (3.22.1+dfsg-1) unstable; urgency=medium

  * New upstream version 3.22.1+dfsg

 -- Norbert Preining <preining@debian.org>  Sun, 22 Apr 2018 23:50:41 +0900

calibre (3.21.0+dfsg-1) unstable; urgency=medium

  * New upstream version 3.21.0+dfsg
  * update patches

 -- Norbert Preining <preining@debian.org>  Sat, 07 Apr 2018 21:30:46 +0900

calibre (3.20.0+dfsg-1) unstable; urgency=medium

  * add explicit b-d on libusb-1.0-0-dev (Closes: #892523)
  * New upstream version 3.20.0+dfsg
  * update patches

 -- Norbert Preining <preining@debian.org>  Fri, 30 Mar 2018 21:25:14 +0900

calibre (3.19.0+dfsg-1) unstable; urgency=medium

  * New upstream version 3.19.0+dfsg
    - use JSON to prevent malicious bookmark files from causing code execution
      (Closes: #892242)

 -- Norbert Preining <preining@debian.org>  Sat, 10 Mar 2018 00:16:43 +0900

calibre (3.18.0+dfsg-1) unstable; urgency=medium

  * New upstream version 3.18.0+dfsg

 -- Norbert Preining <preining@debian.org>  Sat, 24 Feb 2018 22:03:27 +0900

calibre (3.17.0+dfsg-2) unstable; urgency=medium

  * remove dependency on beautifulsoup, included in calibre (Closes: #891094)

 -- Norbert Preining <preining@debian.org>  Fri, 23 Feb 2018 00:03:15 +0900

calibre (3.17.0+dfsg-1) unstable; urgency=medium

  * New upstream release
  * adjust VCS fields to Salsa
  * update patches

 -- Norbert Preining <preining@debian.org>  Sat, 10 Feb 2018 23:01:54 +0900

calibre (3.16.0+dfsg-1) unstable; urgency=medium

  * New upstream version 3.16.0+dfsg

 -- Norbert Preining <preining@debian.org>  Sat, 27 Jan 2018 16:41:50 +0900

calibre (3.15.0.1+dfsg-1) unstable; urgency=medium

  * New upstream version 3.15.0.1+dfsg
    The initial source tarball contained broken .mo files, this one is
    the current 3.15.0 source tarball with fixed .mo files (Closes: #886682)

 -- Norbert Preining <preining@debian.org>  Tue, 09 Jan 2018 23:25:07 +0900

calibre (3.15.0+dfsg-1) unstable; urgency=medium

  * New upstream version 3.15.0+dfsg
  * update description (Closes: #885445)
  * bump standards version, no changes necessary

 -- Norbert Preining <preining@debian.org>  Fri, 05 Jan 2018 15:01:51 +0900

calibre (3.14.0+dfsg-1) unstable; urgency=medium

  * New upstream version 3.14.0+dfsg

 -- Norbert Preining <preining@debian.org>  Sat, 16 Dec 2017 06:51:20 +0900

calibre (3.13.0+dfsg-1) unstable; urgency=medium

  * adjust deps on python-lxml, thanks Daniel Baumann (Closes: #882350)
  * new upstream version 3.13.0+dfsg
  * bump standards version, no changes necessary

 -- Norbert Preining <preining@debian.org>  Fri, 08 Dec 2017 22:54:27 +0900

calibre (3.12.0+dfsg-1) unstable; urgency=medium

  * New upstream release

 -- Norbert Preining <preining@debian.org>  Fri, 10 Nov 2017 12:03:34 +0900

calibre (3.11.1+dfsg-1) unstable; urgency=medium

  * New upstream releases

 -- Norbert Preining <preining@debian.org>  Sun, 05 Nov 2017 08:43:00 +0900

calibre (3.10.0+dfsg-1) unstable; urgency=medium

  * New upstream releases
  * Do not use --detach in .desktop files (Closes: #877774)
  * switch priority from extra to optional
  * bump standards version, no changes necessary
  * change maintainership with agreement from Miriam, thanks.

 -- Norbert Preining <preining@debian.org>  Tue, 24 Oct 2017 15:35:53 +0900

calibre (3.8.0+dfsg-1) unstable; urgency=medium

  * New upstream version 3.8.0+dfsg
  * update patches
  * bump standards version, no changes necessary

 -- Norbert Preining <preining@debian.org>  Mon, 25 Sep 2017 09:48:22 +0900

calibre (3.7.0+dfsg-2) unstable; urgency=medium

  * add various missing build-deps
    this fixes missing desktop files and bash-completion (Closes: #871016)

 -- Norbert Preining <preining@debian.org>  Mon, 04 Sep 2017 11:09:09 +0900

calibre (3.7.0+dfsg-1) unstable; urgency=medium

  [ Martin Pitt ]
  * Whitespace fixes

  [ Norbert Preining ]
  * New upstream version 3.7.0+dfsg
  * Rework .pyc generation using pycompile in postinst/postrm
    code copied from dh_python generated debhelper snippets.
  * do not delete _ui.py files in clean action
  * update list of installed files
  * add source override for wrong lintian check
  * add python-html5-parser to deps
  * bump standards version, no changes necessary
  * cherrypick upstream fix for mspack security issues (Closes: #872595)

 -- Norbert Preining <preining@debian.org>  Wed, 30 Aug 2017 20:40:23 +0900

calibre (3.4.0+dfsg-1) unstable; urgency=medium

  [ Martin Pitt ]
  * New upstream release. (Closes: #868663)
  * Add missing python-msgpack dependency for calibre-server.
    (Closes: #866102)
  * Drop obsolete alternative python-imaging dependency.
    (Closes: #866418)
  * Drop long-obsolete calibre.preinst conffile cleanup.
  * Clean up *.pyc files on upgrade in /usr/lib/calibre/.
    (Closes: #868379)
  * Add Norbert Preining as Co-Maintainer. Thank you!

  [ Norbert Preining ]
  * Fix desktop integration installation
    - Add XDG_DATA_DIRS setting to the environment, which fixes
      xdg-icon-resource calls
    - Patch linux.py to NOT use xdg-mime and xdg-desktop-menu because
      they hard-code gnome_app_dir etc which cannot be overridden,
      and replace with install calls
    - Remove the locally managed desktop and mime xml files
  * Switch to upstream provided manpages.

 -- Martin Pitt <mpitt@debian.org>  Mon, 17 Jul 2017 15:09:28 +0200

calibre (3.1.1+dfsg-1) unstable; urgency=medium

  * New upstream release. (Closes: #865018)
  * debian/rules: Drop jquery-ui* and Datejs downloads from get-orig-source
    rule, upstream does not use these any more.
  * README.Debian: Fix "the the" typo. Thanks Norbert Preining.
  * Use packaged libjs-coffeescript and python-regex instead of the bundled
    one. Thanks Norbert Preining.
  * Drop Do-not-build-unrar-extension-as-we-strip-unrar-from-the-t.patch;
    unrar is now loaded dynamically, not via a shipped extension.

 -- Martin Pitt <mpitt@debian.org>  Sat, 24 Jun 2017 20:50:27 +0200

calibre (2.85.1+dfsg-1) experimental; urgency=medium

  * New upstream release. (Closes: #864057)

 -- Martin Pitt <mpitt@debian.org>  Sun, 04 Jun 2017 10:05:55 +0200

calibre (2.83.0+dfsg-1) experimental; urgency=medium

  * New upstream release.

 -- Martin Pitt <mpitt@debian.org>  Sun, 30 Apr 2017 18:31:44 +0200

calibre (2.75.1+dfsg-1) unstable; urgency=medium

  * New upstream release:
    - security fix: E-book viewer: Prevent javascript in the book from
      accessing files on the computer using XMLHttpRequest.

 -- Martin Pitt <mpitt@debian.org>  Tue, 27 Dec 2016 10:53:00 +0100

calibre (2.71.0+dfsg-1) unstable; urgency=medium

  [ Martin Pitt ]
  * Move from bzr to collab-maint git, update Vcs-* tags
  * Turn patches into "gbp pq" format
  * debian/rules get-orig-source: Don't update checkout any more.
    This was appropriate for debian/ only bzr branch, but not for full-source gbp.
  * Bump debhelper compat to 9

  [ Ritesh Raj Sarraf ]
  * debian/rules get-orig-source: Update download URL for Datejs
  * New upstream release.
    Adjust patches, add new python-pyqt5.qtwebkit and python-apsw dependencies.
    (Closes: #840999)

 -- Martin Pitt <mpitt@debian.org>  Mon, 14 Nov 2016 23:44:26 +0100

calibre (2.60.0+dfsg-1) unstable; urgency=medium

  * New upstream release.

 -- Martin Pitt <mpitt@debian.org>  Thu, 30 Jun 2016 10:51:32 +0200

calibre (2.55.0+dfsg-1) unstable; urgency=medium

  * New upstream release.
  * Drop obsolete XS-Python-Version.
  * Bump Standards-Version to 3.9.8 (no changes necessary).
  * debian/copyright: Factor out licenses (fixes lintian warning
    (dep5-copyright-license-name-not-unique)
  * Add links-privacy.patch: content-server: Don't load external URLs for
    privacy (spotted by lintian).
  * Enable relro hardening.

 -- Martin Pitt <mpitt@debian.org>  Sun, 17 Apr 2016 23:52:46 +0200

calibre (2.54.0+dfsg-1) unstable; urgency=medium

  * New upstream release.
  * Drop use_system_markdown.patch, redundant with the sedding in
    debian/rules. Thanks Felix Dietrich.
  * markdown-calibre: Use system "markdown" module. Thanks Felix Dietrich.
    (Closes: #808198)

 -- Martin Pitt <mpitt@debian.org>  Sun, 03 Apr 2016 21:18:01 +0200

calibre (2.48.0+dfsg-1) unstable; urgency=medium

  * New upstream release.

 -- Martin Pitt <mpitt@debian.org>  Sun, 03 Jan 2016 10:43:05 +0100

calibre (2.45.0+dfsg-1) unstable; urgency=medium

  * New upstream release.

 -- Martin Pitt <mpitt@debian.org>  Sat, 28 Nov 2015 15:26:52 +0100

calibre (2.38.0+dfsg-1) unstable; urgency=medium

  * New upstream release. (Closes: #796929)

 -- Martin Pitt <mpitt@debian.org>  Wed, 16 Sep 2015 11:08:57 +0200

calibre (2.33.0+dfsg-1) unstable; urgency=medium

  * New upstream release.
  * debian/watch, debian/rules: Adjust to changed upstream tarball location.
  * debian/rules get-orig-source: Download Datejs-all-Alpha1.zip and produce
    unminified date.js in the original tarball. Thanks Jesus M.
    Gonzalez-Barahona! (Closes: #775663)

 -- Martin Pitt <mpitt@debian.org>  Sat, 25 Jul 2015 11:27:08 +0200

calibre (2.31.0+dfsg-1) unstable; urgency=medium

  * New upstream release (Closes: #789244)
  * Add new libssl-dev build dependency, required for this version.
  * debian/calibre.install: Add new "duktape" module.

 -- Martin Pitt <mpitt@debian.org>  Sun, 28 Jun 2015 13:46:13 +0200

calibre (2.24.0+dfsg-1) unstable; urgency=medium

  * New upstream release. (Closes: #782248)
  * Drop git_pytqt_5.4.1.patch, upstream now.

 -- Martin Pitt <mpitt@debian.org>  Sun, 12 Apr 2015 19:02:00 -0500

calibre (2.20.0+dfsg-1) unstable; urgency=medium

  * New upstream release. (Closes: #780348)
  * Backport compatibility fix for PyQT 5.4.1 from upstream git.
  * debian/calibre.install: Add new css_selectors private module.

 -- Martin Pitt <mpitt@debian.org>  Sat, 14 Mar 2015 08:27:35 +0100

calibre (2.19.0+dfsg-1) unstable; urgency=medium

  * New upstream release. (Closes: #776786)

 -- Martin Pitt <mpitt@debian.org>  Fri, 06 Feb 2015 12:09:59 +0100

calibre (2.16.0+dfsg-1) unstable; urgency=medium

  * New upstream release. (Closes: #774547)
  * debian/calibre.install: Drop six.py, not shipped upstream any more.

 -- Martin Pitt <mpitt@debian.org>  Sat, 17 Jan 2015 11:03:00 +0100

calibre (2.14.0+dfsg-1) unstable; urgency=medium

  * New upstream release. (Closes: #774003)

 -- Martin Pitt <mpitt@debian.org>  Sun, 28 Dec 2014 13:20:01 +0100

calibre (2.13.0+dfsg-1) unstable; urgency=medium

  * New upstream release. (Closes: #773812)

 -- Martin Pitt <mpitt@debian.org>  Tue, 23 Dec 2014 20:27:32 +0100

calibre (2.9.0+dfsg-1) unstable; urgency=medium

  * New upstream release.
  * Drop qt5-default metapackage (lintian complained) and set $QT_SELECT in
    debian/rules instead.

 -- Martin Pitt <mpitt@debian.org>  Mon, 10 Nov 2014 07:34:49 +0100

calibre (2.7.0+dfsg-1) unstable; urgency=medium

  * New upstream release.

 -- Martin Pitt <mpitt@debian.org>  Thu, 30 Oct 2014 10:57:06 +0100

calibre (2.5.0+dfsg-1) unstable; urgency=medium

  * New upstream release.
  * debian/rules: Fix get-orig-source rule to produce tarballs with just one
    top-level dir, not an additional "./" prefix.

 -- Martin Pitt <mpitt@debian.org>  Sun, 12 Oct 2014 22:33:24 +0200

calibre (2.4.0+dfsg-1) unstable; urgency=medium

  * New upstream release.
  * Fix original file name of jquery.multiselect.js to avoid lintian error.
  * Don't ship calibre-portable.sh, not needed in package.
  * Use dpkg buildflags.mk for hardening.

 -- Martin Pitt <mpitt@debian.org>  Mon, 29 Sep 2014 13:14:54 +0200

calibre (2.3.0+dfsg-1) unstable; urgency=medium

  * New upstream release. (Closes: #762155)
  * Rebuild against current Qt/sip API. (Closes: #761517)
  * Bump Standards-Version to 3.9.6 (no changes necessary).

 -- Martin Pitt <mpitt@debian.org>  Fri, 19 Sep 2014 06:59:32 +0200

calibre (2.2.0+dfsg-2) unstable; urgency=medium

  * Make libudev-dev and libmtdev-dev linux-any, to fix building on BSD/Hurd.
    (see #760863)
  * Work around broken threading on mips builders. (Closes: #760865)

 -- Martin Pitt <mpitt@debian.org>  Wed, 10 Sep 2014 12:01:23 +0200

calibre (2.2.0+dfsg-1) unstable; urgency=medium

  * New upstream release.
  * Add missing python-pyqt5.qtsvg dependency. (Closes: #759551)
  * Add libegl1-mesa-dev build dep for new version.

 -- Martin Pitt <mpitt@debian.org>  Mon, 08 Sep 2014 09:44:52 +0200

calibre (2.0.0+dfsg-1) unstable; urgency=medium

  * New upstream release. (Closes: #759246)
  * Adjust debian/rules get-orig-source for slightly changed upstream tarball
    layout.
  * This version uses Qt5 now. Close all crashes which are related to Qt4.
    (Closes: #673598, #609705) (LP: #1294989, #1074796, #1038931, #1021047,
    #976305, #967316, #958282, #939788, #930445, #927641, #925777, #891924,
    #886504, #871883, #854417, #852624, #762931, #762643, #761719, #745176,
    #720028, #701129, #696077, #659806, #565377, #565366, #565178, #563585,
    #557883, #458403, #1216549, #1051759, #1027371, #720021, #556985, #555961)
  * Adjust build and binary dependencies for the Qt 4 → 5 change.

 -- Martin Pitt <mpitt@debian.org>  Tue, 26 Aug 2014 20:43:13 +0200

calibre (1.48.0+dfsg-1) unstable; urgency=medium

  * New upstream release. (Closes: #757135)

 -- Martin Pitt <mpitt@debian.org>  Wed, 13 Aug 2014 12:04:58 +0200

calibre (1.36.0+dfsg-1) unstable; urgency=medium

  * New upstream release:
    - Fixes editing of metadata (Closes: #741638)

 -- Martin Pitt <mpitt@debian.org>  Wed, 14 May 2014 18:17:50 +0200

calibre (1.25.0+dfsg-1) unstable; urgency=medium

  * New upstream release.
  * debian/rules: Drop the removal of manual/images/valid.png, got dropped
    upstream.
  * debian/copyright: Update copyrights, and fix wrong copyright-1.0 syntax.
    Thanks Felix Gruber!
  * debian/control: Remove trailing spaces.
  * debian/control: Bump minimal dependencies to the versions at
    http://calibre-ebook.com/download_linux. (see #738642)
  * debian/rules: Ignore bash completion files, until we figure out what to
    build-depend on to make these files also built in minimal schroots.

 -- Martin Pitt <mpitt@debian.org>  Thu, 27 Feb 2014 07:48:06 +0100

calibre (1.22.0+dfsg1-1) unstable; urgency=medium

  [ Gary Preston ]
  * get-orig-source:
    - Remove non-free manual/images/valid.png. (Closes: #735340)
    - Remove unnecessary and wrong gunzip switch from tar command.
    - wget original source for jquery ui and jquery multiselect and add them
      as *.js.orig next to their whitespace-compressed versions.
      (Closes: #735354)

 -- Martin Pitt <mpitt@debian.org>  Wed, 05 Feb 2014 07:22:28 +0100

calibre (1.22.0+dfsg-1) unstable; urgency=medium

  * New upstream release.
  * debian/copyright: Update to 1.0 copyright standard. Thanks Felix Gruber!
    (LP: #737343)

 -- Martin Pitt <mpitt@debian.org>  Sun, 02 Feb 2014 10:46:11 +0100

calibre (1.14.0+dfsg-1) unstable; urgency=low

  * New upstream release. (Closes: #731502)
  * Depend on python-pil | python-imaging now, upstream source is compatible
    with both. (Closes: #731501)

 -- Martin Pitt <mpitt@debian.org>  Fri, 06 Dec 2013 08:28:47 +0100

calibre (1.9.0+dfsg-1) unstable; urgency=low

  * New upstream release.
  * debian/calibre.install: Install new module.
  * Bump Standards-Version to 3.9.5, no changes necessary.

 -- Martin Pitt <mpitt@debian.org>  Mon, 04 Nov 2013 11:02:15 +0100

calibre (1.5.0+dfsg-1) unstable; urgency=low

  * New upstream release. (Closes: #722962)
  * Drop removal of non-free fonts, they got removed upstream.
  * use_system_markdown.patch: Adjust for new upstream release.
  * Drop debian/local/calibre-mount-helper and its installation in
    debian/rules, upstream removed the mount-helper.
  * debian/local/calibre-gui.desktop: Add GenericName, thanks Ronny
    Standtke. (Closes: #662838)

 -- Martin Pitt <mpitt@debian.org>  Mon, 14 Oct 2013 12:12:07 +0200

calibre (1.0.0+dfsg-1) unstable; urgency=low

  * New upstream release. (Closes: #720836)
  * debian/calibre.install: Drop usr/etc, not shipped by upstream any more.
  * debian/control: Add python-apsw dependency.

 -- Martin Pitt <mpitt@debian.org>  Mon, 26 Aug 2013 07:33:55 +0200

calibre (0.9.41+dfsg-1) unstable; urgency=low

  * New upstream release.
  * debian/local/calibre.desktop: Rename to calibre-gui.desktop to match its
    window class. (LP: #1206687)
  * Add debian/local/ebook-viewer.desktop, so that one can directly open
    *.epub or *.mobi files in file browsers. Thanks Korey Lu!
    (Closes: #664182)
  * Make it possible to auto-start calibre when connecting an e-book reader
    device:
    - Add debian/local/mime/calibre.xml MIME association, install in
      debian/calibre.install.
    - debian/local/calibre-gui.desktop: Add MIME type and file argument.
    - Thanks to Thanks Korey Lu! (Closes: #715246)

 -- Martin Pitt <mpitt@debian.org>  Thu, 01 Aug 2013 18:17:22 +0200

calibre (0.9.31+dfsg-1) unstable; urgency=low

  * New upstream release.
  * Rebuild against current sip4 ABI, this makes the package installable
    again. (Closes: #708613)
  * Bump Standards-Version to 3.9.4, no changes necessary.

 -- Martin Pitt <mpitt@debian.org>  Tue, 21 May 2013 08:56:01 +0200

calibre (0.9.27+dfsg-1) experimental; urgency=low

  Upload to experimental as unstable's mathjax version is too old.

  [ Dmitry Shachnev ]
  * Remove non-free bundled copy of unrar. (Closes: #704977, #702816)
  * Remove bundled copy of mathjax. (Closes: #700838)
  * Remove bundled copy of python-markdown.
  * Make get-orig-tarball downloading the correct version.
  * Remove *.pyc, *.qrc, *.so and *_ui.py files in clean target.

  [ Martin Pitt ]
  * New upstream release.
  * dont_build_unrar_plugin.patch: Also remove "rar" as accepted file
    extension.

 -- Martin Pitt <mpitt@debian.org>  Tue, 23 Apr 2013 21:58:12 +0200

calibre (0.9.18+dfsg-1) unstable; urgency=low

  * New upstream release. (Closes: #699700)
  * Unfuzz patches.
  * Add new libqt4-private-dev build dependency, required by this version.

 -- Martin Pitt <mpitt@debian.org>  Tue, 12 Feb 2013 16:45:34 +0100

calibre (0.9.11+dfsg-1) unstable; urgency=low

  * New upstream release.
  * Add missing python-cssselect dependency.
  * Add python_multiarch_inc.patch: Use python-config instead of
    sysconfig.get_python_inc(), as the latter does not work with
    multiarch-split include files. (LP: #1094246)

 -- Martin Pitt <mpitt@debian.org>  Fri, 28 Dec 2012 14:31:49 +0100

calibre (0.9.0+dfsg-1) unstable; urgency=low

  * New upstream release.
  * debian/control, debian/rules: ttf-liberation is no more, move to
    fonts-liberation. Thanks to Kan-Ru Chen! (Closes: #674838)
  * debian/calibre.install: Drop pyPdf, not shipped upstream any more.
  * debian/control: Add new python-netifaces dependency.

 -- Martin Pitt <mpitt@debian.org>  Wed, 03 Oct 2012 23:18:14 +0200

calibre (0.8.64+dfsg-1) unstable; urgency=low

  * New upstream release:
    - Update license of the quick start guide to be DFSG compatible. Thanks to
      Christophe Siraut for sorting this out! (Closes: #653328)
  * debian/control: Add new libmtp-dev build dependency.
  * debian/control: Stricter python-mechanize dependency. (Closes: #684616)

 -- Martin Pitt <mpitt@debian.org>  Thu, 16 Aug 2012 09:55:40 +0200

calibre (0.8.60+dfsg-1) unstable; urgency=low

  * New upstream release. (Closes: #677956)
  * debian/control: New upstream release uses poppler-utils directly, drop
    libpoppler-private-dev and libpoppler-qt4-dev build dependencies.
    (Closes: #679883)
  * Drop manpages-installation.patch, does not apply any more.
  * debian/control: Fix "upports" typo. (Closes: #678686)
  * debian/rules: Update source path for logo.png.
  * debian/rules: Drop manpage path installation fix, as upstream does not
    install manpages any more.
  * debian/calibre.install: install new file qtcurve/test_rendering.py.

 -- Martin Pitt <mpitt@debian.org>  Sat, 21 Jul 2012 18:14:54 +0200

calibre (0.8.51+dfsg-1) unstable; urgency=low

  * New upstream release.
  * Rebuild against python-sip du jour. (Closes: #671809)
  * debian/control: Bump python-cssutils dependency to >= 0.9.0, to ensure
    that we have the "validate" keyword available.

 -- Martin Pitt <mpitt@debian.org>  Mon, 14 May 2012 12:13:07 +0200

calibre (0.8.49+dfsg-0.1) unstable; urgency=low

  * Non-maintainer upload.
  * New upstream release. (Closes: #640021)
  * debian/control, debian/rules: Remove internal feedparser Python module. Add
    python-feedparser as binary dependency. (Closes: #555352)
  * debian/control: Bump Standards-Version (no changes needed).
  * debian/watch: Upstream switched to *.tar.xz, update accordingly. (Closes:
    #618948)
  * debian/rules: Fix images permissions.

 -- Kefu Chai <tchaikov@gmail.com>  Sun, 29 Apr 2012 20:06:10 +0800

calibre (0.8.41+dfsg-1) unstable; urgency=low

  * New upstream release.
  * debian/control: Add libpoppler-private-dev build dependency, thanks Pino
    Toscano. (Closes: #660114)

 -- Martin Pitt <mpitt@debian.org>  Sat, 03 Mar 2012 22:02:28 +0100

calibre (0.8.38+dfsg-1) unstable; urgency=low

  * New upstream release.
  * debian/control: Bump Standards-Version to 3.9.2. No changes necessary.

 -- Martin Pitt <mpitt@debian.org>  Fri, 10 Feb 2012 07:35:00 +0100

calibre (0.8.34+dfsg-1) unstable; urgency=low

  * New upstream version. (Closes: #654751)
  * debian/rules: Do not install calibre copy of chardet; instead, add
    build/binary python-chardet dependency.
  * Add disable_plugins.py: Disable plugin dialog. It uses a totally
    non-authenticated and non-trusted way of installing arbitrary code.
    (Closes: #640026)
  * debian/rules: Install with POSIX locale, to avoid installing translated
    manpages into the standard locations. (Closes: #646674)

 -- Martin Pitt <mpitt@debian.org>  Sat, 07 Jan 2012 11:22:54 +0100

calibre (0.8.29+dfsg-1) unstable; urgency=low

  * New upstream release.
  * debian/control, debian/rules: Always depend on the python-qt4 which we
    build against. This will still not stop the PyQt4 guys to break their ABI
    with every single microrelease, but at least the dependency will
    automatically become tighter with every calibre rebuild now.
    (Closes: #651496)
  * debian/control: Drop python-django-tagging dependency, not used any more.
    (Closes: #651156)
  * debian/rules: Fix half of the manpages landing in the wrong path.
    (Closes: #646674)
  * debian/control: Drop dependency to python-encutils. calibre does not use
    it explicitly any more. (Closes: #649558)

 -- Martin Pitt <mpitt@debian.org>  Tue, 20 Dec 2011 16:02:01 +0100

calibre (0.8.28+dfsg-1) unstable; urgency=low

  * debian/rules get-orig-source: Upstream switched to *.tar.xz, update
    accordingly.
  * New upstream release.

 -- Martin Pitt <mpitt@debian.org>  Tue, 06 Dec 2011 08:33:19 +0100

calibre (0.8.25+dfsg-1) unstable; urgency=low

  [ Ritesh Raj Sarraf ]
  * New upstream release.

  [ Martin Pitt ]
  * debian/control: Bump python-qt4 build/binary dependencies against PyQt4 to
    >= 4.8. Yay for continuous ABI breaks. (Closes: #647268, #647819)

 -- Martin Pitt <mpitt@debian.org>  Fri, 11 Nov 2011 09:01:24 +0100

calibre (0.8.21+dfsg-1) unstable; urgency=low

  * New upstream release. (Closes: #642517)
  * debian/control: Revert accidental X-Ubuntu-Original-Maintainer change.
    (Closes: #644029)

 -- Martin Pitt <mpitt@debian.org>  Tue, 04 Oct 2011 10:29:28 +0200

calibre (0.8.8+dfsg-1) unstable; urgency=low

  [ Martin Pitt ]
  * New upstream version.
  * Fix wrong libmagick4 transition bug number in previous changelog.
  * manpages-installation.patch: Update for new upstream version.
  * debian/control: Fix spelling errors. Thanks Paul Stewart!
    (LP: #803684, LP: #803676)

  [ Michael Wild ]
  * Don't remove pyPdf from installation, it is a modified version
    (Closes: #631266, LP: #800551)
    - debian/control: drop dependencies on python-pypdf
    - debian/rules: do not remove pyPdf directory
    - debian/calibre.install: install usr/lib/calibre/pyPdf

 -- Martin Pitt <mpitt@debian.org>  Thu, 07 Jul 2011 09:35:43 +0200

calibre (0.8.2+dfsg-1) unstable; urgency=low

  * Rebuild against libmagick 4. (Closes: #625556)
  * debian/watch: Update for new location on sourceforge.
  * Drop kfreebsd.patch, fixed upstream.
  * Unfuzz the other two patches.
  * debian/control: Change build dependency to unversioned libboost-dev.
  * debian/rules: Drop fixing recipes permissions, they are installed as a zip
    file now.
  * debian/rules: Rewrite weird "env python2" style hashbang lines to use
    standard /usr/bin/python.
  * debian/control, debian/rules: Force usage of python2.7 for now, as long as
    it is not the default yet. The new upstream version requires it now.
  * debian/control: Remove unnecessary python-pythonmagick dependency.
    (Closes: #628640)

 -- Martin Pitt <mpitt@debian.org>  Tue, 31 May 2011 07:38:22 +0200

calibre (0.7.50+dfsg-2) unstable; urgency=low

  * debian/control: Build with libpodofo-dev to enable PDF metadata.
    (Closes: #619632)
  * debian/control: Add libboost1.42-dev build dependency. Apparently it is
    needed in some setups. (Closes: #619807)
  * debian/rules: Call dh_sip to generate a proper sip API dependency, to
    prevent crashes like #616372 for partial upgrades.
  * debian/control: Bump python-qt4 dependency to >= 4.8.3-2, which reportedly
    fixes crashes on startup. (Closes: #619701, #620125)

 -- Martin Pitt <mpitt@debian.org>  Tue, 12 Apr 2011 11:29:25 +0200

calibre (0.7.50+dfsg-1) unstable; urgency=low

  * New upstream release.
  * Rebuild against current python-sip ABI. (Closes: #616372, #619238)
  * debian/control: Add poppler-utils dependency to ensure that pdftohtml is
    available. (Closes: #612041)

 -- Martin Pitt <mpitt@debian.org>  Thu, 24 Mar 2011 23:11:22 +0100

calibre (0.7.44+dfsg-1) unstable; urgency=low

  [ Martin Pitt ]
  * New upstream release.
  * debian/rules: Update get-orig-source for reorganized upstream download
    URL.

  [ Jose Ernesto Davila Pantoja ]
  * debian/control:
    - Support was misspelled as upport. (Closes: LP: #706221)
    - Removed python-routes from Recommends, it's already a Depends.

 -- Martin Pitt <mpitt@debian.org>  Fri, 11 Feb 2011 10:19:12 +0100

calibre (0.7.43+dfsg-1) unstable; urgency=low

  * New upstream release.
  * debian/control: Replace obsolete "sip4" build dependency with
    python-sip-dev. (Closes: #611092)
  * debian/control: Fix forgotten hardcoded python2.6 dependency.
  * debian/control: Add missing ${sip:Depends} to -bin.

 -- Martin Pitt <mpitt@debian.org>  Mon, 31 Jan 2011 12:49:13 +0100

calibre (0.7.42+dfsg-1) unstable; urgency=low

  [ Jonathan Carter ]
  * Use calibre icon for LRF Viewer until it has its own one (Closes: #606900,
    LP: #704075)

  [ Martin Pitt ]
  * New upstream release.
  * Drop 00upstream_content_server_xss.patch, in upstream release now.
  * no_updates_dialog.patch: Unfuzz for new release.

 -- Martin Pitt <mpitt@debian.org>  Tue, 25 Jan 2011 13:12:02 +0100

calibre (0.7.38+dfsg-2) unstable; urgency=low

  * debian/copyright: Update according to current upstream COPYING. In
    particular, the pdfreflow extension is now distributed under GPL-2+. This
    permits linking against poppler (which is GPL 2 only).
    (Closes: #609581)
  * Add kfreebsd.patch: Fix building under GNU/kFreeBSD, thanks Petr Salinger!
    (Closes: #609557)

 -- Martin Pitt <mpitt@debian.org>  Wed, 12 Jan 2011 22:25:48 -0600

calibre (0.7.38+dfsg-1) unstable; urgency=low

  * New upstream release:
    - Fix path traversal vulnerability in the content server (not enabled by
      default). See http://bugs.calibre-ebook.com/ticket/7980,
      http://www.waraxe.us/advisory-77.html. First half of #608822
  * debian/control: Add new build dependency libicu-dev.
  * Add 00upstream_content_server_xss.patch: Fix XSS vulnerability in the
    content server, the other half of above issue. (Closes: #608822) Patch
    cherrypicked from upstream bzr (r7531)

 -- Martin Pitt <mpitt@debian.org>  Mon, 10 Jan 2011 09:18:13 -0600

calibre (0.7.32+dfsg-1) unstable; urgency=low

  * New upstream release.
  * debian/rules, debian/copyright, debian/control, debian/watch: Update to
    new upstream page domain name.
  * manpages-installation.patch: Install manpages under /usr/share/man under
    KFreeBSD, too. (part of #604267)
  * debian/rules: Remove bogus /config directory which the KFreeBSD
    installation creates. (Closes: #604267)
  * debian/control: Add new build/binary dependency python-pythonmagick, and
    new build dependency libsqlite3-dev.

 -- Martin Pitt <mpitt@debian.org>  Sun, 05 Dec 2010 13:59:11 +0100

calibre (0.7.29+dfsg-1) unstable; urgency=low

  * New upstream release. (Closes: #600787)
    - Fixes handling of epubs with different local/global encoding.
      (Closes: #597533)
    - Removes remaining string-type exceptions. (Closes: #585216)
  * debian/control: Add recommends to python-dnspython. (Closes: #604120)
  * debian/control: Bump python-qt4 dependencies to >= 4.7.3.
    (Closes: #584855)
  * debian/rules: Remove internal copy of pyparsing and replace imports with
    system library. Add python-pyparsing build and binary dependency.
    (Closes: #555368)
  * debian/control, debian/rules: Remove hacks to force Python 2.6, that
    version is the default now.
  * debian/rules: Call dh_install with --fail-missing.
  * debian/calibre.install: Install new templite module.
  * debian/control, debian/rules: Remove internal routes Python module. Add
    python-routes build and binary dependency.

 -- Martin Pitt <mpitt@debian.org>  Sat, 20 Nov 2010 17:51:59 +0100

calibre (0.7.18+dfsg-1) unstable; urgency=low

  * New upstream release, with support for more devices, more news recipes,
    and bug fixes.
  * debian/local/calibre-mount-helper: Exit with nonzero if mounting failed,
    to avoid calibre getting confused. Thanks Olaf Leidinger!

 -- Martin Pitt <mpitt@debian.org>  Mon, 13 Sep 2010 10:03:42 +0200

calibre (0.7.13+dfsg-1) unstable; urgency=low

  * New upstream version.
  * debian/control: Add python-routes recommends. (Closes: #590561)
  * Convert to 3.0 (quilt) source format.
  * Bump debhelper compat level to 7, and drop now obsolete
    DEB_DH_INSTALL_SOURCEDIR in debian/rules.
  * debian/control: Add missing ${misc:Depends}.
  * debian/control: Bump Standards-Version to 3.9.1.
  * debian/copyright: Replace obsolete reference to
    /usr/share/common-licenses/BSD with their verbatim text from the original
    source.
  * debian/rules: Remove invalid hashbang lines from *.recipe, these have no
    __main__.

 -- Martin Pitt <mpitt@debian.org>  Wed, 11 Aug 2010 11:30:57 +0200

calibre (0.7.7+dfsg-1) unstable; urgency=low

  * New upstream release.
    - Fixes wrong version display in main window. (Closes: #587281)

 -- Martin Pitt <mpitt@debian.org>  Fri, 09 Jul 2010 10:35:31 +0200

calibre (0.7.2+dfsg-1) unstable; urgency=low

  * New major upstream version. See http://calibre-ebook.com/new-in/seven for
    details.
  * Refresh patches to apply cleanly.
  * debian/control: Bump python-cssutils to >= 0.9.7~ to ensure the existence
    of the CSSRuleList.rulesOfType attribute. This makes epub conversion work
    again. (Closes: #584756)
  * Add debian/local/calibre-mount-helper: Simple and safe replacement for
    upstream's calibre-mount-helper, using udisks --mount and eject.
    (Closes: #584915, LP: #561958)

 -- Martin Pitt <mpitt@debian.org>  Mon, 21 Jun 2010 10:18:08 +0200

calibre (0.6.54+dfsg-1) unstable; urgency=low

  * New upstream release. Please see http://calibre.kovidgoyal.net/new_in_6/
    for the list of new features and changes. (Closes: #539343, #575546,
    LP: #529730)
    - Fixes crashes on startup. (Closes: #533428, #539119)
    - Fixes "invalid type" errors. (Closes: #545858)
  * Overhaul and update the packaging for the new release's build system.
    Changes taken from the Ubuntu branch/package.
  * debian/control: Bump Python dependencies to 2.6, since upstream needs
    it now.
  * debian/rules: Force all hashbang lines to #!/usr/bin/python2.6, as long as
    2.5 is still the default in Debian.
  * Bump Standards-Version to 3.8.4.

 -- Martin Pitt <mpitt@debian.org>  Sun, 23 May 2010 15:34:44 +0200

calibre (0.5.14+dfsg-1) unstable; urgency=low

  * New upstream release.
  * debian/rules, get-orig-source: Do not unpack newly generated orig tarball
    if we don't have unpackaged upstream sources in the tree (such as when
    building with bzr-buildpackage).

 -- Martin Pitt <mpitt@debian.org>  Sat, 06 Jun 2009 17:18:02 +0200

calibre (0.5.11+dfsg-2) unstable; urgency=low

  * debian/rules, debian/control: Remove upstream shipped copy of
    python-django-tagging. Depend on the package instead.
    (Closes: #528091)
  * debian/control: Use my @debian.org Uploaders: address.
  * debian/control: Bump Standards-Version (no changes necesssary).

 -- Martin Pitt <mpitt@debian.org>  Thu, 14 May 2009 08:15:23 +0200

calibre (0.5.11+dfsg-1) unstable; urgency=low

  * New upstream release.
  * debian/control: Drop Ubuntu specific python-mechanize binary dependency as
    well (brown paperbag). (Closes: #525612)

 -- Martin Pitt <mpitt@debian.org>  Sun, 10 May 2009 21:00:35 +0200

calibre (0.5.9+dfsg-1) unstable; urgency=low

  * New upstream release. (Closes: #525339)
  * manpages-installation.patch: Encode generated manpages as UTF-8, to avoid
    UnicodeDecodeErrors when writing them out to files.
  * debian/control: Demote calibre dependency of calibre-bin to Recommends:,
    which is sufficient and avoids a circular dependency. (Closes: #522059)
  * debian/control: Drop build dependency help2man, current version does not
    need it any more.
  * debian/control: Drop versioned build dependency on python-mechanize,
    current sid version is enough.
  * debian/rules: Copy "setup.py install" command from cdbs'
    python-distutils.mk, since the current version broke this. This is a
    hackish workaround until #525436 gets fixed.
  * debian/rules: Drop using $(wildcard ), use `ls`; the former does not work
    any more.

 -- Martin Pitt <mpitt@debian.org>  Sun, 05 Apr 2009 18:42:16 -0700

calibre (0.4.143+dfsg-1) unstable; urgency=low

  [ Martin Pitt ]
  * Initial release, packaging by Miriam Ruiz <miriam@debian.org> and
    Martin Pitt <martin.pitt@ubuntu.com>. Closes: #482680

 -- Miriam Ruiz <little_miry@yahoo.es>  Thu, 08 Jan 2009 21:42:04 +0100<|MERGE_RESOLUTION|>--- conflicted
+++ resolved
@@ -1,12 +1,6 @@
-<<<<<<< HEAD
-calibre (4.1.0+dfsg-1) experimental; urgency=medium
-
-  * New upstream version 4.1.0+dfsg
-=======
 calibre (4.2.0+dfsg-1) UNRELEASED; urgency=medium
 
   * New upstream version 4.{0,1,2}.0+dfsg
->>>>>>> 18ec0ea0
   * switch to qtwebengine
   * switch to Python3
 
@@ -17,11 +11,7 @@
   * Revert to 3.48 since necessary modules for running Calibre >= 4.0 are
     not available for Python 2 (Closes: #941802, #941806)
 
-<<<<<<< HEAD
  -- Norbert Preining <norbert@preining.info>  Sun, 06 Oct 2019 10:09:23 +0900
-=======
- -- Norbert Preining <norbert@preining.info>  Fri, 18 Oct 2019 14:28:08 +0900
->>>>>>> 18ec0ea0
 
 calibre (4.0.0+dfsg-1) unstable; urgency=medium
 
